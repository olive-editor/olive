--- conflicted
+++ resolved
@@ -1,156 +1,109 @@
-/***
-
-    Olive - Non-Linear Video Editor
-    Copyright (C) 2019  Olive Team
-
-    This program is free software: you can redistribute it and/or modify
-    it under the terms of the GNU General Public License as published by
-    the Free Software Foundation, either version 3 of the License, or
-    (at your option) any later version.
-
-    This program is distributed in the hope that it will be useful,
-    but WITHOUT ANY WARRANTY; without even the implied warranty of
-    MERCHANTABILITY or FITNESS FOR A PARTICULAR PURPOSE.  See the
-    GNU General Public License for more details.
-
-    You should have received a copy of the GNU General Public License
-    along with this program.  If not, see <http://www.gnu.org/licenses/>.
-
-***/
-
-#include "debug.h"
-
-#include <QFile>
-#include <QDateTime>
-#include <QStandardPaths>
-#include <QDir>
-#include <QMutex>
-
-#include "dialogs/debugdialog.h"
-
-QString debug_info;
-QMutex debug_mutex;
-QFile debug_file;
-QTextStream debug_stream;
-
-void open_debug_file() {
-    QDir debug_dir = QStandardPaths::writableLocation(QStandardPaths::CacheLocation);
-    debug_dir.mkpath(".");
-    if (debug_dir.exists()) {
-        debug_file.setFileName(debug_dir.path() + "/debug_log");
-        if (debug_file.open(QFile::WriteOnly)) {
-            debug_stream.setDevice(&debug_file);
-        } else {
-            qWarning() << "Couldn't open debug log file, debug log will not be saved";
-        }
-    }
-}
-
-void close_debug_file()
-{
-    if (debug_file.isOpen()) {
-        debug_file.close();
-    }
-}
-
-<<<<<<< HEAD
-void debug_message_handler(QtMsgType type, const QMessageLogContext &context, const QString &msg) {
-	debug_mutex.lock();
-	QByteArray localMsg = msg.toLocal8Bit();
-	switch (type) {
-	case QtDebugMsg:
-//		fprintf(stderr, "[DEBUG] %s (%s:%u, %s)\n", localMsg.constData(), context.file, context.line, context.function);
-    fprintf(stderr, "[DEBUG] %s\n", localMsg.constData());
-		if (debug_file.isOpen()) debug_stream << QString("[DEBUG] %1 (%2:%3, %4)\n").arg(localMsg.constData(), context.file, QString::number(context.line), context.function);
-		debug_info.append(QString("<b>[DEBUG]</b> %1 (%2:%3, %4)<br>").arg(localMsg.constData(), context.file, QString::number(context.line), context.function));
-		fflush(stderr);
-		break;
-	case QtInfoMsg:
-//		fprintf(stderr, "[INFO] %s (%s:%u, %s)\n", localMsg.constData(), context.file, context.line, context.function);
-    fprintf(stderr, "[INFO] %s\n", localMsg.constData());
-		if (debug_file.isOpen()) debug_stream << QString("[INFO] %1 (%2:%3, %4)\n").arg(localMsg.constData(), context.file, QString::number(context.line), context.function);
-		debug_info.append(QString("<b>[INFO]</b> %1 (%2:%3, %4)<br>").arg(localMsg.constData(), context.file, QString::number(context.line), context.function));
-		fflush(stderr);
-		break;
-	case QtWarningMsg:
-//		fprintf(stderr, "[WARNING] %s (%s:%u, %s)\n", localMsg.constData(), context.file, context.line, context.function);
-    fprintf(stderr, "[WARNING] %s\n", localMsg.constData());
-		if (debug_file.isOpen()) debug_stream << QString("[WARNING] %1 (%2:%3, %4)\n").arg(localMsg.constData(), context.file, QString::number(context.line), context.function);
-		debug_info.append(QString("<font color='yellow'><b>[WARNING]</b> %1 (%2:%3, %4)</font><br>").arg(localMsg.constData(), context.file, QString::number(context.line), context.function));
-		fflush(stderr);
-		break;
-	case QtCriticalMsg:
-//		fprintf(stderr, "[ERROR] %s (%s:%u, %s)\n", localMsg.constData(), context.file, context.line, context.function);
-    fprintf(stderr, "[ERROR] %s\n", localMsg.constData());
-		if (debug_file.isOpen()) debug_stream << QString("[ERROR] %1 (%2:%3, %4)\n").arg(localMsg.constData(), context.file, QString::number(context.line), context.function);
-		debug_info.append(QString("<font color='red'><b>[ERROR]</b> %1 (%2:%3, %4)</font><br>").arg(localMsg.constData(), context.file, QString::number(context.line), context.function));
-		fflush(stderr);
-		break;
-	case QtFatalMsg:
-//		fprintf(stderr, "[FATAL] %s (%s:%u, %s)\n", localMsg.constData(), context.file, context.line, context.function);
-    fprintf(stderr, "[FATAL] %s\n", localMsg.constData());
-		if (debug_file.isOpen()) debug_stream << QString("[FATAL] %1 (%2:%3, %4)\n").arg(localMsg.constData(), context.file, QString::number(context.line), context.function);
-		debug_info.append(QString("<font color='red'><b>[FATAL]</b> %1 (%2:%3, %4)</font><br>").arg(localMsg.constData(), context.file, QString::number(context.line), context.function));
-		fflush(stderr);
-//		abort();
-	}
-    if (olive::DebugDialog != nullptr && olive::DebugDialog->isVisible()) {
-        QMetaObject::invokeMethod(olive::DebugDialog, "update_log", Qt::QueuedConnection);
-	}
-	debug_mutex.unlock();
-=======
-void debug_message_handler(QtMsgType type, const QMessageLogContext &context, const QString &msg)
-{
-    debug_mutex.lock();
-    const QByteArray localMsg = msg.toLocal8Bit();
-    const QDateTime now = QDateTime::currentDateTime();
-    const QByteArray timeRepr(now.toString(Qt::ISODate).toLocal8Bit());
-    QString msgTag;
-    QString fontColor;
-    switch (type) {
-    case QtDebugMsg:
-        msgTag = "DEBUG";
-        fontColor = "grey";
-        break;
-    case QtInfoMsg:
-        msgTag = "INFO";
-        fontColor = "blue";
-        break;
-    case QtWarningMsg:
-        msgTag = "WARNING";
-        fontColor = "yellow";
-        break;
-    case QtCriticalMsg:
-        msgTag = "ERROR";
-        fontColor = "red";
-        break;
-    case QtFatalMsg:
-        msgTag = "FATAL";
-        fontColor = "red";
-        break;
-    default:
-        fprintf(stderr, "Unknown debug msg type");
-        fflush(stderr);
-        break;
-    }//switch
-
-    fprintf(stderr, "%s [%s] %s (%s:%u, %s)\n", timeRepr.data(), msgTag.toLocal8Bit().constData(), localMsg.data(),
-            context.file, context.line, context.function);
-    if (debug_file.isOpen()) {
-        debug_stream << QString("[%1] %2 (%3:%4, %5)\n")
-                        .arg(msgTag, localMsg, context.file, QString::number(context.line), context.function);
-    }
-    debug_info.prepend(QString("<font color='%1'><b>[%2]</b> %3 (%4:%5, %6)</font><br>")
-                       .arg(fontColor, msgTag, localMsg, context.file, QString::number(context.line), context.function));
-    fflush(stderr);
-    if (Olive::DebugDialog != nullptr && Olive::DebugDialog->isVisible()) {
-        QMetaObject::invokeMethod(Olive::DebugDialog, "update_log", Qt::QueuedConnection);
-    }
-    debug_mutex.unlock();
->>>>>>> 6b648d21
-}
-
-const QString &get_debug_str()
-{
-    return debug_info;
-}
+/***
+
+    Olive - Non-Linear Video Editor
+    Copyright (C) 2019  Olive Team
+
+    This program is free software: you can redistribute it and/or modify
+    it under the terms of the GNU General Public License as published by
+    the Free Software Foundation, either version 3 of the License, or
+    (at your option) any later version.
+
+    This program is distributed in the hope that it will be useful,
+    but WITHOUT ANY WARRANTY; without even the implied warranty of
+    MERCHANTABILITY or FITNESS FOR A PARTICULAR PURPOSE.  See the
+    GNU General Public License for more details.
+
+    You should have received a copy of the GNU General Public License
+    along with this program.  If not, see <http://www.gnu.org/licenses/>.
+
+***/
+
+#include "debug.h"
+
+#include <QFile>
+#include <QDateTime>
+#include <QStandardPaths>
+#include <QDir>
+#include <QMutex>
+
+#include "dialogs/debugdialog.h"
+
+QString debug_info;
+QMutex debug_mutex;
+QFile debug_file;
+QTextStream debug_stream;
+
+void open_debug_file() {
+    QDir debug_dir = QStandardPaths::writableLocation(QStandardPaths::CacheLocation);
+    debug_dir.mkpath(".");
+    if (debug_dir.exists()) {
+        debug_file.setFileName(debug_dir.path() + "/debug_log");
+        if (debug_file.open(QFile::WriteOnly)) {
+            debug_stream.setDevice(&debug_file);
+        } else {
+            qWarning() << "Couldn't open debug log file, debug log will not be saved";
+        }
+    }
+}
+
+void close_debug_file()
+{
+    if (debug_file.isOpen()) {
+        debug_file.close();
+    }
+}
+
+void debug_message_handler(QtMsgType type, const QMessageLogContext &context, const QString &msg)
+{
+    debug_mutex.lock();
+    const QByteArray localMsg = msg.toLocal8Bit();
+    const QDateTime now = QDateTime::currentDateTime();
+    const QByteArray timeRepr(now.toString(Qt::ISODate).toLocal8Bit());
+    QString msgTag;
+    QString fontColor;
+    switch (type) {
+    case QtDebugMsg:
+        msgTag = "DEBUG";
+        fontColor = "grey";
+        break;
+    case QtInfoMsg:
+        msgTag = "INFO";
+        fontColor = "blue";
+        break;
+    case QtWarningMsg:
+        msgTag = "WARNING";
+        fontColor = "yellow";
+        break;
+    case QtCriticalMsg:
+        msgTag = "ERROR";
+        fontColor = "red";
+        break;
+    case QtFatalMsg:
+        msgTag = "FATAL";
+        fontColor = "red";
+        break;
+    default:
+        fprintf(stderr, "Unknown debug msg type");
+        fflush(stderr);
+        break;
+    }//switch
+
+    fprintf(stderr, "%s [%s] %s (%s:%u, %s)\n", timeRepr.data(), msgTag.toLocal8Bit().constData(), localMsg.data(),
+            context.file, context.line, context.function);
+    if (debug_file.isOpen()) {
+        debug_stream << QString("[%1] %2 (%3:%4, %5)\n")
+                        .arg(msgTag, localMsg, context.file, QString::number(context.line), context.function);
+    }
+    debug_info.prepend(QString("<font color='%1'><b>[%2]</b> %3 (%4:%5, %6)</font><br>")
+                       .arg(fontColor, msgTag, localMsg, context.file, QString::number(context.line), context.function));
+    fflush(stderr);
+    if (olive::DebugDialog != nullptr && olive::DebugDialog->isVisible()) {
+        QMetaObject::invokeMethod(olive::DebugDialog, "update_log", Qt::QueuedConnection);
+    }
+    debug_mutex.unlock();
+}
+
+const QString &get_debug_str()
+{
+    return debug_info;
+}