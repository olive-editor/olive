--- conflicted
+++ resolved
@@ -48,16 +48,11 @@
 #include "global/config.h"
 #include "global/path.h"
 #include "rendering/audio.h"
-<<<<<<< HEAD
 #include "rendering/bitdepths.h"
-#include "panels/panels.h"
-#include "ui/mainwindow.h"
-=======
 #include "panels/panels.h"
 #include "ui/columnedgridlayout.h"
 #include "ui/mainwindow.h"
 #include "dialogs/newsequencedialog.h"
->>>>>>> a3c1342f
 
 KeySequenceEditor::KeySequenceEditor(QWidget* parent, QAction* a)
   : QKeySequenceEdit(parent), action(a) {
@@ -89,12 +84,7 @@
 {
   setWindowTitle(tr("Preferences"));
 
-<<<<<<< HEAD
-  recordingComboBox->setCurrentIndex(olive::CurrentConfig.recording_mode - 1);
-  imgSeqFormatEdit->setText(olive::CurrentConfig.img_seq_formats);
-=======
   setup_ui();
->>>>>>> a3c1342f
 
   setup_kbd_shortcuts(olive::MainWindow->menuBar());
 
@@ -178,7 +168,6 @@
   }
 }
 
-<<<<<<< HEAD
 #ifndef NO_OCIO
 void PreferencesDialog::populate_ocio_menus(OCIO::ConstConfigRcPtr config)
 {
@@ -252,7 +241,7 @@
   }
 }
 #endif
-=======
+
 void PreferencesDialog::AddBoolPair(QCheckBox *ui, bool *value, bool restart_required)
 {
   bool_ui.append(ui);
@@ -261,7 +250,6 @@
 
   ui->setChecked(*value);
 }
->>>>>>> a3c1342f
 
 void PreferencesDialog::setup_kbd_shortcuts(QMenuBar* menubar) {
   QList<QAction*> menus = menubar->actions();
@@ -340,13 +328,7 @@
   if (bool_requires_restart
       || olive::CurrentConfig.thumbnail_resolution != thumbnail_res_spinbox->value()
       || olive::CurrentConfig.waveform_resolution != waveform_res_spinbox->value()
-<<<<<<< HEAD
-    #ifdef Q_OS_WIN32
-      || olive::CurrentConfig.use_native_menu_styling != native_menus->isChecked()
-    #endif
-=======
       || olive::CurrentConfig.css_path != custom_css_fn->text()
->>>>>>> a3c1342f
       || olive::CurrentConfig.style != static_cast<olive::styling::Style>(ui_style->currentData().toInt())) {
 
     // any changes to these settings will require a restart - ask the user if we should do one now or later
@@ -402,7 +384,6 @@
   olive::CurrentConfig.effect_textbox_lines = effect_textbox_lines_field->value();
   olive::CurrentConfig.language_file = language_combobox->currentData().toString();
 
-<<<<<<< HEAD
   olive::CurrentConfig.enable_color_management = enable_color_management->isChecked();
 
 #ifndef NO_OCIO
@@ -430,7 +411,6 @@
 #endif
 
 
-=======
   olive::CurrentConfig.default_sequence_width = default_sequence.width;
   olive::CurrentConfig.default_sequence_height = default_sequence.height;
   olive::CurrentConfig.default_sequence_framerate = default_sequence.frame_rate;
@@ -441,7 +421,6 @@
     *bool_value[i] = bool_ui.at(i)->isChecked();
   }
 
->>>>>>> a3c1342f
   olive::CurrentConfig.style = static_cast<olive::styling::Style>(ui_style->currentData().toInt());
 
   // Check if the thumbnail or waveform icon
@@ -720,10 +699,6 @@
 
   imgSeqFormatEdit = new QLineEdit(general_tab);
   imgSeqFormatEdit->setText(olive::CurrentConfig.img_seq_formats);
-<<<<<<< HEAD
-=======
-
->>>>>>> a3c1342f
   general_layout->addWidget(imgSeqFormatEdit, row, 1, 1, 4);
 
   row++;
