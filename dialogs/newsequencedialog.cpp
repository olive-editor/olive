#include "newsequencedialog.h"

#include "panels/panels.h"
#include "panels/project.h"
#include "project/sequence.h"
#include "project/undo.h"
#include "project/clip.h"
#include "panels/timeline.h"
#include "playback/playback.h"
#include "project/media.h"

#include <QVariant>
#include <QVBoxLayout>
#include <QComboBox>
#include <QGroupBox>
#include <QGridLayout>
#include <QSpinBox>
#include <QLabel>
#include <QLineEdit>
#include <QDialogButtonBox>

extern "C" {
	#include <libavcodec/avcodec.h>
}

NewSequenceDialog::NewSequenceDialog(QWidget *parent, Media *existing) :
	QDialog(parent),
	existing_item(existing)
{
	setup_ui();

	if (existing != nullptr) {
		existing_sequence = existing->to_sequence();
        setWindowTitle(tr("Editing \"%1\"").arg(existing_sequence->name));

		width_numeric->setValue(existing_sequence->width);
		height_numeric->setValue(existing_sequence->height);
		int comp_rate = qRound(existing_sequence->frame_rate*100);
		for (int i=0;i<frame_rate_combobox->count();i++) {
			if (qRound(frame_rate_combobox->itemData(i).toDouble()*100) == comp_rate) {
				frame_rate_combobox->setCurrentIndex(i);
				break;
			}
		}
        sequence_name_edit->setText(existing_sequence->name);
		for (int i=0;i<audio_frequency_combobox->count();i++) {
			if (audio_frequency_combobox->itemData(i) == existing_sequence->audio_frequency) {
				audio_frequency_combobox->setCurrentIndex(i);
				break;
			}
		}
	} else {
<<<<<<< HEAD
		existing_sequence = nullptr;
		setWindowTitle("New Sequence");
=======
		existing_sequence = NULL;
        setWindowTitle(tr("New Sequence"));
>>>>>>> 34532843
	}
}

NewSequenceDialog::~NewSequenceDialog()
{}

void NewSequenceDialog::set_sequence_name(const QString& s) {
    sequence_name_edit->setText(s);
}

void NewSequenceDialog::create() {
	if (existing_sequence == nullptr) {
		Sequence* s = new Sequence();

        s->name = sequence_name_edit->text();
		s->width = width_numeric->value();
		s->height = height_numeric->value();
		s->frame_rate = frame_rate_combobox->currentData().toDouble();
		s->audio_frequency = audio_frequency_combobox->currentData().toInt();
		s->audio_layout = AV_CH_LAYOUT_STEREO;

		ComboAction* ca = new ComboAction();
		panel_project->new_sequence(ca, s, true, nullptr);
		undo_stack.push(ca);
	} else {
		ComboAction* ca = new ComboAction();

		double multiplier = frame_rate_combobox->currentData().toDouble() / existing_sequence->frame_rate;

		EditSequenceCommand* esc = new EditSequenceCommand(existing_item, existing_sequence);
        esc->name = sequence_name_edit->text();
		esc->width = width_numeric->value();
		esc->height = height_numeric->value();
		esc->frame_rate = frame_rate_combobox->currentData().toDouble();
		esc->audio_frequency = audio_frequency_combobox->currentData().toInt();
		esc->audio_layout = AV_CH_LAYOUT_STEREO;
		ca->append(esc);

		for (int i=0;i<existing_sequence->clips.size();i++) {
			Clip* c = existing_sequence->clips.at(i);
			if (c != nullptr) {
				c->refactor_frame_rate(ca, multiplier, true);
			}
		}

		undo_stack.push(ca);
	}

	accept();
}

void NewSequenceDialog::preset_changed(int index)
{
	switch (index) {
	case 0: // FILM 4K
		width_numeric->setValue(4096);
		height_numeric->setValue(2160);
		break;
	case 1: // TV 4K
		width_numeric->setValue(3840);
		height_numeric->setValue(2160);
		break;
	case 2: // 1080p
		width_numeric->setValue(1920);
		height_numeric->setValue(1080);
		break;
	case 3: // 720p
		width_numeric->setValue(1280);
		height_numeric->setValue(720);
		break;
	case 4: // 480p
		width_numeric->setValue(640);
		height_numeric->setValue(480);
		break;
	case 5: // 360p
		width_numeric->setValue(640);
		height_numeric->setValue(360);
		break;
	case 6: // 240p
		width_numeric->setValue(320);
		height_numeric->setValue(240);
		break;
	case 7: // 144p
		width_numeric->setValue(192);
		height_numeric->setValue(144);
		break;
	case 8: // NTSC (480i)
		width_numeric->setValue(720);
		height_numeric->setValue(480);
		break;
	case 9: // PAL (576i)
		width_numeric->setValue(720);
		height_numeric->setValue(576);
		break;
	}
}

void NewSequenceDialog::setup_ui() {
	QVBoxLayout* verticalLayout = new QVBoxLayout(this);

	QWidget* widget = new QWidget(this);

    QHBoxLayout* preset_layout = new QHBoxLayout(widget);
    preset_layout->setContentsMargins(0, 0, 0, 0);

    preset_layout->addWidget(new QLabel(tr("Preset:")));

	preset_combobox = new QComboBox(widget);

    preset_combobox->addItem(tr("Film 4K"));
    preset_combobox->addItem(tr("TV 4K (Ultra HD/2160p)"));
    preset_combobox->addItem(tr("1080p"));
    preset_combobox->addItem(tr("720p"));
    preset_combobox->addItem(tr("480p"));
    preset_combobox->addItem(tr("360p"));
    preset_combobox->addItem(tr("240p"));
    preset_combobox->addItem(tr("144p"));
    preset_combobox->addItem(tr("NTSC (480i)"));
    preset_combobox->addItem(tr("PAL (576i)"));
    preset_combobox->addItem(tr("Custom"));
	preset_combobox->setCurrentIndex(2);

    preset_layout->addWidget(preset_combobox);

	verticalLayout->addWidget(widget);

    QGroupBox* videoGroupBox = new QGroupBox(this);
    videoGroupBox->setTitle(tr("Video"));

    QGridLayout* videoLayout = new QGridLayout(videoGroupBox);

    videoLayout->addWidget(new QLabel(tr("Width:")), 0, 0, 1, 1);
    width_numeric = new QSpinBox(videoGroupBox);
    width_numeric->setMaximum(9999);
    width_numeric->setValue(1920);
    videoLayout->addWidget(width_numeric, 0, 2, 1, 2);

    videoLayout->addWidget(new QLabel(tr("Height:")), 1, 0, 1, 2);
    height_numeric = new QSpinBox(videoGroupBox);
	height_numeric->setMaximum(9999);
	height_numeric->setValue(1080);
    videoLayout->addWidget(height_numeric, 1, 2, 1, 2);

    videoLayout->addWidget(new QLabel(tr("Frame Rate:")), 2, 0, 1, 1);
    frame_rate_combobox = new QComboBox(videoGroupBox);
    frame_rate_combobox->addItem("10 FPS", 10.0);
    frame_rate_combobox->addItem("12.5 FPS", 12.5);
    frame_rate_combobox->addItem("15 FPS", 15.0);
    frame_rate_combobox->addItem("23.976 FPS", 23.976);
    frame_rate_combobox->addItem("24 FPS", 24.0);
    frame_rate_combobox->addItem("25 FPS", 25.0);
    frame_rate_combobox->addItem("29.97 FPS", 29.97);
    frame_rate_combobox->addItem("30 FPS", 30.0);
    frame_rate_combobox->addItem("50 FPS", 50.0);
    frame_rate_combobox->addItem("59.94 FPS", 59.94);
    frame_rate_combobox->addItem("60 FPS", 60.0);
    frame_rate_combobox->setCurrentIndex(6);
    videoLayout->addWidget(frame_rate_combobox, 2, 2, 1, 2);

    videoLayout->addWidget(new QLabel(tr("Pixel Aspect Ratio:")), 4, 0, 1, 1);
    par_combobox = new QComboBox(videoGroupBox);
    par_combobox->addItem(tr("Square Pixels (1.0)"));
    videoLayout->addWidget(par_combobox, 4, 2, 1, 2);

    videoLayout->addWidget(new QLabel(tr("Interlacing:")), 6, 0, 1, 1);
    interlacing_combobox = new QComboBox(videoGroupBox);
    interlacing_combobox->addItem(tr("None (Progressive)"));
//	interlacing_combobox->addItem("Upper Field First");
//	interlacing_combobox->addItem("Lower Field First");
    videoLayout->addWidget(interlacing_combobox, 6, 2, 1, 2);

    verticalLayout->addWidget(videoGroupBox);

    QGroupBox* audioGroupBox = new QGroupBox(this);
    audioGroupBox->setTitle(tr("Audio"));

    QGridLayout* audioLayout = new QGridLayout(audioGroupBox);

    audioLayout->addWidget(new QLabel(tr("Sample Rate: ")), 0, 0, 1, 1);

    audio_frequency_combobox = new QComboBox(audioGroupBox);
	audio_frequency_combobox->addItem("22050 Hz", 22050);
	audio_frequency_combobox->addItem("24000 Hz", 24000);
	audio_frequency_combobox->addItem("32000 Hz", 32000);
	audio_frequency_combobox->addItem("44100 Hz", 44100);
	audio_frequency_combobox->addItem("48000 Hz", 48000);
	audio_frequency_combobox->addItem("88200 Hz", 88200);
	audio_frequency_combobox->addItem("96000 Hz", 96000);
	audio_frequency_combobox->setCurrentIndex(4);

    audioLayout->addWidget(audio_frequency_combobox, 0, 1, 1, 1);

    verticalLayout->addWidget(audioGroupBox);

    QWidget* nameWidget = new QWidget(this);
    QHBoxLayout* nameLayout = new QHBoxLayout(nameWidget);
    nameLayout->setContentsMargins(0, 0, 0, 0);

    nameLayout->addWidget(new QLabel("Name:"));

    sequence_name_edit = new QLineEdit(nameWidget);

    nameLayout->addWidget(sequence_name_edit);

    verticalLayout->addWidget(nameWidget);

	QDialogButtonBox* buttonBox = new QDialogButtonBox(this);
	buttonBox->setOrientation(Qt::Horizontal);
	buttonBox->setStandardButtons(QDialogButtonBox::Cancel|QDialogButtonBox::Ok);
	buttonBox->setCenterButtons(true);

	verticalLayout->addWidget(buttonBox);

	connect(preset_combobox, SIGNAL(currentIndexChanged(int)), this, SLOT(preset_changed(int)));
	connect(buttonBox, SIGNAL(accepted()), this, SLOT(create()));
	connect(buttonBox, SIGNAL(rejected()), this, SLOT(reject()));
}
<|MERGE_RESOLUTION|>--- conflicted
+++ resolved
@@ -1,276 +1,271 @@
-#include "newsequencedialog.h"
-
-#include "panels/panels.h"
-#include "panels/project.h"
-#include "project/sequence.h"
-#include "project/undo.h"
-#include "project/clip.h"
-#include "panels/timeline.h"
-#include "playback/playback.h"
-#include "project/media.h"
-
-#include <QVariant>
-#include <QVBoxLayout>
-#include <QComboBox>
-#include <QGroupBox>
-#include <QGridLayout>
-#include <QSpinBox>
-#include <QLabel>
-#include <QLineEdit>
-#include <QDialogButtonBox>
-
-extern "C" {
-	#include <libavcodec/avcodec.h>
-}
-
-NewSequenceDialog::NewSequenceDialog(QWidget *parent, Media *existing) :
-	QDialog(parent),
-	existing_item(existing)
-{
-	setup_ui();
-
-	if (existing != nullptr) {
-		existing_sequence = existing->to_sequence();
-        setWindowTitle(tr("Editing \"%1\"").arg(existing_sequence->name));
-
-		width_numeric->setValue(existing_sequence->width);
-		height_numeric->setValue(existing_sequence->height);
-		int comp_rate = qRound(existing_sequence->frame_rate*100);
-		for (int i=0;i<frame_rate_combobox->count();i++) {
-			if (qRound(frame_rate_combobox->itemData(i).toDouble()*100) == comp_rate) {
-				frame_rate_combobox->setCurrentIndex(i);
-				break;
-			}
-		}
-        sequence_name_edit->setText(existing_sequence->name);
-		for (int i=0;i<audio_frequency_combobox->count();i++) {
-			if (audio_frequency_combobox->itemData(i) == existing_sequence->audio_frequency) {
-				audio_frequency_combobox->setCurrentIndex(i);
-				break;
-			}
-		}
-	} else {
-<<<<<<< HEAD
-		existing_sequence = nullptr;
-		setWindowTitle("New Sequence");
-=======
-		existing_sequence = NULL;
-        setWindowTitle(tr("New Sequence"));
->>>>>>> 34532843
-	}
-}
-
-NewSequenceDialog::~NewSequenceDialog()
-{}
-
-void NewSequenceDialog::set_sequence_name(const QString& s) {
-    sequence_name_edit->setText(s);
-}
-
-void NewSequenceDialog::create() {
-	if (existing_sequence == nullptr) {
-		Sequence* s = new Sequence();
-
-        s->name = sequence_name_edit->text();
-		s->width = width_numeric->value();
-		s->height = height_numeric->value();
-		s->frame_rate = frame_rate_combobox->currentData().toDouble();
-		s->audio_frequency = audio_frequency_combobox->currentData().toInt();
-		s->audio_layout = AV_CH_LAYOUT_STEREO;
-
-		ComboAction* ca = new ComboAction();
-		panel_project->new_sequence(ca, s, true, nullptr);
-		undo_stack.push(ca);
-	} else {
-		ComboAction* ca = new ComboAction();
-
-		double multiplier = frame_rate_combobox->currentData().toDouble() / existing_sequence->frame_rate;
-
-		EditSequenceCommand* esc = new EditSequenceCommand(existing_item, existing_sequence);
-        esc->name = sequence_name_edit->text();
-		esc->width = width_numeric->value();
-		esc->height = height_numeric->value();
-		esc->frame_rate = frame_rate_combobox->currentData().toDouble();
-		esc->audio_frequency = audio_frequency_combobox->currentData().toInt();
-		esc->audio_layout = AV_CH_LAYOUT_STEREO;
-		ca->append(esc);
-
-		for (int i=0;i<existing_sequence->clips.size();i++) {
-			Clip* c = existing_sequence->clips.at(i);
-			if (c != nullptr) {
-				c->refactor_frame_rate(ca, multiplier, true);
-			}
-		}
-
-		undo_stack.push(ca);
-	}
-
-	accept();
-}
-
-void NewSequenceDialog::preset_changed(int index)
-{
-	switch (index) {
-	case 0: // FILM 4K
-		width_numeric->setValue(4096);
-		height_numeric->setValue(2160);
-		break;
-	case 1: // TV 4K
-		width_numeric->setValue(3840);
-		height_numeric->setValue(2160);
-		break;
-	case 2: // 1080p
-		width_numeric->setValue(1920);
-		height_numeric->setValue(1080);
-		break;
-	case 3: // 720p
-		width_numeric->setValue(1280);
-		height_numeric->setValue(720);
-		break;
-	case 4: // 480p
-		width_numeric->setValue(640);
-		height_numeric->setValue(480);
-		break;
-	case 5: // 360p
-		width_numeric->setValue(640);
-		height_numeric->setValue(360);
-		break;
-	case 6: // 240p
-		width_numeric->setValue(320);
-		height_numeric->setValue(240);
-		break;
-	case 7: // 144p
-		width_numeric->setValue(192);
-		height_numeric->setValue(144);
-		break;
-	case 8: // NTSC (480i)
-		width_numeric->setValue(720);
-		height_numeric->setValue(480);
-		break;
-	case 9: // PAL (576i)
-		width_numeric->setValue(720);
-		height_numeric->setValue(576);
-		break;
-	}
-}
-
-void NewSequenceDialog::setup_ui() {
-	QVBoxLayout* verticalLayout = new QVBoxLayout(this);
-
-	QWidget* widget = new QWidget(this);
-
-    QHBoxLayout* preset_layout = new QHBoxLayout(widget);
-    preset_layout->setContentsMargins(0, 0, 0, 0);
-
-    preset_layout->addWidget(new QLabel(tr("Preset:")));
-
-	preset_combobox = new QComboBox(widget);
-
-    preset_combobox->addItem(tr("Film 4K"));
-    preset_combobox->addItem(tr("TV 4K (Ultra HD/2160p)"));
-    preset_combobox->addItem(tr("1080p"));
-    preset_combobox->addItem(tr("720p"));
-    preset_combobox->addItem(tr("480p"));
-    preset_combobox->addItem(tr("360p"));
-    preset_combobox->addItem(tr("240p"));
-    preset_combobox->addItem(tr("144p"));
-    preset_combobox->addItem(tr("NTSC (480i)"));
-    preset_combobox->addItem(tr("PAL (576i)"));
-    preset_combobox->addItem(tr("Custom"));
-	preset_combobox->setCurrentIndex(2);
-
-    preset_layout->addWidget(preset_combobox);
-
-	verticalLayout->addWidget(widget);
-
-    QGroupBox* videoGroupBox = new QGroupBox(this);
-    videoGroupBox->setTitle(tr("Video"));
-
-    QGridLayout* videoLayout = new QGridLayout(videoGroupBox);
-
-    videoLayout->addWidget(new QLabel(tr("Width:")), 0, 0, 1, 1);
-    width_numeric = new QSpinBox(videoGroupBox);
-    width_numeric->setMaximum(9999);
-    width_numeric->setValue(1920);
-    videoLayout->addWidget(width_numeric, 0, 2, 1, 2);
-
-    videoLayout->addWidget(new QLabel(tr("Height:")), 1, 0, 1, 2);
-    height_numeric = new QSpinBox(videoGroupBox);
-	height_numeric->setMaximum(9999);
-	height_numeric->setValue(1080);
-    videoLayout->addWidget(height_numeric, 1, 2, 1, 2);
-
-    videoLayout->addWidget(new QLabel(tr("Frame Rate:")), 2, 0, 1, 1);
-    frame_rate_combobox = new QComboBox(videoGroupBox);
-    frame_rate_combobox->addItem("10 FPS", 10.0);
-    frame_rate_combobox->addItem("12.5 FPS", 12.5);
-    frame_rate_combobox->addItem("15 FPS", 15.0);
-    frame_rate_combobox->addItem("23.976 FPS", 23.976);
-    frame_rate_combobox->addItem("24 FPS", 24.0);
-    frame_rate_combobox->addItem("25 FPS", 25.0);
-    frame_rate_combobox->addItem("29.97 FPS", 29.97);
-    frame_rate_combobox->addItem("30 FPS", 30.0);
-    frame_rate_combobox->addItem("50 FPS", 50.0);
-    frame_rate_combobox->addItem("59.94 FPS", 59.94);
-    frame_rate_combobox->addItem("60 FPS", 60.0);
-    frame_rate_combobox->setCurrentIndex(6);
-    videoLayout->addWidget(frame_rate_combobox, 2, 2, 1, 2);
-
-    videoLayout->addWidget(new QLabel(tr("Pixel Aspect Ratio:")), 4, 0, 1, 1);
-    par_combobox = new QComboBox(videoGroupBox);
-    par_combobox->addItem(tr("Square Pixels (1.0)"));
-    videoLayout->addWidget(par_combobox, 4, 2, 1, 2);
-
-    videoLayout->addWidget(new QLabel(tr("Interlacing:")), 6, 0, 1, 1);
-    interlacing_combobox = new QComboBox(videoGroupBox);
-    interlacing_combobox->addItem(tr("None (Progressive)"));
-//	interlacing_combobox->addItem("Upper Field First");
-//	interlacing_combobox->addItem("Lower Field First");
-    videoLayout->addWidget(interlacing_combobox, 6, 2, 1, 2);
-
-    verticalLayout->addWidget(videoGroupBox);
-
-    QGroupBox* audioGroupBox = new QGroupBox(this);
-    audioGroupBox->setTitle(tr("Audio"));
-
-    QGridLayout* audioLayout = new QGridLayout(audioGroupBox);
-
-    audioLayout->addWidget(new QLabel(tr("Sample Rate: ")), 0, 0, 1, 1);
-
-    audio_frequency_combobox = new QComboBox(audioGroupBox);
-	audio_frequency_combobox->addItem("22050 Hz", 22050);
-	audio_frequency_combobox->addItem("24000 Hz", 24000);
-	audio_frequency_combobox->addItem("32000 Hz", 32000);
-	audio_frequency_combobox->addItem("44100 Hz", 44100);
-	audio_frequency_combobox->addItem("48000 Hz", 48000);
-	audio_frequency_combobox->addItem("88200 Hz", 88200);
-	audio_frequency_combobox->addItem("96000 Hz", 96000);
-	audio_frequency_combobox->setCurrentIndex(4);
-
-    audioLayout->addWidget(audio_frequency_combobox, 0, 1, 1, 1);
-
-    verticalLayout->addWidget(audioGroupBox);
-
-    QWidget* nameWidget = new QWidget(this);
-    QHBoxLayout* nameLayout = new QHBoxLayout(nameWidget);
-    nameLayout->setContentsMargins(0, 0, 0, 0);
-
-    nameLayout->addWidget(new QLabel("Name:"));
-
-    sequence_name_edit = new QLineEdit(nameWidget);
-
-    nameLayout->addWidget(sequence_name_edit);
-
-    verticalLayout->addWidget(nameWidget);
-
-	QDialogButtonBox* buttonBox = new QDialogButtonBox(this);
-	buttonBox->setOrientation(Qt::Horizontal);
-	buttonBox->setStandardButtons(QDialogButtonBox::Cancel|QDialogButtonBox::Ok);
-	buttonBox->setCenterButtons(true);
-
-	verticalLayout->addWidget(buttonBox);
-
-	connect(preset_combobox, SIGNAL(currentIndexChanged(int)), this, SLOT(preset_changed(int)));
-	connect(buttonBox, SIGNAL(accepted()), this, SLOT(create()));
-	connect(buttonBox, SIGNAL(rejected()), this, SLOT(reject()));
-}
+#include "newsequencedialog.h"
+
+#include "panels/panels.h"
+#include "panels/project.h"
+#include "project/sequence.h"
+#include "project/undo.h"
+#include "project/clip.h"
+#include "panels/timeline.h"
+#include "playback/playback.h"
+#include "project/media.h"
+
+#include <QVariant>
+#include <QVBoxLayout>
+#include <QComboBox>
+#include <QGroupBox>
+#include <QGridLayout>
+#include <QSpinBox>
+#include <QLabel>
+#include <QLineEdit>
+#include <QDialogButtonBox>
+
+extern "C" {
+	#include <libavcodec/avcodec.h>
+}
+
+NewSequenceDialog::NewSequenceDialog(QWidget *parent, Media *existing) :
+	QDialog(parent),
+	existing_item(existing)
+{
+	setup_ui();
+
+	if (existing != nullptr) {
+		existing_sequence = existing->to_sequence();
+		setWindowTitle(tr("Editing \"%1\"").arg(existing_sequence->name));
+
+		width_numeric->setValue(existing_sequence->width);
+		height_numeric->setValue(existing_sequence->height);
+		int comp_rate = qRound(existing_sequence->frame_rate*100);
+		for (int i=0;i<frame_rate_combobox->count();i++) {
+			if (qRound(frame_rate_combobox->itemData(i).toDouble()*100) == comp_rate) {
+				frame_rate_combobox->setCurrentIndex(i);
+				break;
+			}
+		}
+		sequence_name_edit->setText(existing_sequence->name);
+		for (int i=0;i<audio_frequency_combobox->count();i++) {
+			if (audio_frequency_combobox->itemData(i) == existing_sequence->audio_frequency) {
+				audio_frequency_combobox->setCurrentIndex(i);
+				break;
+			}
+		}
+	} else {
+		existing_sequence = nullptr;
+		setWindowTitle(tr("New Sequence"));
+	}
+}
+
+NewSequenceDialog::~NewSequenceDialog()
+{}
+
+void NewSequenceDialog::set_sequence_name(const QString& s) {
+	sequence_name_edit->setText(s);
+}
+
+void NewSequenceDialog::create() {
+	if (existing_sequence == nullptr) {
+		Sequence* s = new Sequence();
+
+		s->name = sequence_name_edit->text();
+		s->width = width_numeric->value();
+		s->height = height_numeric->value();
+		s->frame_rate = frame_rate_combobox->currentData().toDouble();
+		s->audio_frequency = audio_frequency_combobox->currentData().toInt();
+		s->audio_layout = AV_CH_LAYOUT_STEREO;
+
+		ComboAction* ca = new ComboAction();
+		panel_project->new_sequence(ca, s, true, nullptr);
+		undo_stack.push(ca);
+	} else {
+		ComboAction* ca = new ComboAction();
+
+		double multiplier = frame_rate_combobox->currentData().toDouble() / existing_sequence->frame_rate;
+
+		EditSequenceCommand* esc = new EditSequenceCommand(existing_item, existing_sequence);
+		esc->name = sequence_name_edit->text();
+		esc->width = width_numeric->value();
+		esc->height = height_numeric->value();
+		esc->frame_rate = frame_rate_combobox->currentData().toDouble();
+		esc->audio_frequency = audio_frequency_combobox->currentData().toInt();
+		esc->audio_layout = AV_CH_LAYOUT_STEREO;
+		ca->append(esc);
+
+		for (int i=0;i<existing_sequence->clips.size();i++) {
+			Clip* c = existing_sequence->clips.at(i);
+			if (c != nullptr) {
+				c->refactor_frame_rate(ca, multiplier, true);
+			}
+		}
+
+		undo_stack.push(ca);
+	}
+
+	accept();
+}
+
+void NewSequenceDialog::preset_changed(int index)
+{
+	switch (index) {
+	case 0: // FILM 4K
+		width_numeric->setValue(4096);
+		height_numeric->setValue(2160);
+		break;
+	case 1: // TV 4K
+		width_numeric->setValue(3840);
+		height_numeric->setValue(2160);
+		break;
+	case 2: // 1080p
+		width_numeric->setValue(1920);
+		height_numeric->setValue(1080);
+		break;
+	case 3: // 720p
+		width_numeric->setValue(1280);
+		height_numeric->setValue(720);
+		break;
+	case 4: // 480p
+		width_numeric->setValue(640);
+		height_numeric->setValue(480);
+		break;
+	case 5: // 360p
+		width_numeric->setValue(640);
+		height_numeric->setValue(360);
+		break;
+	case 6: // 240p
+		width_numeric->setValue(320);
+		height_numeric->setValue(240);
+		break;
+	case 7: // 144p
+		width_numeric->setValue(192);
+		height_numeric->setValue(144);
+		break;
+	case 8: // NTSC (480i)
+		width_numeric->setValue(720);
+		height_numeric->setValue(480);
+		break;
+	case 9: // PAL (576i)
+		width_numeric->setValue(720);
+		height_numeric->setValue(576);
+		break;
+	}
+}
+
+void NewSequenceDialog::setup_ui() {
+	QVBoxLayout* verticalLayout = new QVBoxLayout(this);
+
+	QWidget* widget = new QWidget(this);
+
+	QHBoxLayout* preset_layout = new QHBoxLayout(widget);
+	preset_layout->setContentsMargins(0, 0, 0, 0);
+
+	preset_layout->addWidget(new QLabel(tr("Preset:")));
+
+	preset_combobox = new QComboBox(widget);
+
+	preset_combobox->addItem(tr("Film 4K"));
+	preset_combobox->addItem(tr("TV 4K (Ultra HD/2160p)"));
+	preset_combobox->addItem(tr("1080p"));
+	preset_combobox->addItem(tr("720p"));
+	preset_combobox->addItem(tr("480p"));
+	preset_combobox->addItem(tr("360p"));
+	preset_combobox->addItem(tr("240p"));
+	preset_combobox->addItem(tr("144p"));
+	preset_combobox->addItem(tr("NTSC (480i)"));
+	preset_combobox->addItem(tr("PAL (576i)"));
+	preset_combobox->addItem(tr("Custom"));
+	preset_combobox->setCurrentIndex(2);
+
+	preset_layout->addWidget(preset_combobox);
+
+	verticalLayout->addWidget(widget);
+
+	QGroupBox* videoGroupBox = new QGroupBox(this);
+	videoGroupBox->setTitle(tr("Video"));
+
+	QGridLayout* videoLayout = new QGridLayout(videoGroupBox);
+
+	videoLayout->addWidget(new QLabel(tr("Width:")), 0, 0, 1, 1);
+	width_numeric = new QSpinBox(videoGroupBox);
+	width_numeric->setMaximum(9999);
+	width_numeric->setValue(1920);
+	videoLayout->addWidget(width_numeric, 0, 2, 1, 2);
+
+	videoLayout->addWidget(new QLabel(tr("Height:")), 1, 0, 1, 2);
+	height_numeric = new QSpinBox(videoGroupBox);
+	height_numeric->setMaximum(9999);
+	height_numeric->setValue(1080);
+	videoLayout->addWidget(height_numeric, 1, 2, 1, 2);
+
+	videoLayout->addWidget(new QLabel(tr("Frame Rate:")), 2, 0, 1, 1);
+	frame_rate_combobox = new QComboBox(videoGroupBox);
+	frame_rate_combobox->addItem("10 FPS", 10.0);
+	frame_rate_combobox->addItem("12.5 FPS", 12.5);
+	frame_rate_combobox->addItem("15 FPS", 15.0);
+	frame_rate_combobox->addItem("23.976 FPS", 23.976);
+	frame_rate_combobox->addItem("24 FPS", 24.0);
+	frame_rate_combobox->addItem("25 FPS", 25.0);
+	frame_rate_combobox->addItem("29.97 FPS", 29.97);
+	frame_rate_combobox->addItem("30 FPS", 30.0);
+	frame_rate_combobox->addItem("50 FPS", 50.0);
+	frame_rate_combobox->addItem("59.94 FPS", 59.94);
+	frame_rate_combobox->addItem("60 FPS", 60.0);
+	frame_rate_combobox->setCurrentIndex(6);
+	videoLayout->addWidget(frame_rate_combobox, 2, 2, 1, 2);
+
+	videoLayout->addWidget(new QLabel(tr("Pixel Aspect Ratio:")), 4, 0, 1, 1);
+	par_combobox = new QComboBox(videoGroupBox);
+	par_combobox->addItem(tr("Square Pixels (1.0)"));
+	videoLayout->addWidget(par_combobox, 4, 2, 1, 2);
+
+	videoLayout->addWidget(new QLabel(tr("Interlacing:")), 6, 0, 1, 1);
+	interlacing_combobox = new QComboBox(videoGroupBox);
+	interlacing_combobox->addItem(tr("None (Progressive)"));
+//	interlacing_combobox->addItem("Upper Field First");
+//	interlacing_combobox->addItem("Lower Field First");
+	videoLayout->addWidget(interlacing_combobox, 6, 2, 1, 2);
+
+	verticalLayout->addWidget(videoGroupBox);
+
+	QGroupBox* audioGroupBox = new QGroupBox(this);
+	audioGroupBox->setTitle(tr("Audio"));
+
+	QGridLayout* audioLayout = new QGridLayout(audioGroupBox);
+
+	audioLayout->addWidget(new QLabel(tr("Sample Rate: ")), 0, 0, 1, 1);
+
+	audio_frequency_combobox = new QComboBox(audioGroupBox);
+	audio_frequency_combobox->addItem("22050 Hz", 22050);
+	audio_frequency_combobox->addItem("24000 Hz", 24000);
+	audio_frequency_combobox->addItem("32000 Hz", 32000);
+	audio_frequency_combobox->addItem("44100 Hz", 44100);
+	audio_frequency_combobox->addItem("48000 Hz", 48000);
+	audio_frequency_combobox->addItem("88200 Hz", 88200);
+	audio_frequency_combobox->addItem("96000 Hz", 96000);
+	audio_frequency_combobox->setCurrentIndex(4);
+
+	audioLayout->addWidget(audio_frequency_combobox, 0, 1, 1, 1);
+
+	verticalLayout->addWidget(audioGroupBox);
+
+	QWidget* nameWidget = new QWidget(this);
+	QHBoxLayout* nameLayout = new QHBoxLayout(nameWidget);
+	nameLayout->setContentsMargins(0, 0, 0, 0);
+
+	nameLayout->addWidget(new QLabel("Name:"));
+
+	sequence_name_edit = new QLineEdit(nameWidget);
+
+	nameLayout->addWidget(sequence_name_edit);
+
+	verticalLayout->addWidget(nameWidget);
+
+	QDialogButtonBox* buttonBox = new QDialogButtonBox(this);
+	buttonBox->setOrientation(Qt::Horizontal);
+	buttonBox->setStandardButtons(QDialogButtonBox::Cancel|QDialogButtonBox::Ok);
+	buttonBox->setCenterButtons(true);
+
+	verticalLayout->addWidget(buttonBox);
+
+	connect(preset_combobox, SIGNAL(currentIndexChanged(int)), this, SLOT(preset_changed(int)));
+	connect(buttonBox, SIGNAL(accepted()), this, SLOT(create()));
+	connect(buttonBox, SIGNAL(rejected()), this, SLOT(reject()));
+}