--- conflicted
+++ resolved
@@ -110,21 +110,16 @@
    * @brief Show a file dialog to save an external shortcut preset from file
    */
   void save_shortcut_file();
-<<<<<<< HEAD
-=======
-
+
+  /**
+   * @brief Delete all previews (waveform and thumbnail cache)
+   */
+  void delete_all_previews();
+
+  // Browse for file functionns
   /**
    * @brief Show a file dialog to browse for an external CSS file to load for styling the application.
    */
-  void browse_css_file();
-
-  /**
-   * @brief Delete all previews (waveform and thumbnail cache)
-   */
->>>>>>> b96d97aa
-  void delete_all_previews();
-
-  // Browse for file functionns
   void browse_css_file();
   void browse_ocio_config();
 
