/***

  Olive - Non-Linear Video Editor
  Copyright (C) 2019  Olive Team

  This program is free software: you can redistribute it and/or modify
  it under the terms of the GNU General Public License as published by
  the Free Software Foundation, either version 3 of the License, or
  (at your option) any later version.

  This program is distributed in the hope that it will be useful,
  but WITHOUT ANY WARRANTY; without even the implied warranty of
  MERCHANTABILITY or FITNESS FOR A PARTICULAR PURPOSE.  See the
  GNU General Public License for more details.

  You should have received a copy of the GNU General Public License
  along with this program.  If not, see <http://www.gnu.org/licenses/>.

***/

#ifndef PREFERENCESDIALOG_H
#define PREFERENCESDIALOG_H

#include <QDialog>
#include <QKeySequenceEdit>
#include <QMenuBar>
#include <QLineEdit>
#include <QComboBox>
#include <QRadioButton>
#include <QTreeWidget>
#include <QTreeWidgetItem>
#include <QMenu>
#include <QCheckBox>
#include <QDoubleSpinBox>
#include <QSpinBox>
#ifndef NO_OCIO
#include <OpenColorIO/OpenColorIO.h>
namespace OCIO = OCIO_NAMESPACE::v1;
#endif

#include "timeline/sequence.h"

class KeySequenceEditor;

/**
 * @brief The PreferencesDialog class
 *
 * A dialog for the global application settings. Mostly an interface for Config. Can be loaded from any part of the
 * application.
 */
class PreferencesDialog : public QDialog
{
  Q_OBJECT

public:
  /**
   * @brief PreferencesDialog Constructor
   *
   * @param parent
   *
   * QWidget parent. Usually MainWindow.
   */
  explicit PreferencesDialog(QWidget *parent = nullptr);

private slots:
  /**
   * @brief Override of accept to save preferences to Config.
   */
  virtual void accept() override;

  /**
   * @brief Reset all selected shortcuts in keyboard_tree to their defaults
   */
  void reset_default_shortcut();

  /**
   * @brief Reset all shortcuts indiscriminately to their defaults
   *
   * This is safe to call directly as it'll ask the user if they wish to do so before it resets.
   */
  void reset_all_shortcuts();

  /**
   * @brief Shows/hides shortcut entries according to a shortcut query.
   *
   * This function can be directly connected to QLineEdit::textChanged() for simplicity.
   *
   * @param s
   *
   * The search query to compare shortcut names to.
   *
   * @param parent
   *
   * This is used as the function calls itself recursively to traverse the menu item hierarchy. This should be left as
   * nullptr when called externally.
   *
   * @return
   *
   * Value used as function calls itself recursively to determine if a menu parent has any children that are not hidden.
   * If so, TRUE is returned so the parent is shown too (even if it doesn't match the search query). If not, FALSE is
   * returned so the parent is hidden.
   */
  bool refine_shortcut_list(const QString &s, QTreeWidgetItem* parent = nullptr);

  /**
   * @brief Show a file dialog to load an external shortcut preset from file
   */
  void load_shortcut_file();

  /**
   * @brief Show a file dialog to save an external shortcut preset from file
   */
  void save_shortcut_file();

  /**
   * @brief Delete all previews (waveform and thumbnail cache)
   */
  void delete_all_previews();

  // Browse for file functionns
  /**
   * @brief Show a file dialog to browse for an external CSS file to load for styling the application.
   */
  void browse_css_file();
  void browse_ocio_config();

  // OCIO function
#ifndef NO_OCIO
  void update_ocio_view_menu();
  void update_ocio_view_menu(OCIO::ConstConfigRcPtr config);
  void update_ocio_config(const QString&);
#endif

  /**
   * @brief Shows a NewSequenceDialog attached to default_sequence
   */
  void edit_default_sequence_settings();

private:

  /**
   * @brief Create and arrange all UI widgets
   */
  void setup_ui();

  /**
   * @brief Populate keyboard shortcut panel with keyboard shortcuts from the menu bar
   *
   * @param menu
   *
   * A reference to the main application's menu bar. Usually MainWindow::menuBar().
   */
  void setup_kbd_shortcuts(QMenuBar* menu);

  /**
   * @brief Internal function called by setup_kbd_shortcuts() to traverse down the menu bar's hierarchy and populate the
   * shortcut panel.
   *
   * This function will call itself recursively as it finds submenus belong to the menu provided. It will also create
   * QTreeWidgetItems as children of the parent item provided, either using them as parents themselves for submenus
   * or attaching a KeySequenceEditor to them for shortcut editing.
   *
   * @param menu
   *
   * The current menu to traverse down.
   *
   * @param parent
   *
   * The parent item to add QTreeWidgetItems to.
   */
  void setup_kbd_shortcut_worker(QMenu* menu, QTreeWidgetItem* parent);

  enum PreviewDeleteTypes {
    DELETE_NONE,
    DELETE_THUMBNAILS,
    DELETE_WAVEFORMS,
    DELETE_BOTH
  };

  // used to delete previews
  // type can be: 't' for thumbnails, 'w' for waveforms, or 1 for all
  /**
   * @brief Delete disk cached preview files (thumbnails, waveforms, etc.)
   *
   * @param type
   *
   * The types of previews to delete.
   */
  void delete_previews(PreviewDeleteTypes type);

#ifndef NO_OCIO
  void populate_ocio_menus(OCIO::ConstConfigRcPtr config);
#endif

  /**
   * @brief UI widget for editing the CSS filename
   */
  QLineEdit* custom_css_fn;

  /**
   * @brief UI widget for editing the list of extensions to detect image sequences from
   */
  QLineEdit* imgSeqFormatEdit;

  /**
   * @brief UI widget for editing the recording channels
   */
  QComboBox* recordingComboBox;
<<<<<<< HEAD
=======

  /**
   * @brief UI widget for editing keyboard shortcuts
   */
>>>>>>> a3c1342f
  QTreeWidget* keyboard_tree;

  /**
   * @brief UI widget for editing the upcoming queue size
   */
  QDoubleSpinBox* upcoming_queue_spinbox;

  /**
   * @brief UI widget for editing the upcoming queue type
   */
  QComboBox* upcoming_queue_type;

  /**
   * @brief UI widget for editing the previous queue size
   */
  QDoubleSpinBox* previous_queue_spinbox;

  /**
   * @brief UI widget for editing the previous queue type
   */
  QComboBox* previous_queue_type;

  /**
   * @brief UI widget for editing the size of textboxes in the EffectControls panel
   */
  QSpinBox* effect_textbox_lines_field;

  /**
   * @brief UI widget for selecting the output audio device
   */
  QComboBox* audio_output_devices;

  /**
   * @brief UI widget for selecting the input audio device
   */
  QComboBox* audio_input_devices;

  /**
   * @brief UI widget for selecting the audio sampling rates
   */
  QComboBox* audio_sample_rate;

  /**
   * @brief UI widget for selecting the UI language
   */
  QComboBox* language_combobox;

  /**
   * @brief UI widget for selecting the resolution of the thumbnails to generate
   */
  QSpinBox* thumbnail_res_spinbox;

  /**
   * @brief UI widget for selecting the resolution of the waveforms to generate
   */
  QSpinBox* waveform_res_spinbox;
<<<<<<< HEAD
  QCheckBox* add_default_effects_to_clips;

  QCheckBox* enable_color_management;
  QLineEdit* ocio_config_file;
  QComboBox* ocio_display;
  QComboBox* ocio_view;
  QComboBox* ocio_look;

=======

  /**
   * @brief UI widget for selecting the current UI style
   */
>>>>>>> a3c1342f
  QComboBox* ui_style;

  /**
   * @brief Stored default Sequence object
   *
   * Default Sequence settings are loaded into an actual Sequence object that can be loaded into NewSequenceDialog
   * for the sake of familiarity with the user.
   */
  Sequence default_sequence;

  /**
   * @brief List of keyboard shortcut actions that can be triggered (links with key_shortcut_items and
   * key_shortcut_fields)
   */
  QVector<QAction*> key_shortcut_actions;

  /**
   * @brief List of keyboard shortcut items in keyboard_tree corresponding to existing actions (links with
   * key_shortcut_actions and key_shortcut_fields)
   */
  QVector<QTreeWidgetItem*> key_shortcut_items;

  /**
   * @brief List of keyboard shortcut editing fields in keyboard_tree corresponding to existing actions (links with
   * key_shortcut_actions and key_shortcut_fields)
   */
  QVector<KeySequenceEditor*> key_shortcut_fields;

  /**
   * @brief Add an automated QCheckBox+boolean value pair
   *
   * Many preferences are simple true/false (or on/off) options. Rather than adding a QCheckBox for each one and
   * manually setting its checked value to the configuration setting (and vice versa when saving), this convenience
   * function will add it to an automated set of checkboxes, automatically setting the checked state to the current
   * setting, and then saving the new checked state back to the setting when the user accepts the changes (clicks OK).
   *
   * @param ui
   *
   * A valid QCheckBox item. This function does not take ownership of the QWidget or place it in a layout anywhere.
   *
   * @param value
   *
   * A pointer to the Boolean value this QCheckBox should be shared with. The QCheckBox widget's checked state will be
   * set to the value of this pointer.
   *
   * @param restart_required
   *
   * Defaults to FALSE, set this to TRUE if changing this setting should prompt the user for a restart of Olive before
   * the setting change takes effect.
   */
  void AddBoolPair(QCheckBox* ui, bool* value, bool restart_required = false);

  /**
   * @brief Internal array managed by AddBoolPair(). Do not access this directly.
   */
  QVector<QCheckBox*> bool_ui;

  /**
   * @brief Internal array managed by AddBoolPair(). Do not access this directly.
   */
  QVector<bool*> bool_value;

  /**
   * @brief Internal array managed by AddBoolPair(). Do not access this directly.
   */
  QVector<bool> bool_restart_required;
};

/**
 * @brief The KeySequenceEditor class
 *
 * Simple derived class of QKeySequenceEdit that attaches to a QAction and provides functions for transferring
 * keyboard shortcuts to and from it.
 */
class KeySequenceEditor : public QKeySequenceEdit {
  Q_OBJECT
public:
  /**
   * @brief KeySequenceEditor Constructor
   *
   * @param parent
   *
   * QWidget parent.
   *
   * @param a
   *
   * The QAction to link to. This cannot be changed throughout the lifetime of a KeySequenceEditor.
   */
  KeySequenceEditor(QWidget *parent, QAction* a);

  /**
   * @brief Sets the attached QAction's shortcut to the shortcut entered in this field.
   *
   * This is not done automatically in case the user cancels out of the Preferences dialog, in which case the
   * expectation is that the changes made will not be saved. Therefore, this needs to be triggered manually when
   * PreferencesDialog saves.
   */
  void set_action_shortcut();

  /**
   * @brief Set this shortcut back to the QAction's default shortcut
   *
   * Each QAction contains the default shortcut in its `property("default")` and can be used to restore the default
   * "hard-coded" shortcut with this function.
   *
   * This function does not save the default shortcut back into the QAction, it simply loads the default shortcut from
   * the QAction into this edit field. To save it into the QAction, it's necessary to call set_action_shortcut() after
   * calling this function.
   */
  void reset_to_default();

  /**
   * @brief Return attached QAction's unique ID
   *
   * Each of Olive's menu actions has a unique string ID (that, unlike the text, is not translated) for matching with
   * an external shortcut configuration file. The ID is stored in the QAction's `property("id")`. This function returns
   * that ID.
   *
   * @return
   *
   * The QAction's unique ID.
   */
  QString action_name();

  /**
   * @brief Serialize this shortcut entry into a string that can be saved to a file
   *
   * @return
   *
   * A string serialization of this shortcut. The format is "[ID]\t[SEQUENCE]" where [ID] is the attached QAction's
   * unique identifier and [SEQUENCE] is the current keyboard shortcut in the field (NOT necessarily the shortcut in
   * the QAction). If the entered shortcut is the same as the QAction's default shortcut, the return value is empty
   * because a default shortcut does not need to be saved to a file.
   */
  QString export_shortcut();
private:
  /**
   * @brief Internal reference to the linked QAction
   */
  QAction* action;
};

#endif // PREFERENCESDIALOG_H<|MERGE_RESOLUTION|>--- conflicted
+++ resolved
@@ -206,13 +206,11 @@
    * @brief UI widget for editing the recording channels
    */
   QComboBox* recordingComboBox;
-<<<<<<< HEAD
-=======
+
 
   /**
    * @brief UI widget for editing keyboard shortcuts
    */
->>>>>>> a3c1342f
   QTreeWidget* keyboard_tree;
 
   /**
@@ -269,8 +267,6 @@
    * @brief UI widget for selecting the resolution of the waveforms to generate
    */
   QSpinBox* waveform_res_spinbox;
-<<<<<<< HEAD
-  QCheckBox* add_default_effects_to_clips;
 
   QCheckBox* enable_color_management;
   QLineEdit* ocio_config_file;
@@ -278,12 +274,9 @@
   QComboBox* ocio_view;
   QComboBox* ocio_look;
 
-=======
-
   /**
    * @brief UI widget for selecting the current UI style
    */
->>>>>>> a3c1342f
   QComboBox* ui_style;
 
   /**
