#include "viewer.h"
#include "ui_viewer.h"

#include "playback/audio.h"
#include "timeline.h"
#include "panels/project.h"
#include "project/sequence.h"
#include "project/clip.h"
#include "panels/panels.h"
#include "io/config.h"
#include "project/footage.h"
#include "project/media.h"
#include "project/undo.h"
#include "ui/audiomonitor.h"
#include "ui_timeline.h"
#include "playback/playback.h"
#include "ui/viewerwidget.h"
#include "debug.h"

#define FRAMES_IN_ONE_MINUTE 1798 // 1800 - 2
#define FRAMES_IN_TEN_MINUTES 17978 // (FRAMES_IN_ONE_MINUTE * 10) - 2

extern "C" {
	#include <libavformat/avformat.h>
	#include <libavcodec/avcodec.h>
}

#include <QtMath>
#include <QAudioOutput>
#include <QPainter>
#include <QStringList>
#include <QTimer>

Viewer::Viewer(QWidget *parent) :
    QDockWidget(parent),
	playing(false),
    just_played(false),
    media(NULL),
    seq(NULL),
    ui(new Ui::Viewer),
    created_sequence(false),
    cue_recording_internal(false),
    panel_name("Viewer: "),
    minimum_zoom(1.0)
{
	ui->setupUi(this);
	ui->headers->viewer = this;
	ui->headers->snapping = false;
	ui->headers->show_text(false);
    ui->glViewerPane->viewer = this;
    viewer_widget = ui->glViewerPane->child;
    viewer_widget->viewer = this;
    set_media(NULL);

    ui->currentTimecode->setEnabled(false);
    ui->currentTimecode->set_minimum_value(0);
	ui->currentTimecode->set_default_value(qSNaN());
	ui->currentTimecode->set_value(0, false);
	ui->currentTimecode->set_display_type(LABELSLIDER_FRAMENUMBER);
	connect(ui->currentTimecode, SIGNAL(valueChanged()), this, SLOT(update_playhead()));

	recording_flasher.setInterval(500);

	connect(&playback_updater, SIGNAL(timeout()), this, SLOT(timer_update()));
	connect(&recording_flasher, SIGNAL(timeout()), this, SLOT(recording_flasher_update()));
    connect(ui->horizontalScrollBar, SIGNAL(valueChanged(int)), ui->headers, SLOT(set_scroll(int)));
    connect(ui->horizontalScrollBar, SIGNAL(valueChanged(int)), viewer_widget, SLOT(set_waveform_scroll(int)));
<<<<<<< HEAD
    connect(ui->horizontalScrollBar, SIGNAL(resize_move(double)), this, SLOT(resize_move(double)));
    connect(ui->zoomComboBox, SIGNAL(currentIndexChanged(int)), this, SLOT(zoom_update(int)));
=======
>>>>>>> 3eddc7eb

    update_playhead_timecode(0);
    update_end_timecode();
}

Viewer::~Viewer() {
	delete ui;
}

bool Viewer::is_focused() {
    return ui->headers->hasFocus()
            || viewer_widget->hasFocus()
            || ui->pushButton->hasFocus()
            || ui->pushButton_2->hasFocus()
            || ui->pushButton_3->hasFocus()
            || ui->pushButton_4->hasFocus()
            || ui->pushButton_5->hasFocus();
}

void Viewer::set_main_sequence() {
	clean_created_seq();
    set_sequence(true, sequence);
}

void Viewer::reset_all_audio() {
	// reset all clip audio
	if (seq != NULL) {
		audio_ibuffer_frame = seq->playhead;
		audio_ibuffer_timecode = (double) audio_ibuffer_frame / seq->frame_rate;

		for (int i=0;i<seq->clips.size();i++) {
			Clip* c = seq->clips.at(i);
			if (c != NULL) c->reset_audio();
		}
	}
    clear_audio_ibuffer();
}

long timecode_to_frame(const QString& s, int view, double frame_rate) {
    QList<QString> list = s.split(QRegExp("[:;]"));

    if (view == TIMECODE_FRAMES || (list.size() == 1 && view != TIMECODE_MILLISECONDS)) {
		return s.toLong();
	}

	int frRound = qRound(frame_rate);
    int hours, minutes, seconds, frames;

    if (view == TIMECODE_MILLISECONDS) {
        long milliseconds = s.toLong();

        hours = milliseconds/3600000;
        milliseconds -= (hours*3600000);
        minutes = milliseconds/60000;
        milliseconds -= (minutes*60000);
        seconds = milliseconds/1000;
        milliseconds -= (seconds*1000);
        frames = qRound64((milliseconds*0.001)*frame_rate);

        seconds = qRound64(seconds * frame_rate);
        minutes = qRound64(minutes * frame_rate * 60);
        hours = qRound64(hours * frame_rate * 3600);
    } else {
        hours = ((list.size() > 0) ? list.at(0).toInt() : 0) * frRound * 3600;
        minutes = ((list.size() > 1) ? list.at(1).toInt() : 0) * frRound * 60;
        seconds = ((list.size() > 2) ? list.at(2).toInt() : 0) * frRound;
        frames = (list.size() > 3) ? list.at(3).toInt() : 0;
    }

	int f = (frames + seconds + minutes + hours);

    if ((view == TIMECODE_DROP || view == TIMECODE_MILLISECONDS) && frame_rate_is_droppable(frame_rate)) {
		// return drop
		int d;
		int m;

		int dropFrames = round(frame_rate * .066666); //Number of frames to drop on the minute marks is the nearest integer to 6% of the framerate
		int framesPer10Minutes = round(frame_rate * 60 * 10); //Number of frames per ten minutes
		int framesPerMinute = (round(frame_rate)*60)-  dropFrames; //Number of frames per minute is the round of the framerate * 60 minus the number of dropped frames

		d = f / framesPer10Minutes;
		f -= dropFrames*9*d;

		m = f % framesPer10Minutes;

		if (m > dropFrames) {
			f -= (dropFrames * ((m - dropFrames) / framesPerMinute));
		}
	}

	// return non-drop
	return f;
}

QString frame_to_timecode(long f, int view, double frame_rate) {
    if (view == TIMECODE_FRAMES) {
        return QString::number(f);
    }

    // return timecode
    int hours = 0;
    int mins = 0;
    int secs = 0;
    int frames = 0;
    QString token = ":";

    if ((view == TIMECODE_DROP || view == TIMECODE_MILLISECONDS) && frame_rate_is_droppable(frame_rate)) {
        //CONVERT A FRAME NUMBER TO DROP FRAME TIMECODE
        //Code by David Heidelberger, adapted from Andrew Duncan, further adapted for Olive by Olive Team
        //Given an int called framenumber and a double called framerate
        //Framerate should be 29.97, 59.94, or 23.976, otherwise the calculations will be off.

        int d;
        int m;

        int dropFrames = round(frame_rate * .066666); //Number of frames to drop on the minute marks is the nearest integer to 6% of the framerate
        int framesPerHour = round(frame_rate*60*60); //Number of frqRound64ames in an hour
        int framesPer24Hours = framesPerHour*24; //Number of frames in a day - timecode rolls over after 24 hours
        int framesPer10Minutes = round(frame_rate * 60 * 10); //Number of frames per ten minutes
        int framesPerMinute = (round(frame_rate)*60)-  dropFrames; //Number of frames per minute is the round of the framerate * 60 minus the number of dropped frames

        //If framenumber is greater than 24 hrs, next operation will rollover clock
        f = f % framesPer24Hours; //% is the modulus operator, which returns a remainder. a % b = the remainder of a/b

        d = f / framesPer10Minutes; // \ means integer division, which is a/b without a remainder. Some languages you could use floor(a/b)
        m = f % framesPer10Minutes;

        //In the original post, the next line read m>1, which only worked for 29.97. Jean-Baptiste Mardelle correctly pointed out that m should be compared to dropFrames.
        if (m > dropFrames) {
            f = f + (dropFrames*9*d) + dropFrames * ((m - dropFrames) / framesPerMinute);
        } else {
            f = f + dropFrames*9*d;
        }

        int frRound = round(frame_rate);
        frames = f % frRound;
        secs = (f / frRound) % 60;
        mins = ((f / frRound) / 60) % 60;
        hours = (((f / frRound) / 60) / 60);

        token = ";";
    } else {
		// non-drop timecode

        int int_fps = qRound(frame_rate);
		hours = f / (3600 * int_fps);
        mins = f / (60*int_fps) % 60;
        secs = f/int_fps % 60;
        frames = f%int_fps;
    }
    if (view == TIMECODE_MILLISECONDS) {
        return QString::number((hours*3600000)+(mins*60000)+(secs*1000)+qCeil(frames*1000/frame_rate));
    }
    return QString(QString::number(hours).rightJustified(2, '0') +
                   ":" + QString::number(mins).rightJustified(2, '0') +
                   ":" + QString::number(secs).rightJustified(2, '0') +
                   token + QString::number(frames).rightJustified(2, '0')
                );
}

bool frame_rate_is_droppable(float rate) {
	return (qFuzzyCompare(rate, 23.976f) || qFuzzyCompare(rate, 29.97f) || qFuzzyCompare(rate, 59.94f));
}

void Viewer::seek(long p) {
	pause();
	seq->playhead = p;
	update_parents();
    reset_all_audio();
    audio_scrub = true;
}

void Viewer::go_to_start() {
	if (seq != NULL) {
		if (seq->using_workarea && seq->playhead != seq->workarea_in) {
			seek(seq->workarea_in);
		} else {
			seek(0);
		}
	}
}

void Viewer::previous_frame() {
	if (seq != NULL && seq->playhead > 0) seek(seq->playhead-1);
}

void Viewer::next_frame() {
	if (seq != NULL) seek(seq->playhead+1);
}

void Viewer::go_to_end() {
	if (seq != NULL) {
		if (seq->using_workarea && seq->playhead != seq->workarea_out) {
			seek(seq->workarea_out);
		} else {
			seek(seq->getEndFrame());
		}
	}
}

void Viewer::cue_recording(long start, long end, int track) {
	recording_start = start;
	recording_end = end;
	recording_track = track;
	panel_sequence_viewer->seek(recording_start);
	cue_recording_internal = true;
	recording_flasher.start();
}

void Viewer::uncue_recording() {
	cue_recording_internal = false;
	recording_flasher.stop();
	ui->pushButton_3->setStyleSheet(QString());
}

bool Viewer::is_recording_cued() {
	return cue_recording_internal;
}

void Viewer::toggle_play() {
	if (playing) {
		pause();
	} else {
		play();
	}
}

void Viewer::play() {
	if (panel_sequence_viewer->playing) panel_sequence_viewer->pause();
	if (panel_footage_viewer->playing) panel_footage_viewer->pause();

	if (seq != NULL) {
        reset_all_audio();
		if (is_recording_cued() && !start_recording()) {
			dout << "[ERROR] Failed to record audio";
			return;
		}
		playhead_start = seq->playhead;
		playing = true;
		just_played = true;
		set_playpause_icon(false);
		start_msecs = QDateTime::currentMSecsSinceEpoch();
		timer_update();
	}
}

void Viewer::play_wake() {
	if (just_played) {
		start_msecs = QDateTime::currentMSecsSinceEpoch();
		playback_updater.start();
        if (audio_thread != NULL) audio_thread->notifyReceiver();
		just_played = false;
	}
}

void Viewer::pause() {
	playing = false;
	just_played = false;
	set_playpause_icon(true);
	playback_updater.stop();

	if (is_recording_cued()) {
		uncue_recording();

		if (recording) {
			stop_recording();

			// import audio
			QStringList file_list;
			file_list.append(get_recorded_audio_filename());
            panel_project->process_file_list(file_list);

			// add it to the sequence
			Clip* c = new Clip(seq);
            Media* m = panel_project->last_imported_media.at(0);
            Footage* f = m->to_footage();

            f->ready_lock.lock();

            c->media = m; // latest media
			c->media_stream = 0;
			c->timeline_in = recording_start;
            c->timeline_out = f->get_length_in_frames(seq->frame_rate);
			c->clip_in = 0;
			c->track = recording_track;
			c->color_r = 128;
			c->color_g = 192;
			c->color_b = 128;
            c->name = m->get_name();

            f->ready_lock.unlock();

			QVector<Clip*> add_clips;
			add_clips.append(c);
			undo_stack.push(new AddClipCommand(seq, add_clips)); // add clip
		}
	}
}

void Viewer::update_playhead_timecode(long p) {
	ui->currentTimecode->set_value(p, false);
}

void Viewer::update_end_timecode() {
	ui->endTimecode->setText((seq == NULL) ? frame_to_timecode(0, config.timecode_view, 30) : frame_to_timecode(seq->getEndFrame(), config.timecode_view, seq->frame_rate));
}

void Viewer::update_header_zoom() {
	if (seq != NULL) {
		long sequenceEndFrame = seq->getEndFrame();
        if (cached_end_frame != sequenceEndFrame) {
            minimum_zoom = (sequenceEndFrame > 0) ? ((double) ui->headers->width() / (double) sequenceEndFrame) : 1;
            ui->headers->update_zoom(qMax(ui->headers->get_zoom(), minimum_zoom));
            set_sb_max();
            viewer_widget->waveform_zoom = ui->headers->get_zoom();
        } else {
            ui->headers->update();
        }
	}
}

void Viewer::update_parents() {
	if (main_sequence) {
		update_ui(false);
	} else {
		update_viewer();
    }
}

void Viewer::resizeEvent(QResizeEvent *event) {
    if (seq != NULL) {
        set_sb_max();
    }
}

void Viewer::update_viewer() {
    update_header_zoom();
	viewer_widget->update();
	if (seq != NULL) update_playhead_timecode(seq->playhead);
    update_end_timecode();
}

void Viewer::clear_inout_point() {
    if (seq->using_workarea) {
        undo_stack.push(new SetTimelineInOutCommand(seq, false, 0, 0));
        update_parents();
    }
}

void Viewer::set_in_point() {
	ui->headers->set_in_point(seq->playhead);
}

void Viewer::set_out_point() {
    ui->headers->set_out_point(seq->playhead);
}

void Viewer::set_zoom(bool in) {
    if (seq != NULL) {
        set_zoom_value(in ? ui->headers->get_zoom()*2 : qMax(minimum_zoom, ui->headers->get_zoom()*0.5));
    }
}

void Viewer::set_zoom_value(double d) {
    ui->headers->update_zoom(d);
    if (viewer_widget->waveform) {
        viewer_widget->waveform_zoom = d;
        viewer_widget->update();
    }
    if (seq != NULL) {
        set_sb_max();
        if (!ui->horizontalScrollBar->is_resizing())
            center_scroll_to_playhead(ui->horizontalScrollBar, ui->headers->get_zoom(), seq->playhead);
    }
}

void Viewer::set_sb_max() {
    ui->headers->set_scrollbar_max(ui->horizontalScrollBar, seq->getEndFrame(), ui->headers->width());
}

void Viewer::set_media(Media* m) {
	main_sequence = false;
    media = m;
    clean_created_seq();
    if (media != NULL) {
        switch (media->get_type()) {
        case MEDIA_TYPE_FOOTAGE:
        {
            Footage* footage = media->to_footage();

            seq = new Sequence();
            created_sequence = true;
            seq->wrapper_sequence = true;
            seq->name = footage->name;

            seq->using_workarea = footage->using_inout;
            if (footage->using_inout) {
                seq->workarea_in = footage->in;
                seq->workarea_out = footage->out;
            }

            seq->frame_rate = 30;

            if (footage->video_tracks.size() > 0) {
                FootageStream* video_stream = footage->video_tracks.at(0);
                seq->width = video_stream->video_width;
                seq->height = video_stream->video_height;
                if (video_stream->video_frame_rate > 0 && !video_stream->infinite_length) seq->frame_rate = video_stream->video_frame_rate;

                Clip* c = new Clip(seq);
                c->media = media;
                c->media_stream = video_stream->file_index;
                c->timeline_in = 0;
                c->timeline_out = footage->get_length_in_frames(seq->frame_rate);
                if (c->timeline_out <= 0) c->timeline_out = 150;
                c->track = -1;
                c->clip_in = 0;
                c->recalculateMaxLength();
                seq->clips.append(c);
            } else {
                seq->width = 1920;
                seq->height = 1080;
            }

            if (footage->audio_tracks.size() > 0) {
                FootageStream* audio_stream = footage->audio_tracks.at(0);
                seq->audio_frequency = audio_stream->audio_frequency;

                Clip* c = new Clip(seq);
                c->media = media;
                c->media_stream = audio_stream->file_index;
                c->timeline_in = 0;
                c->timeline_out = footage->get_length_in_frames(seq->frame_rate);
                c->track = 0;
                c->clip_in = 0;
                c->recalculateMaxLength();
                seq->clips.append(c);

                if (footage->video_tracks.size() == 0) {
                    viewer_widget->waveform = true;
                    viewer_widget->waveform_clip = c;
                    viewer_widget->waveform_ms = audio_stream;
                    viewer_widget->update();
                }
            } else {
                seq->audio_frequency = 48000;
            }

            seq->audio_layout = AV_CH_LAYOUT_STEREO;
        }
            break;
        case MEDIA_TYPE_SEQUENCE:
            seq = media->to_sequence();
            break;
        }
    }
    set_sequence(false, seq);
}

void Viewer::on_pushButton_clicked() {
	go_to_start();
}

void Viewer::on_pushButton_5_clicked() {
	go_to_end();
}

void Viewer::on_pushButton_2_clicked() {
	previous_frame();
}

void Viewer::on_pushButton_4_clicked() {
	next_frame();
}

void Viewer::on_pushButton_3_clicked() {
	toggle_play();
}

void Viewer::update_playhead() {
    seek(ui->currentTimecode->value());
}

void Viewer::timer_update() {
    long previous_playhead = seq->playhead;

    seq->playhead = qRound(playhead_start + ((QDateTime::currentMSecsSinceEpoch()-start_msecs) * 0.001 * seq->frame_rate));
	update_parents();

    long end_frame = (seq->using_workarea && previous_playhead < seq->workarea_out) ? seq->workarea_out : seq->getEndFrame();
    if ((!recording
            && playing
            && seq->playhead >= end_frame
            && previous_playhead < end_frame)
            || (recording && recording_start != recording_end && seq->playhead >= recording_end)) {
        pause();
    }
}

void Viewer::recording_flasher_update() {
	if (ui->pushButton_3->styleSheet().isEmpty()) {
		ui->pushButton_3->setStyleSheet("background: red;");
	} else {
		ui->pushButton_3->setStyleSheet(QString());
    }
}

<<<<<<< HEAD
void Viewer::zoom_update(int i) {
    if (i == 0) {
        ui->glViewerPane->fit = true;
    } else {
        ui->glViewerPane->fit = false;
        QString pc = ui->zoomComboBox->itemText(i);
        pc = pc.left(pc.length() - 1);
        ui->glViewerPane->zoom = pc.toDouble()*0.01;
    }
    ui->glViewerPane->adjust();
}

void Viewer::resize_move(double d) {
    dout << "RM";
    set_zoom_value(ui->headers->get_zoom()*d);
}

=======
>>>>>>> 3eddc7eb
void Viewer::clean_created_seq() {
	viewer_widget->waveform = false;

	if (created_sequence) {
        // TODO delete undo commands referencing this sequence to avoid crashes
        /*for (int i=0;i<undo_stack.count();i++) {
            undo_stack.command(i)
        }*/

		delete seq;
		seq = NULL;
		created_sequence = false;
	}
}

void Viewer::set_sequence(bool main, Sequence *s) {	
	reset_all_audio();

    main_sequence = main;
	seq = (main) ? sequence : s;

    bool null_sequence = (seq == NULL);

	ui->headers->setEnabled(!null_sequence);
    ui->currentTimecode->setEnabled(!null_sequence);
    viewer_widget->setEnabled(!null_sequence);
    viewer_widget->setVisible(!null_sequence);
    ui->pushButton->setEnabled(!null_sequence);
    ui->pushButton_2->setEnabled(!null_sequence);
    ui->pushButton_3->setEnabled(!null_sequence);
    ui->pushButton_4->setEnabled(!null_sequence);
    ui->pushButton_5->setEnabled(!null_sequence);

    if (!null_sequence) {
		ui->currentTimecode->set_frame_rate(seq->frame_rate);

		playback_updater.setInterval(qFloor(1000 / seq->frame_rate));

        update_playhead_timecode(seq->playhead);
        update_end_timecode();

        ui->glViewerPane->adjust();

        setWindowTitle(panel_name + seq->name);
    } else {
        update_playhead_timecode(0);
        update_end_timecode();

        setWindowTitle(panel_name + "(none)");
    }

	update_header_zoom();

	viewer_widget->update();

    update();
}

void Viewer::set_playpause_icon(bool play) {
	ui->pushButton_3->setIcon(QIcon((play) ? ":/icons/play.png" : ":/icons/pause.png"));
}
<|MERGE_RESOLUTION|>--- conflicted
+++ resolved
@@ -65,11 +65,8 @@
 	connect(&recording_flasher, SIGNAL(timeout()), this, SLOT(recording_flasher_update()));
     connect(ui->horizontalScrollBar, SIGNAL(valueChanged(int)), ui->headers, SLOT(set_scroll(int)));
     connect(ui->horizontalScrollBar, SIGNAL(valueChanged(int)), viewer_widget, SLOT(set_waveform_scroll(int)));
-<<<<<<< HEAD
     connect(ui->horizontalScrollBar, SIGNAL(resize_move(double)), this, SLOT(resize_move(double)));
     connect(ui->zoomComboBox, SIGNAL(currentIndexChanged(int)), this, SLOT(zoom_update(int)));
-=======
->>>>>>> 3eddc7eb
 
     update_playhead_timecode(0);
     update_end_timecode();
@@ -577,7 +574,6 @@
     }
 }
 
-<<<<<<< HEAD
 void Viewer::zoom_update(int i) {
     if (i == 0) {
         ui->glViewerPane->fit = true;
@@ -591,12 +587,9 @@
 }
 
 void Viewer::resize_move(double d) {
-    dout << "RM";
     set_zoom_value(ui->headers->get_zoom()*d);
 }
 
-=======
->>>>>>> 3eddc7eb
 void Viewer::clean_created_seq() {
 	viewer_widget->waveform = false;
 
@@ -657,4 +650,4 @@
 
 void Viewer::set_playpause_icon(bool play) {
 	ui->pushButton_3->setIcon(QIcon((play) ? ":/icons/play.png" : ":/icons/pause.png"));
-}
+}