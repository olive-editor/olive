--- conflicted
+++ resolved
@@ -719,15 +719,10 @@
   main_sequence = false;
   media = m;
 
-<<<<<<< HEAD
-  //reset the display of timecode toggle in timecode right click menu
   current_timecode_slider->HideSourceTimecodeToggle();
 
-  clean_created_seq();
-=======
   SequencePtr new_sequence = nullptr;
 
->>>>>>> d0b7004b
   if (media != nullptr) {
     switch (media->get_type()) {
     case MEDIA_TYPE_FOOTAGE:
@@ -752,18 +747,13 @@
 
       if (footage->video_tracks.size() > 0) {
         const FootageStream& video_stream = footage->video_tracks.at(0);
-<<<<<<< HEAD
-        seq->width = video_stream.video_width;
-        seq->height = video_stream.video_height;
-        current_timecode_slider->SetTimecodeOffset(timecode_to_frame(video_stream.timecode_source_start, olive::CurrentConfig.timecode_view, video_stream.video_frame_rate));
-        if (video_stream.video_frame_rate > 0 && !video_stream.infinite_length) seq->frame_rate = video_stream.video_frame_rate * footage->speed;
-=======
+
         new_sequence->width = video_stream.video_width;
         new_sequence->height = video_stream.video_height;
+        current_timecode_slider->SetTimecodeOffset(timecode_to_frame(video_stream.timecode_source_start, olive::CurrentConfig.timecode_view, video_stream.video_frame_rate));
         if (video_stream.video_frame_rate > 0 && !video_stream.infinite_length) {
           new_sequence->frame_rate = video_stream.video_frame_rate * footage->speed;
         }
->>>>>>> d0b7004b
 
         ClipPtr c = std::make_shared<Clip>(new_sequence.get());
         c->set_media(media, video_stream.file_index);
