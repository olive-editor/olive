--- conflicted
+++ resolved
@@ -94,11 +94,6 @@
 
           # Dump Crashpad symbols
           dump_syms appdir/usr/bin/olive-editor > olive-editor.sym
-<<<<<<< HEAD
-          #SYM_HEADER=($(head -n 1 olive-editor.sym)) # Read first line of symbol file
-          #SYM_DIR=appdir/usr/share/olive-editor/symbols/olive-editor/${SYM_HEADER[3]}
-=======
->>>>>>> 3f0707ad
           # HACK: For some reason, minidump_stackwalk reads identifier as all 0s
           SYM_DIR=appdir/usr/share/olive-editor/symbols/olive-editor/000000000000000000000000000000000
           mkdir -p "$SYM_DIR"
