/***

  Olive - Non-Linear Video Editor
  Copyright (C) 2019  Olive Team

  This program is free software: you can redistribute it and/or modify
  it under the terms of the GNU General Public License as published by
  the Free Software Foundation, either version 3 of the License, or
  (at your option) any later version.

  This program is distributed in the hope that it will be useful,
  but WITHOUT ANY WARRANTY; without even the implied warranty of
  MERCHANTABILITY or FITNESS FOR A PARTICULAR PURPOSE.  See the
  GNU General Public License for more details.

  You should have received a copy of the GNU General Public License
  along with this program.  If not, see <http://www.gnu.org/licenses/>.

***/

#include "effect.h"

#include <QCheckBox>
#include <QGridLayout>
#include <QXmlStreamReader>
#include <QXmlStreamWriter>
#include <QMessageBox>
#include <QOpenGLContext>
#include <QDir>
#include <QPainter>
#include <QtMath>
#include <QMenu>
#include <QApplication>
#include <QFileDialog>

#include "panels/panels.h"
#include "panels/viewer.h"
#include "ui/viewerwidget.h"
#include "ui/collapsiblewidget.h"
#include "panels/project.h"
#include "undo/undo.h"
#include "timeline/sequence.h"
#include "timeline/clip.h"
#include "panels/timeline.h"
#include "panels/effectcontrols.h"
#include "panels/grapheditor.h"
#include "global/debug.h"
#include "global/path.h"
#include "ui/mainwindow.h"
#include "global/math.h"
#include "project/clipboard.h"
#include "global/config.h"
#include "transition.h"
#include "undo/undostack.h"

#include "effects/internal/transformeffect.h"
#include "effects/internal/texteffect.h"
#include "effects/internal/timecodeeffect.h"
#include "effects/internal/solideffect.h"
#include "effects/internal/audionoiseeffect.h"
#include "effects/internal/toneeffect.h"
#include "effects/internal/volumeeffect.h"
#include "effects/internal/paneffect.h"
#include "effects/internal/shakeeffect.h"
#include "effects/internal/cornerpineffect.h"
#include "effects/internal/vsthost.h"
#include "effects/internal/fillleftrighteffect.h"
#include "effects/internal/richtexteffect.h"

QVector<EffectMeta> olive::effects;
QString olive::generated_blending_shader;

EffectPtr Effect::Create(Clip* c, const EffectMeta* em) {
  if (em->internal >= 0 && em->internal < EFFECT_INTERNAL_COUNT) {
    // must be an internal effect
    switch (em->internal) {
    case EFFECT_INTERNAL_TRANSFORM: return std::make_shared<TransformEffect>(c, em);
    case EFFECT_INTERNAL_TEXT: return std::make_shared<TextEffect>(c, em);
    case EFFECT_INTERNAL_TIMECODE: return std::make_shared<TimecodeEffect>(c, em);
    case EFFECT_INTERNAL_SOLID: return std::make_shared<SolidEffect>(c, em);
    case EFFECT_INTERNAL_NOISE: return std::make_shared<AudioNoiseEffect>(c, em);
    case EFFECT_INTERNAL_VOLUME: return std::make_shared<VolumeEffect>(c, em);
    case EFFECT_INTERNAL_PAN: return std::make_shared<PanEffect>(c, em);
    case EFFECT_INTERNAL_TONE: return std::make_shared<ToneEffect>(c, em);
    case EFFECT_INTERNAL_SHAKE: return std::make_shared<ShakeEffect>(c, em);
    case EFFECT_INTERNAL_CORNERPIN: return std::make_shared<CornerPinEffect>(c, em);
    case EFFECT_INTERNAL_FILLLEFTRIGHT: return std::make_shared<FillLeftRightEffect>(c, em);
#ifndef NOVST
    case EFFECT_INTERNAL_VST: return std::make_shared<VSTHost>(c, em);
#endif
    case EFFECT_INTERNAL_RICHTEXT: return std::make_shared<RichTextEffect>(c, em);
    }
  } else if (!em->filename.isEmpty()) {
    // load effect from file
    return std::make_shared<Effect>(c, em);
  } else {
    qCritical() << "Invalid effect data";
    QMessageBox::critical(olive::MainWindow,
                          QCoreApplication::translate("Effect", "Invalid effect"),
                          QCoreApplication::translate("Effect", "No candidate for effect '%1'. This effect may be corrupt. Try reinstalling it or Olive.").arg(em->name));
  }
  return nullptr;
}

const EffectMeta* Effect::GetInternalMeta(int internal_id, int type) {
  for (int i=0;i<olive::effects.size();i++) {
    if (olive::effects.at(i).internal == internal_id && olive::effects.at(i).type == type) {
      return &olive::effects.at(i);
    }
  }
  return nullptr;
}

Effect::Effect(Clip* c, const EffectMeta *em) :
  parent_clip(c),
  meta(em),
  flags_(0),
  shader_program_(nullptr),
  texture(0),
  tex_width_(0),
  tex_height_(0),
  isOpen(false),
  bound(false),
  iterations(1),
  enabled_(true)
{
  if (em != nullptr) {
    // set up UI from effect file
    name = em->name;

    if (!em->filename.isEmpty() && em->internal == -1) {
      QFile effect_file(em->filename);
      if (effect_file.open(QFile::ReadOnly)) {
        QXmlStreamReader reader(&effect_file);

        while (!reader.atEnd()) {
          if (reader.name() == "row" && reader.isStartElement()) {
            QString row_name;
            const QXmlStreamAttributes& attributes = reader.attributes();
            for (int i=0;i<attributes.size();i++) {
              const QXmlStreamAttribute& attr = attributes.at(i);
              if (attr.name() == "name") {
                row_name = attr.value().toString();
              }
            }
            if (!row_name.isEmpty()) {
              EffectRow* row = new EffectRow(this, row_name);
              while (!reader.atEnd() && !(reader.name() == "row" && reader.isEndElement())) {
                reader.readNext();
                if (reader.name() == "field" && reader.isStartElement()) {
                  int type = -1;
                  QString id;

                  // get field type
                  const QXmlStreamAttributes& attributes = reader.attributes();
                  for (int i=0;i<attributes.size();i++) {
                    const QXmlStreamAttribute& attr = attributes.at(i);
                    if (attr.name() == "type") {
                      QString comp = attr.value().toString().toUpper();
                      if (comp == "DOUBLE") {
                        type = EffectField::EFFECT_FIELD_DOUBLE;
                      } else if (comp == "BOOL") {
                        type = EffectField::EFFECT_FIELD_BOOL;
                      } else if (comp == "COLOR") {
                        type = EffectField::EFFECT_FIELD_COLOR;
                      } else if (comp == "COMBO") {
                        type = EffectField::EFFECT_FIELD_COMBO;
                      } else if (comp == "FONT") {
                        type = EffectField::EFFECT_FIELD_FONT;
                      } else if (comp == "STRING") {
                        type = EffectField::EFFECT_FIELD_STRING;
                      } else if (comp == "FILE") {
                        type = EffectField::EFFECT_FIELD_FILE;
                      }
                    } else if (attr.name() == "id") {
                      id = attr.value().toString();
                    }
                  }

                  if (id.isEmpty()) {
                    qCritical() << "Couldn't load field from" << em->filename << "- ID cannot be empty.";
                  } else {
                    EffectField* field = nullptr;

                    switch (type) {
                    case EffectField::EFFECT_FIELD_DOUBLE:
                    {

                      DoubleField* double_field = new DoubleField(row, id);

                      for (int i=0;i<attributes.size();i++) {
                        const QXmlStreamAttribute& attr = attributes.at(i);
                        if (attr.name() == "default") {
                          double_field->SetDefault(attr.value().toDouble());
                        } else if (attr.name() == "min") {
                          double_field->SetMinimum(attr.value().toDouble());
                        } else if (attr.name() == "max") {
                          double_field->SetMaximum(attr.value().toDouble());
                        }
                      }

                      field = double_field;
                    }
                      break;
                    case EffectField::EFFECT_FIELD_COLOR:
                    {
                      QColor color;

                      field = new ColorField(row, id);

                      for (int i=0;i<attributes.size();i++) {
                        const QXmlStreamAttribute& attr = attributes.at(i);
                        if (attr.name() == "r") {
                          color.setRed(attr.value().toInt());
                        } else if (attr.name() == "g") {
                          color.setGreen(attr.value().toInt());
                        } else if (attr.name() == "b") {
                          color.setBlue(attr.value().toInt());
                        } else if (attr.name() == "rf") {
                          color.setRedF(attr.value().toDouble());
                        } else if (attr.name() == "gf") {
                          color.setGreenF(attr.value().toDouble());
                        } else if (attr.name() == "bf") {
                          color.setBlueF(attr.value().toDouble());
                        } else if (attr.name() == "hex") {
                          color.setNamedColor(attr.value().toString());
                        }
                      }

                      field->SetValueAt(0, color);
                    }
                      break;
                    case EffectField::EFFECT_FIELD_STRING:
                      field = new StringField(row, id);
                      for (int i=0;i<attributes.size();i++) {
                        const QXmlStreamAttribute& attr = attributes.at(i);
                        if (attr.name() == "default") {
                          field->SetValueAt(0, attr.value().toString());
                        }
                      }
                      break;
                    case EffectField::EFFECT_FIELD_BOOL:
                      field = new BoolField(row, id);
                      for (int i=0;i<attributes.size();i++) {
                        const QXmlStreamAttribute& attr = attributes.at(i);
                        if (attr.name() == "default") {
                          field->SetValueAt(0, attr.value() == "1");
                        }
                      }
                      break;
                    case EffectField::EFFECT_FIELD_COMBO:
                    {
                      ComboField* combo_field = new ComboField(row, id);
                      int combo_default_index = 0;
                      for (int i=0;i<attributes.size();i++) {
                        const QXmlStreamAttribute& attr = attributes.at(i);
                        if (attr.name() == "default") {
                          combo_default_index = attr.value().toInt();
                          break;
                        }
                      }
                      int combo_item_count = 0;
                      while (!reader.atEnd() && !(reader.name() == "field" && reader.isEndElement())) {
                        reader.readNext();
                        if (reader.name() == "option" && reader.isStartElement()) {
                          reader.readNext();
                          combo_field->AddItem(reader.text().toString(), combo_item_count);
                          combo_item_count++;
                        }
                      }
                      combo_field->SetValueAt(0, combo_default_index);
                      field = combo_field;
                    }
                      break;
                    case EffectField::EFFECT_FIELD_FONT:
                      field = new FontField(row, id);
                      for (int i=0;i<attributes.size();i++) {
                        const QXmlStreamAttribute& attr = attributes.at(i);
                        if (attr.name() == "default") {
                          field->SetValueAt(0, attr.value().toString());
                        }
                      }
                      break;
                    case EffectField::EFFECT_FIELD_FILE:
                      field = new FileField(row, id);
                      for (int i=0;i<attributes.size();i++) {
                        const QXmlStreamAttribute& attr = attributes.at(i);
                        if (attr.name() == "filename") {
                          field->SetValueAt(0, attr.value().toString());
                        }
                      }
                      break;
                    }
                  }
                }
              }
            }
          } else if (reader.name() == "shader" && reader.isStartElement()) {
            SetFlags(Flags() | ShaderFlag);
            const QXmlStreamAttributes& attributes = reader.attributes();
            for (int i=0;i<attributes.size();i++) {
              const QXmlStreamAttribute& attr = attributes.at(i);
              if (attr.name() == "vert") {
                shader_vert_path_ = attr.value().toString();
              } else if (attr.name() == "frag") {
                shader_frag_path_ = attr.value().toString();
              } else if (attr.name() == "iterations") {
                setIterations(attr.value().toInt());
              }
            }
          }/* else if (reader.name() == "superimpose" && reader.isStartElement()) {
            enable_superimpose = true;
            const QXmlStreamAttributes& attributes = reader.attributes();
            for (int i=0;i<attributes.size();i++) {
              const QXmlStreamAttribute& attr = attributes.at(i);
              if (attr.name() == "script") {
                QFile script_file(get_effects_dir() + "/" + attr.value().toString());
                if (script_file.open(QFile::ReadOnly)) {
                  script = script_file.readAll();
                } else {
                  qCritical() << "Failed to open superimpose script file for" << em->filename;
                  enable_superimpose = false;
                }
                break;
              }
            }
          }*/
          reader.readNext();
        }

        effect_file.close();
      } else {
        qCritical() << "Failed to open effect file" << em->filename;
      }
    }
  }
}

Effect::~Effect() {
  if (isOpen) {
    close();
  }

  // Clear graph editor if it's using one of these rows
  if (panel_graph_editor != nullptr) {
    for (int i=0;i<row_count();i++) {
      if (row(i) == panel_graph_editor->get_row()) {
        panel_graph_editor->set_row(nullptr);
        break;
      }
    }
  }
}

void Effect::AddRow(EffectRow *row)
{
  row->setParent(this);
  rows.append(row);
}

void Effect::copy_field_keyframes(EffectPtr e) {
  for (int i=0;i<rows.size();i++) {
    EffectRow* row = rows.at(i);
    EffectRow* copy_row = e->rows.at(i);
    copy_row->SetKeyframingInternal(row->IsKeyframing());
    for (int j=0;j<row->FieldCount();j++) {
      // Get field from this (the source) effect
      EffectField* field = row->Field(j);

      // Get field from the destination effect
      EffectField* copy_field = copy_row->Field(j);

      // Copy keyframes between effects
      copy_field->keyframes = field->keyframes;

      // Copy persistet data between effects
      copy_field->persistent_data_ = field->persistent_data_;
    }
  }
}

EffectRow* Effect::row(int i) {
  return rows.at(i);
}

int Effect::row_count() {
  return rows.size();
}

EffectGizmo *Effect::add_gizmo(int type) {
  EffectGizmo* gizmo = new EffectGizmo(this, type);
  gizmos.append(gizmo);
  return gizmo;
}

EffectGizmo *Effect::gizmo(int i) {
  return gizmos.at(i);
}

int Effect::gizmo_count() {
  return gizmos.size();
}

void Effect::refresh() {}

void Effect::FieldChanged() {
  update_ui(false);
}

void Effect::delete_self() {
  olive::UndoStack.push(new EffectDeleteCommand(this));
  update_ui(true);
}

void Effect::move_up() {
  int index_of_effect = parent_clip->IndexOfEffect(this);
  if (index_of_effect == 0) {
    return;
  }

  MoveEffectCommand* command = new MoveEffectCommand();
  command->clip = parent_clip;
  command->from = index_of_effect;
  command->to = command->from - 1;
  olive::UndoStack.push(command);
  panel_effect_controls->Reload();
  panel_sequence_viewer->viewer_widget->frame_update();
}

void Effect::move_down() {
  int index_of_effect = parent_clip->IndexOfEffect(this);
  if (index_of_effect == parent_clip->effects.size()-1) {
    return;
  }

  MoveEffectCommand* command = new MoveEffectCommand();
  command->clip = parent_clip;
  command->from = index_of_effect;
  command->to = command->from + 1;
  olive::UndoStack.push(command);
  panel_effect_controls->Reload();
  panel_sequence_viewer->viewer_widget->frame_update();
}

void Effect::save_to_file() {
  // save effect settings to file
  QString file = QFileDialog::getSaveFileName(olive::MainWindow,
                                              tr("Save Effect Settings"),
                                              QString(),
                                              tr("Effect XML Settings %1").arg("(*.xml)"));

  // if the user picked a file
  if (!file.isEmpty()) {

    // ensure file ends with .xml extension
    if (!file.endsWith(".xml", Qt::CaseInsensitive)) {
      file.append(".xml");
    }

    QFile file_handle(file);
    if (file_handle.open(QFile::WriteOnly)) {

      file_handle.write(save_to_string());

      file_handle.close();
    } else {
      QMessageBox::critical(olive::MainWindow,
                            tr("Save Settings Failed"),
                            tr("Failed to open \"%1\" for writing.").arg(file),
                            QMessageBox::Ok);
    }
  }
}

void Effect::load_from_file() {
  // load effect settings from file
  QString file = QFileDialog::getOpenFileName(olive::MainWindow,
                                              tr("Load Effect Settings"),
                                              QString(),
                                              tr("Effect XML Settings %1").arg("(*.xml)"));

  // if the user picked a file
  if (!file.isEmpty()) {
    QFile file_handle(file);
    if (file_handle.open(QFile::ReadOnly)) {

      olive::UndoStack.push(new SetEffectData(this, file_handle.readAll()));

      file_handle.close();

      update_ui(false);
    } else {
      QMessageBox::critical(olive::MainWindow,
                            tr("Load Settings Failed"),
                            tr("Failed to open \"%1\" for reading.").arg(file),
                            QMessageBox::Ok);
    }
  }
}

bool Effect::AlwaysUpdate()
{
  return false;
}

bool Effect::IsEnabled() {
  return enabled_;
}

void Effect::SetEnabled(bool b) {
  enabled_ = b;
  emit EnabledChanged(b);
}

void Effect::load(QXmlStreamReader& stream) {
  int row_count = 0;

  QString tag = stream.name().toString();

  while (!stream.atEnd() && !(stream.name() == tag && stream.isEndElement())) {
    stream.readNext();
    if (stream.name() == "row" && stream.isStartElement()) {
      if (row_count < rows.size()) {
        EffectRow* row = rows.at(row_count);

        while (!stream.atEnd() && !(stream.name() == "row" && stream.isEndElement())) {
          stream.readNext();

          // read field
          if (stream.name() == "field" && stream.isStartElement()) {
            int field_number = -1;

            // match field using ID
            for (int k=0;k<stream.attributes().size();k++) {
              const QXmlStreamAttribute& attr = stream.attributes().at(k);
              if (attr.name() == "id") {
                for (int l=0;l<row->FieldCount();l++) {
                  if (row->Field(l)->id() == attr.value()) {
                    field_number = l;
                    break;
                  }
                }
                break;
              }
            }

            if (field_number > -1) {
              EffectField* field = row->Field(field_number);

              // get current field value
              for (int k=0;k<stream.attributes().size();k++) {
                const QXmlStreamAttribute& attr = stream.attributes().at(k);
                if (attr.name() == "value") {
                  field->persistent_data_ = field->ConvertStringToValue(attr.value().toString());
                  break;
                }
              }

              while (!stream.atEnd() && !(stream.name() == "field" && stream.isEndElement())) {
                stream.readNext();

                // read keyframes
                if (stream.name() == "key" && stream.isStartElement()) {
                  row->SetKeyframingInternal(true);

                  EffectKeyframe key;
                  for (int k=0;k<stream.attributes().size();k++) {
                    const QXmlStreamAttribute& attr = stream.attributes().at(k);
                    if (attr.name() == "value") {
                      key.data = field->ConvertStringToValue(attr.value().toString());
                    } else if (attr.name() == "frame") {
                      key.time = attr.value().toLong();
                    } else if (attr.name() == "type") {
                      key.type = attr.value().toInt();
                    } else if (attr.name() == "prehx") {
                      key.pre_handle_x = attr.value().toDouble();
                    } else if (attr.name() == "prehy") {
                      key.pre_handle_y = attr.value().toDouble();
                    } else if (attr.name() == "posthx") {
                      key.post_handle_x = attr.value().toDouble();
                    } else if (attr.name() == "posthy") {
                      key.post_handle_y = attr.value().toDouble();
                    }
                  }
                  field->keyframes.append(key);
                }
              }
            }
          }
        }

      } else {
        qCritical() << "Too many rows for effect" << id << ". Project might be corrupt. (Got" << row_count << ", expected <" << rows.size()-1 << ")";
      }
      row_count++;
    } else if (stream.isStartElement()) {
      custom_load(stream);
    }
  }
}

void Effect::custom_load(QXmlStreamReader &) {}

void Effect::save(QXmlStreamWriter& stream) {
  stream.writeAttribute("name", meta->category + "/" + meta->name);
  stream.writeAttribute("enabled", QString::number(IsEnabled()));

  for (int i=0;i<rows.size();i++) {
    EffectRow* row = rows.at(i);
    if (row->IsSavable()) {
      stream.writeStartElement("row"); // row
      for (int j=0;j<row->FieldCount();j++) {
        EffectField* field = row->Field(j);

        if (!field->id().isEmpty()) {
          stream.writeStartElement("field"); // field
          stream.writeAttribute("id", field->id());
          stream.writeAttribute("value", field->ConvertValueToString(field->persistent_data_));
          for (int k=0;k<field->keyframes.size();k++) {
            const EffectKeyframe& key = field->keyframes.at(k);
            stream.writeStartElement("key");
            stream.writeAttribute("value", field->ConvertValueToString(key.data));
            stream.writeAttribute("frame", QString::number(key.time));
            stream.writeAttribute("type", QString::number(key.type));
            stream.writeAttribute("prehx", QString::number(key.pre_handle_x));
            stream.writeAttribute("prehy", QString::number(key.pre_handle_y));
            stream.writeAttribute("posthx", QString::number(key.post_handle_x));
            stream.writeAttribute("posthy", QString::number(key.post_handle_y));
            stream.writeEndElement(); // key
          }
          stream.writeEndElement(); // field
        }
      }
      stream.writeEndElement(); // row
    }
  }
}

void Effect::load_from_string(const QByteArray &s) {
  // clear existing keyframe data
  for (int i=0;i<rows.size();i++) {
    EffectRow* row = rows.at(i);
    row->SetKeyframingInternal(false);
    for (int j=0;j<row->FieldCount();j++) {
      EffectField* field = row->Field(j);
      field->keyframes.clear();
    }
  }

  // write settings with xml writer
  QXmlStreamReader stream(s);

  while (!stream.atEnd()) {
    stream.readNext();

    // find the effect opening tag
    if (stream.name() == "effect" && stream.isStartElement()) {

      // check the name to see if it matches this effect
      const QXmlStreamAttributes& attributes = stream.attributes();
      for (int i=0;i<attributes.size();i++) {
        const QXmlStreamAttribute& attr = attributes.at(i);
        if (attr.name() == "name") {
          if (get_meta_from_name(attr.value().toString()) == meta) {
            // pass off to standard loading function
            load(stream);
          } else {
            QMessageBox::critical(olive::MainWindow,
                                  tr("Load Settings Failed"),
                                  tr("This settings file doesn't match this effect."),
                                  QMessageBox::Ok);
          }
          break;
        }
      }

      // we've found what we're looking for
      break;
    }
  }
}

QByteArray Effect::save_to_string() {
  QByteArray save_data;

  // write settings to string with xml writer
  QXmlStreamWriter stream(&save_data);

  stream.writeStartDocument();

  stream.writeStartElement("effect");

  // pass off to standard saving function
  save(stream);

  stream.writeEndElement(); // effect

  stream.writeEndDocument();

  return save_data;
}

bool Effect::is_open() {
  return isOpen;
}

void Effect::validate_meta_path() {
  if (!meta->path.isEmpty() || (shader_vert_path_.isEmpty() && shader_frag_path_.isEmpty())) return;
  QList<QString> effects_paths = get_effects_paths();
  const QString& test_fn = shader_vert_path_.isEmpty() ? shader_frag_path_ : shader_vert_path_;
  for (int i=0;i<effects_paths.size();i++) {
    if (QFileInfo::exists(effects_paths.at(i) + "/" + test_fn)) {
      for (int j=0;j<olive::effects.size();j++) {
        if (&olive::effects.at(j) == meta) {
          olive::effects[j].path = effects_paths.at(i);
          return;
        }
      }
      return;
    }
  }
}

void Effect::open() {
  if (isOpen) {
    qWarning() << "Tried to open an effect that was already open";
    close();
  }
  if (olive::CurrentRuntimeConfig.shaders_are_enabled && (Flags() & ShaderFlag)) {
    if (QOpenGLContext::currentContext() == nullptr) {
      qWarning() << "No current context to create a shader program for - will retry next repaint";
    } else {
      shader_program_ = std::make_shared<QOpenGLShaderProgram>();
      validate_meta_path();
      bool shader_compiled = true;
      if (!shader_vert_path_.isEmpty()) {
        if (shader_program_->addShaderFromSourceFile(QOpenGLShader::Vertex, meta->path + "/" + shader_vert_path_)) {
          qInfo() << "Vertex shader added successfully";
        } else {
          shader_compiled = false;
          qWarning() << "Vertex shader could not be added";
        }
      }
      if (!shader_frag_path_.isEmpty()) {
        if (shader_program_->addShaderFromSourceFile(QOpenGLShader::Fragment, meta->path + "/" + shader_frag_path_)) {
          qInfo() << "Fragment shader added successfully";
        } else {
          shader_compiled = false;
          qWarning() << "Fragment shader could not be added";
        }
      }
      if (shader_compiled) {
        if (shader_program_->link()) {
          qInfo() << "Shader program linked successfully";
        } else {
          qWarning() << "Shader program failed to link";
        }
      }
      isOpen = true;
    }
  } else {
    isOpen = true;
  }
}

void Effect::close() {
  if (!isOpen) {
    qWarning() << "Tried to close an effect that was already closed";
  }
  delete_texture();
  shader_program_ = nullptr;
  isOpen = false;
}

bool Effect::is_shader_linked() {
  return shader_program_ != nullptr && shader_program_->isLinked();
}

void Effect::startEffect() {
  if (!isOpen) {
    open();
    qWarning() << "Tried to start a closed effect - opening";
  }
  if (olive::CurrentRuntimeConfig.shaders_are_enabled
      && (Flags() & Effect::ShaderFlag)
      && shader_program_->isLinked()) {
    bound = shader_program_->bind();
  }
}

void Effect::endEffect() {
  if (bound) shader_program_->release();
  bound = false;
}

int Effect::Flags()
{
  return flags_;
}

void Effect::SetFlags(int flags)
{
  flags_ = flags;
}

int Effect::getIterations() {
  return iterations;
}

void Effect::setIterations(int i) {
  iterations = i;
}

void Effect::process_image(double, uint8_t *, uint8_t *, int){}

EffectPtr Effect::copy(Clip *c) {
  EffectPtr copy = Effect::Create(c, meta);
  copy->SetEnabled(IsEnabled());
  copy_field_keyframes(copy);
  return copy;
}

void Effect::process_shader(double timecode, GLTextureCoords&, int iteration) {
  shader_program_->setUniformValue("resolution", parent_clip->media_width(), parent_clip->media_height());
  shader_program_->setUniformValue("time", GLfloat(timecode));
  shader_program_->setUniformValue("iteration", iteration);

  for (int i=0;i<rows.size();i++) {
    EffectRow* row = rows.at(i);
    for (int j=0;j<row->FieldCount();j++) {
      EffectField* field = row->Field(j);
      if (!field->id().isEmpty()) {
        switch (field->type()) {
        case EffectField::EFFECT_FIELD_DOUBLE:
        {
          DoubleField* double_field = static_cast<DoubleField*>(field);
          shader_program_->setUniformValue(double_field->id().toUtf8().constData(),
                                           GLfloat(double_field->GetDoubleAt(timecode)));
        }
          break;
        case EffectField::EFFECT_FIELD_COLOR:
        {
          ColorField* color_field = static_cast<ColorField*>(field);
          shader_program_->setUniformValue(
                color_field->id().toUtf8().constData(),
                GLfloat(color_field->GetColorAt(timecode).redF()),
                GLfloat(color_field->GetColorAt(timecode).greenF()),
                GLfloat(color_field->GetColorAt(timecode).blueF())
                );
        }
          break;
        case EffectField::EFFECT_FIELD_BOOL:
          shader_program_->setUniformValue(field->id().toUtf8().constData(), field->GetValueAt(timecode).toBool());
          break;
        case EffectField::EFFECT_FIELD_COMBO:
          shader_program_->setUniformValue(field->id().toUtf8().constData(), field->GetValueAt(timecode).toInt());
          break;

          // can you even send a string to a uniform value?
        case EffectField::EFFECT_FIELD_STRING:
        case EffectField::EFFECT_FIELD_FONT:
        case EffectField::EFFECT_FIELD_FILE:
        case EffectField::EFFECT_FIELD_UI:
          break;
        }
      }
    }
  }
}

void Effect::process_coords(double, GLTextureCoords&, int) {}

GLuint Effect::process_superimpose(double timecode) {
  bool dimensions_changed = false;
  bool redrew_image = false;

  int width = parent_clip->media_width();
  int height = parent_clip->media_height();

  if (width != img.width() || height != img.height()) {
    img = QImage(width, height, QImage::Format_RGBA8888_Premultiplied);
    dimensions_changed = true;
  }

  if (valueHasChanged(timecode) || dimensions_changed || AlwaysUpdate()) {
    redraw(timecode);
    redrew_image = true;
  }

<<<<<<< HEAD
  QOpenGLFunctions* f = QOpenGLContext::currentContext()->functions();

  if (texture == 0 || tex_width_ != img.width() || tex_height_ != img.height()) {
=======
  if (texture == nullptr || texture->width() != img.width() || texture->height() != img.height()) {

>>>>>>> 1da4a315
    delete_texture();

    tex_width_ = img.width();
    tex_height_ = img.height();

<<<<<<< HEAD
    f->glTexImage2D(
          GL_TEXTURE_2D, 0, GL_RGBA8, tex_width_, tex_height_, 0, GL_RGBA,  GL_UNSIGNED_BYTE, img.constBits()
        );

    redrew_image = false;
=======
    redrew_image = true;

>>>>>>> 1da4a315
  }

  if (redrew_image) {
    f->glTexSubImage2D(GL_TEXTURE_2D, 0, 0, 0, tex_width_, tex_height_,  GL_RGBA, GL_UNSIGNED_BYTE, img.constBits());
  }

  return texture;
}

void Effect::process_audio(double, double, quint8*, int, int) {}

void Effect::gizmo_draw(double, GLTextureCoords &) {}

void Effect::gizmo_move(EffectGizmo* gizmo, int x_movement, int y_movement, double timecode, bool done) {
  // Loop through each gizmo to find `gizmo`
  for (int i=0;i<gizmos.size();i++) {

    if (gizmos.at(i) == gizmo) {

      // If (!done && gizmo_dragging_actions_.isEmpty()), that means the drag just started and we're going to save
      // the current state of the attach fields' keyframes in KeyframeDataChange objects to make the changes undoable
      // by the user later.
      if (!done && gizmo_dragging_actions_.isEmpty()) {
        if (gizmo->x_field1 != nullptr) {
          gizmo_dragging_actions_.append(new KeyframeDataChange(gizmo->x_field1));
        }
        if (gizmo->y_field1 != nullptr) {
          gizmo_dragging_actions_.append(new KeyframeDataChange(gizmo->y_field1));
        }
        if (gizmo->x_field2 != nullptr) {
          gizmo_dragging_actions_.append(new KeyframeDataChange(gizmo->x_field2));
        }
        if (gizmo->y_field2 != nullptr) {
          gizmo_dragging_actions_.append(new KeyframeDataChange(gizmo->y_field2));
        }
      }

      // Update the field values
      if (gizmo->x_field1 != nullptr) {
        gizmo->x_field1->SetValueAt(timecode,
                                    gizmo->x_field1->GetDoubleAt(timecode) + x_movement*gizmo->x_field_multi1);
      }
      if (gizmo->y_field1 != nullptr) {
        gizmo->y_field1->SetValueAt(timecode,
                                    gizmo->y_field1->GetDoubleAt(timecode) + y_movement*gizmo->y_field_multi1);
      }
      if (gizmo->x_field2 != nullptr) {
        gizmo->x_field2->SetValueAt(timecode,
                                    gizmo->x_field2->GetDoubleAt(timecode) + x_movement*gizmo->x_field_multi2);
      }
      if (gizmo->y_field2 != nullptr) {
        gizmo->y_field2->SetValueAt(timecode,
                                    gizmo->y_field2->GetDoubleAt(timecode) + y_movement*gizmo->y_field_multi2);
      }

      // If (done && !gizmo_dragging_actions_.isEmpty()), that means the drag just ended and we're going to save
      // the new state of the attach fields' keyframes in KeyframeDataChange objects to make the changes undoable
      // by the user later.
      if (done && !gizmo_dragging_actions_.isEmpty()) {

        // Store all the KeyframeDataChange objects into a ComboAction to send to the undo stack (makes them all
        // undoable together rather than having to be undone individually).
        ComboAction* ca = new ComboAction();

        for (int j=0;j<gizmo_dragging_actions_.size();j++) {
          // Set the current state of the keyframes as the "new" keyframes (the old values were set earlier when the
          // KeyframeDataChange object was constructed).
          gizmo_dragging_actions_.at(j)->SetNewKeyframes();

          // Add this KeyframeDataChange object to the ComboAction
          ca->append(gizmo_dragging_actions_.at(j));
        }

        olive::UndoStack.push(ca);

        gizmo_dragging_actions_.clear();
      }
      break;
    }
  }
}

void Effect::gizmo_world_to_screen(const QMatrix4x4& matrix, const QMatrix4x4& projection) {
  for (int i=0;i<gizmos.size();i++) {
    EffectGizmo* g = gizmos.at(i);

    for (int j=0;j<g->get_point_count();j++) {

      // Convert the world point from the gizmo into a screen point relative to the sequence's dimensions

      QVector3D screen_pos = g->world_pos.at(j).project(matrix,
                                                        projection,
                                                        QRect(0,
                                                              0,
                                                              parent_clip->sequence->width,
                                                              parent_clip->sequence->height));

      g->screen_pos[j] = QPoint(screen_pos.x(), parent_clip->sequence->height-screen_pos.y());

    }
  }
}

bool Effect::are_gizmos_enabled() {
  return (gizmos.size() > 0);
}

void Effect::redraw(double) {
  /*
  // run javascript
  QPainter p(&img);
  painter_wrapper.img = &img;
  painter_wrapper.painter = &p;

  jsEngine.globalObject().setProperty("painter", wrapper_obj);
  jsEngine.globalObject().setProperty("width", parent_clip->media_width());
  jsEngine.globalObject().setProperty("height", parent_clip->media_height());

  for (int i=0;i<rows.size();i++) {
    EffectRow* row = rows.at(i);
    for (int j=0;j<row->fieldCount();j++) {
      EffectField* field = row->field(j);
      if (!field->id.isEmpty()) {
        switch (field->type) {
        case EFFECT_FIELD_DOUBLE:
          jsEngine.globalObject().setProperty(field->id, field->get_double_value(timecode));
          break;
        case EFFECT_FIELD_COLOR:
          jsEngine.globalObject().setProperty(field->id, field->get_color_value(timecode).name());
          break;
        case EFFECT_FIELD_STRING:
          jsEngine.globalObject().setProperty(field->id, field->get_string_value(timecode));
          break;
        case EFFECT_FIELD_BOOL:
          jsEngine.globalObject().setProperty(field->id, field->get_bool_value(timecode));
          break;
        case EFFECT_FIELD_COMBO:
          jsEngine.globalObject().setProperty(field->id, field->get_combo_index(timecode));
          break;
        case EFFECT_FIELD_FONT:
          jsEngine.globalObject().setProperty(field->id, field->get_font_name(timecode));
          break;
        }
      }
    }
  }

  jsEngine.evaluate(script);
  */
}

bool Effect::valueHasChanged(double timecode) {
  if (cachedValues.isEmpty()) {

    for (int i=0;i<row_count();i++) {
      EffectRow* crow = row(i);
      for (int j=0;j<crow->FieldCount();j++) {
        cachedValues.append(crow->Field(j)->GetValueAt(timecode));
      }
    }
    return true;

  } else {

    bool changed = false;
    int index = 0;
    for (int i=0;i<row_count();i++) {
      EffectRow* crow = row(i);
      for (int j=0;j<crow->FieldCount();j++) {
        EffectField* field = crow->Field(j);
        if (cachedValues.at(index) != field->GetValueAt(timecode)) {
          changed = true;
        }
        cachedValues[index] = field->GetValueAt(timecode);
        index++;
      }
    }
    return changed;

  }
}

void Effect::delete_texture() {
<<<<<<< HEAD
  QOpenGLContext::currentContext()->functions()->glDeleteTextures(1, &texture);
  texture = 0;
=======
  delete texture;
  texture = nullptr;
>>>>>>> 1da4a315
}

const EffectMeta* get_meta_from_name(const QString& input) {
  int split_index = input.indexOf('/');
  QString category;
  if (split_index > -1) {
    category = input.left(split_index);
  }
  QString name = input.mid(split_index + 1);

  for (int j=0;j<olive::effects.size();j++) {
    if (olive::effects.at(j).name == name
        && (olive::effects.at(j).category == category
            || category.isEmpty())) {
      return &olive::effects.at(j);
    }
  }
  return nullptr;
}

qint16 mix_audio_sample(qint16 a, qint16 b) {
  qint32 mixed_sample = static_cast<qint32>(a) + static_cast<qint32>(b);
  mixed_sample = qMax(qMin(mixed_sample, static_cast<qint32>(INT16_MAX)), static_cast<qint32>(INT16_MIN));
  return static_cast<qint16>(mixed_sample);
}
<|MERGE_RESOLUTION|>--- conflicted
+++ resolved
@@ -1,1127 +1,1112 @@
-/***
-
-  Olive - Non-Linear Video Editor
-  Copyright (C) 2019  Olive Team
-
-  This program is free software: you can redistribute it and/or modify
-  it under the terms of the GNU General Public License as published by
-  the Free Software Foundation, either version 3 of the License, or
-  (at your option) any later version.
-
-  This program is distributed in the hope that it will be useful,
-  but WITHOUT ANY WARRANTY; without even the implied warranty of
-  MERCHANTABILITY or FITNESS FOR A PARTICULAR PURPOSE.  See the
-  GNU General Public License for more details.
-
-  You should have received a copy of the GNU General Public License
-  along with this program.  If not, see <http://www.gnu.org/licenses/>.
-
-***/
-
-#include "effect.h"
-
-#include <QCheckBox>
-#include <QGridLayout>
-#include <QXmlStreamReader>
-#include <QXmlStreamWriter>
-#include <QMessageBox>
-#include <QOpenGLContext>
-#include <QDir>
-#include <QPainter>
-#include <QtMath>
-#include <QMenu>
-#include <QApplication>
-#include <QFileDialog>
-
-#include "panels/panels.h"
-#include "panels/viewer.h"
-#include "ui/viewerwidget.h"
-#include "ui/collapsiblewidget.h"
-#include "panels/project.h"
-#include "undo/undo.h"
-#include "timeline/sequence.h"
-#include "timeline/clip.h"
-#include "panels/timeline.h"
-#include "panels/effectcontrols.h"
-#include "panels/grapheditor.h"
-#include "global/debug.h"
-#include "global/path.h"
-#include "ui/mainwindow.h"
-#include "global/math.h"
-#include "project/clipboard.h"
-#include "global/config.h"
-#include "transition.h"
-#include "undo/undostack.h"
-
-#include "effects/internal/transformeffect.h"
-#include "effects/internal/texteffect.h"
-#include "effects/internal/timecodeeffect.h"
-#include "effects/internal/solideffect.h"
-#include "effects/internal/audionoiseeffect.h"
-#include "effects/internal/toneeffect.h"
-#include "effects/internal/volumeeffect.h"
-#include "effects/internal/paneffect.h"
-#include "effects/internal/shakeeffect.h"
-#include "effects/internal/cornerpineffect.h"
-#include "effects/internal/vsthost.h"
-#include "effects/internal/fillleftrighteffect.h"
-#include "effects/internal/richtexteffect.h"
-
-QVector<EffectMeta> olive::effects;
-QString olive::generated_blending_shader;
-
-EffectPtr Effect::Create(Clip* c, const EffectMeta* em) {
-  if (em->internal >= 0 && em->internal < EFFECT_INTERNAL_COUNT) {
-    // must be an internal effect
-    switch (em->internal) {
-    case EFFECT_INTERNAL_TRANSFORM: return std::make_shared<TransformEffect>(c, em);
-    case EFFECT_INTERNAL_TEXT: return std::make_shared<TextEffect>(c, em);
-    case EFFECT_INTERNAL_TIMECODE: return std::make_shared<TimecodeEffect>(c, em);
-    case EFFECT_INTERNAL_SOLID: return std::make_shared<SolidEffect>(c, em);
-    case EFFECT_INTERNAL_NOISE: return std::make_shared<AudioNoiseEffect>(c, em);
-    case EFFECT_INTERNAL_VOLUME: return std::make_shared<VolumeEffect>(c, em);
-    case EFFECT_INTERNAL_PAN: return std::make_shared<PanEffect>(c, em);
-    case EFFECT_INTERNAL_TONE: return std::make_shared<ToneEffect>(c, em);
-    case EFFECT_INTERNAL_SHAKE: return std::make_shared<ShakeEffect>(c, em);
-    case EFFECT_INTERNAL_CORNERPIN: return std::make_shared<CornerPinEffect>(c, em);
-    case EFFECT_INTERNAL_FILLLEFTRIGHT: return std::make_shared<FillLeftRightEffect>(c, em);
-#ifndef NOVST
-    case EFFECT_INTERNAL_VST: return std::make_shared<VSTHost>(c, em);
-#endif
-    case EFFECT_INTERNAL_RICHTEXT: return std::make_shared<RichTextEffect>(c, em);
-    }
-  } else if (!em->filename.isEmpty()) {
-    // load effect from file
-    return std::make_shared<Effect>(c, em);
-  } else {
-    qCritical() << "Invalid effect data";
-    QMessageBox::critical(olive::MainWindow,
-                          QCoreApplication::translate("Effect", "Invalid effect"),
-                          QCoreApplication::translate("Effect", "No candidate for effect '%1'. This effect may be corrupt. Try reinstalling it or Olive.").arg(em->name));
-  }
-  return nullptr;
-}
-
-const EffectMeta* Effect::GetInternalMeta(int internal_id, int type) {
-  for (int i=0;i<olive::effects.size();i++) {
-    if (olive::effects.at(i).internal == internal_id && olive::effects.at(i).type == type) {
-      return &olive::effects.at(i);
-    }
-  }
-  return nullptr;
-}
-
-Effect::Effect(Clip* c, const EffectMeta *em) :
-  parent_clip(c),
-  meta(em),
-  flags_(0),
-  shader_program_(nullptr),
-  texture(0),
-  tex_width_(0),
-  tex_height_(0),
-  isOpen(false),
-  bound(false),
-  iterations(1),
-  enabled_(true)
-{
-  if (em != nullptr) {
-    // set up UI from effect file
-    name = em->name;
-
-    if (!em->filename.isEmpty() && em->internal == -1) {
-      QFile effect_file(em->filename);
-      if (effect_file.open(QFile::ReadOnly)) {
-        QXmlStreamReader reader(&effect_file);
-
-        while (!reader.atEnd()) {
-          if (reader.name() == "row" && reader.isStartElement()) {
-            QString row_name;
-            const QXmlStreamAttributes& attributes = reader.attributes();
-            for (int i=0;i<attributes.size();i++) {
-              const QXmlStreamAttribute& attr = attributes.at(i);
-              if (attr.name() == "name") {
-                row_name = attr.value().toString();
-              }
-            }
-            if (!row_name.isEmpty()) {
-              EffectRow* row = new EffectRow(this, row_name);
-              while (!reader.atEnd() && !(reader.name() == "row" && reader.isEndElement())) {
-                reader.readNext();
-                if (reader.name() == "field" && reader.isStartElement()) {
-                  int type = -1;
-                  QString id;
-
-                  // get field type
-                  const QXmlStreamAttributes& attributes = reader.attributes();
-                  for (int i=0;i<attributes.size();i++) {
-                    const QXmlStreamAttribute& attr = attributes.at(i);
-                    if (attr.name() == "type") {
-                      QString comp = attr.value().toString().toUpper();
-                      if (comp == "DOUBLE") {
-                        type = EffectField::EFFECT_FIELD_DOUBLE;
-                      } else if (comp == "BOOL") {
-                        type = EffectField::EFFECT_FIELD_BOOL;
-                      } else if (comp == "COLOR") {
-                        type = EffectField::EFFECT_FIELD_COLOR;
-                      } else if (comp == "COMBO") {
-                        type = EffectField::EFFECT_FIELD_COMBO;
-                      } else if (comp == "FONT") {
-                        type = EffectField::EFFECT_FIELD_FONT;
-                      } else if (comp == "STRING") {
-                        type = EffectField::EFFECT_FIELD_STRING;
-                      } else if (comp == "FILE") {
-                        type = EffectField::EFFECT_FIELD_FILE;
-                      }
-                    } else if (attr.name() == "id") {
-                      id = attr.value().toString();
-                    }
-                  }
-
-                  if (id.isEmpty()) {
-                    qCritical() << "Couldn't load field from" << em->filename << "- ID cannot be empty.";
-                  } else {
-                    EffectField* field = nullptr;
-
-                    switch (type) {
-                    case EffectField::EFFECT_FIELD_DOUBLE:
-                    {
-
-                      DoubleField* double_field = new DoubleField(row, id);
-
-                      for (int i=0;i<attributes.size();i++) {
-                        const QXmlStreamAttribute& attr = attributes.at(i);
-                        if (attr.name() == "default") {
-                          double_field->SetDefault(attr.value().toDouble());
-                        } else if (attr.name() == "min") {
-                          double_field->SetMinimum(attr.value().toDouble());
-                        } else if (attr.name() == "max") {
-                          double_field->SetMaximum(attr.value().toDouble());
-                        }
-                      }
-
-                      field = double_field;
-                    }
-                      break;
-                    case EffectField::EFFECT_FIELD_COLOR:
-                    {
-                      QColor color;
-
-                      field = new ColorField(row, id);
-
-                      for (int i=0;i<attributes.size();i++) {
-                        const QXmlStreamAttribute& attr = attributes.at(i);
-                        if (attr.name() == "r") {
-                          color.setRed(attr.value().toInt());
-                        } else if (attr.name() == "g") {
-                          color.setGreen(attr.value().toInt());
-                        } else if (attr.name() == "b") {
-                          color.setBlue(attr.value().toInt());
-                        } else if (attr.name() == "rf") {
-                          color.setRedF(attr.value().toDouble());
-                        } else if (attr.name() == "gf") {
-                          color.setGreenF(attr.value().toDouble());
-                        } else if (attr.name() == "bf") {
-                          color.setBlueF(attr.value().toDouble());
-                        } else if (attr.name() == "hex") {
-                          color.setNamedColor(attr.value().toString());
-                        }
-                      }
-
-                      field->SetValueAt(0, color);
-                    }
-                      break;
-                    case EffectField::EFFECT_FIELD_STRING:
-                      field = new StringField(row, id);
-                      for (int i=0;i<attributes.size();i++) {
-                        const QXmlStreamAttribute& attr = attributes.at(i);
-                        if (attr.name() == "default") {
-                          field->SetValueAt(0, attr.value().toString());
-                        }
-                      }
-                      break;
-                    case EffectField::EFFECT_FIELD_BOOL:
-                      field = new BoolField(row, id);
-                      for (int i=0;i<attributes.size();i++) {
-                        const QXmlStreamAttribute& attr = attributes.at(i);
-                        if (attr.name() == "default") {
-                          field->SetValueAt(0, attr.value() == "1");
-                        }
-                      }
-                      break;
-                    case EffectField::EFFECT_FIELD_COMBO:
-                    {
-                      ComboField* combo_field = new ComboField(row, id);
-                      int combo_default_index = 0;
-                      for (int i=0;i<attributes.size();i++) {
-                        const QXmlStreamAttribute& attr = attributes.at(i);
-                        if (attr.name() == "default") {
-                          combo_default_index = attr.value().toInt();
-                          break;
-                        }
-                      }
-                      int combo_item_count = 0;
-                      while (!reader.atEnd() && !(reader.name() == "field" && reader.isEndElement())) {
-                        reader.readNext();
-                        if (reader.name() == "option" && reader.isStartElement()) {
-                          reader.readNext();
-                          combo_field->AddItem(reader.text().toString(), combo_item_count);
-                          combo_item_count++;
-                        }
-                      }
-                      combo_field->SetValueAt(0, combo_default_index);
-                      field = combo_field;
-                    }
-                      break;
-                    case EffectField::EFFECT_FIELD_FONT:
-                      field = new FontField(row, id);
-                      for (int i=0;i<attributes.size();i++) {
-                        const QXmlStreamAttribute& attr = attributes.at(i);
-                        if (attr.name() == "default") {
-                          field->SetValueAt(0, attr.value().toString());
-                        }
-                      }
-                      break;
-                    case EffectField::EFFECT_FIELD_FILE:
-                      field = new FileField(row, id);
-                      for (int i=0;i<attributes.size();i++) {
-                        const QXmlStreamAttribute& attr = attributes.at(i);
-                        if (attr.name() == "filename") {
-                          field->SetValueAt(0, attr.value().toString());
-                        }
-                      }
-                      break;
-                    }
-                  }
-                }
-              }
-            }
-          } else if (reader.name() == "shader" && reader.isStartElement()) {
-            SetFlags(Flags() | ShaderFlag);
-            const QXmlStreamAttributes& attributes = reader.attributes();
-            for (int i=0;i<attributes.size();i++) {
-              const QXmlStreamAttribute& attr = attributes.at(i);
-              if (attr.name() == "vert") {
-                shader_vert_path_ = attr.value().toString();
-              } else if (attr.name() == "frag") {
-                shader_frag_path_ = attr.value().toString();
-              } else if (attr.name() == "iterations") {
-                setIterations(attr.value().toInt());
-              }
-            }
-          }/* else if (reader.name() == "superimpose" && reader.isStartElement()) {
-            enable_superimpose = true;
-            const QXmlStreamAttributes& attributes = reader.attributes();
-            for (int i=0;i<attributes.size();i++) {
-              const QXmlStreamAttribute& attr = attributes.at(i);
-              if (attr.name() == "script") {
-                QFile script_file(get_effects_dir() + "/" + attr.value().toString());
-                if (script_file.open(QFile::ReadOnly)) {
-                  script = script_file.readAll();
-                } else {
-                  qCritical() << "Failed to open superimpose script file for" << em->filename;
-                  enable_superimpose = false;
-                }
-                break;
-              }
-            }
-          }*/
-          reader.readNext();
-        }
-
-        effect_file.close();
-      } else {
-        qCritical() << "Failed to open effect file" << em->filename;
-      }
-    }
-  }
-}
-
-Effect::~Effect() {
-  if (isOpen) {
-    close();
-  }
-
-  // Clear graph editor if it's using one of these rows
-  if (panel_graph_editor != nullptr) {
-    for (int i=0;i<row_count();i++) {
-      if (row(i) == panel_graph_editor->get_row()) {
-        panel_graph_editor->set_row(nullptr);
-        break;
-      }
-    }
-  }
-}
-
-void Effect::AddRow(EffectRow *row)
-{
-  row->setParent(this);
-  rows.append(row);
-}
-
-void Effect::copy_field_keyframes(EffectPtr e) {
-  for (int i=0;i<rows.size();i++) {
-    EffectRow* row = rows.at(i);
-    EffectRow* copy_row = e->rows.at(i);
-    copy_row->SetKeyframingInternal(row->IsKeyframing());
-    for (int j=0;j<row->FieldCount();j++) {
-      // Get field from this (the source) effect
-      EffectField* field = row->Field(j);
-
-      // Get field from the destination effect
-      EffectField* copy_field = copy_row->Field(j);
-
-      // Copy keyframes between effects
-      copy_field->keyframes = field->keyframes;
-
-      // Copy persistet data between effects
-      copy_field->persistent_data_ = field->persistent_data_;
-    }
-  }
-}
-
-EffectRow* Effect::row(int i) {
-  return rows.at(i);
-}
-
-int Effect::row_count() {
-  return rows.size();
-}
-
-EffectGizmo *Effect::add_gizmo(int type) {
-  EffectGizmo* gizmo = new EffectGizmo(this, type);
-  gizmos.append(gizmo);
-  return gizmo;
-}
-
-EffectGizmo *Effect::gizmo(int i) {
-  return gizmos.at(i);
-}
-
-int Effect::gizmo_count() {
-  return gizmos.size();
-}
-
-void Effect::refresh() {}
-
-void Effect::FieldChanged() {
-  update_ui(false);
-}
-
-void Effect::delete_self() {
-  olive::UndoStack.push(new EffectDeleteCommand(this));
-  update_ui(true);
-}
-
-void Effect::move_up() {
-  int index_of_effect = parent_clip->IndexOfEffect(this);
-  if (index_of_effect == 0) {
-    return;
-  }
-
-  MoveEffectCommand* command = new MoveEffectCommand();
-  command->clip = parent_clip;
-  command->from = index_of_effect;
-  command->to = command->from - 1;
-  olive::UndoStack.push(command);
-  panel_effect_controls->Reload();
-  panel_sequence_viewer->viewer_widget->frame_update();
-}
-
-void Effect::move_down() {
-  int index_of_effect = parent_clip->IndexOfEffect(this);
-  if (index_of_effect == parent_clip->effects.size()-1) {
-    return;
-  }
-
-  MoveEffectCommand* command = new MoveEffectCommand();
-  command->clip = parent_clip;
-  command->from = index_of_effect;
-  command->to = command->from + 1;
-  olive::UndoStack.push(command);
-  panel_effect_controls->Reload();
-  panel_sequence_viewer->viewer_widget->frame_update();
-}
-
-void Effect::save_to_file() {
-  // save effect settings to file
-  QString file = QFileDialog::getSaveFileName(olive::MainWindow,
-                                              tr("Save Effect Settings"),
-                                              QString(),
-                                              tr("Effect XML Settings %1").arg("(*.xml)"));
-
-  // if the user picked a file
-  if (!file.isEmpty()) {
-
-    // ensure file ends with .xml extension
-    if (!file.endsWith(".xml", Qt::CaseInsensitive)) {
-      file.append(".xml");
-    }
-
-    QFile file_handle(file);
-    if (file_handle.open(QFile::WriteOnly)) {
-
-      file_handle.write(save_to_string());
-
-      file_handle.close();
-    } else {
-      QMessageBox::critical(olive::MainWindow,
-                            tr("Save Settings Failed"),
-                            tr("Failed to open \"%1\" for writing.").arg(file),
-                            QMessageBox::Ok);
-    }
-  }
-}
-
-void Effect::load_from_file() {
-  // load effect settings from file
-  QString file = QFileDialog::getOpenFileName(olive::MainWindow,
-                                              tr("Load Effect Settings"),
-                                              QString(),
-                                              tr("Effect XML Settings %1").arg("(*.xml)"));
-
-  // if the user picked a file
-  if (!file.isEmpty()) {
-    QFile file_handle(file);
-    if (file_handle.open(QFile::ReadOnly)) {
-
-      olive::UndoStack.push(new SetEffectData(this, file_handle.readAll()));
-
-      file_handle.close();
-
-      update_ui(false);
-    } else {
-      QMessageBox::critical(olive::MainWindow,
-                            tr("Load Settings Failed"),
-                            tr("Failed to open \"%1\" for reading.").arg(file),
-                            QMessageBox::Ok);
-    }
-  }
-}
-
-bool Effect::AlwaysUpdate()
-{
-  return false;
-}
-
-bool Effect::IsEnabled() {
-  return enabled_;
-}
-
-void Effect::SetEnabled(bool b) {
-  enabled_ = b;
-  emit EnabledChanged(b);
-}
-
-void Effect::load(QXmlStreamReader& stream) {
-  int row_count = 0;
-
-  QString tag = stream.name().toString();
-
-  while (!stream.atEnd() && !(stream.name() == tag && stream.isEndElement())) {
-    stream.readNext();
-    if (stream.name() == "row" && stream.isStartElement()) {
-      if (row_count < rows.size()) {
-        EffectRow* row = rows.at(row_count);
-
-        while (!stream.atEnd() && !(stream.name() == "row" && stream.isEndElement())) {
-          stream.readNext();
-
-          // read field
-          if (stream.name() == "field" && stream.isStartElement()) {
-            int field_number = -1;
-
-            // match field using ID
-            for (int k=0;k<stream.attributes().size();k++) {
-              const QXmlStreamAttribute& attr = stream.attributes().at(k);
-              if (attr.name() == "id") {
-                for (int l=0;l<row->FieldCount();l++) {
-                  if (row->Field(l)->id() == attr.value()) {
-                    field_number = l;
-                    break;
-                  }
-                }
-                break;
-              }
-            }
-
-            if (field_number > -1) {
-              EffectField* field = row->Field(field_number);
-
-              // get current field value
-              for (int k=0;k<stream.attributes().size();k++) {
-                const QXmlStreamAttribute& attr = stream.attributes().at(k);
-                if (attr.name() == "value") {
-                  field->persistent_data_ = field->ConvertStringToValue(attr.value().toString());
-                  break;
-                }
-              }
-
-              while (!stream.atEnd() && !(stream.name() == "field" && stream.isEndElement())) {
-                stream.readNext();
-
-                // read keyframes
-                if (stream.name() == "key" && stream.isStartElement()) {
-                  row->SetKeyframingInternal(true);
-
-                  EffectKeyframe key;
-                  for (int k=0;k<stream.attributes().size();k++) {
-                    const QXmlStreamAttribute& attr = stream.attributes().at(k);
-                    if (attr.name() == "value") {
-                      key.data = field->ConvertStringToValue(attr.value().toString());
-                    } else if (attr.name() == "frame") {
-                      key.time = attr.value().toLong();
-                    } else if (attr.name() == "type") {
-                      key.type = attr.value().toInt();
-                    } else if (attr.name() == "prehx") {
-                      key.pre_handle_x = attr.value().toDouble();
-                    } else if (attr.name() == "prehy") {
-                      key.pre_handle_y = attr.value().toDouble();
-                    } else if (attr.name() == "posthx") {
-                      key.post_handle_x = attr.value().toDouble();
-                    } else if (attr.name() == "posthy") {
-                      key.post_handle_y = attr.value().toDouble();
-                    }
-                  }
-                  field->keyframes.append(key);
-                }
-              }
-            }
-          }
-        }
-
-      } else {
-        qCritical() << "Too many rows for effect" << id << ". Project might be corrupt. (Got" << row_count << ", expected <" << rows.size()-1 << ")";
-      }
-      row_count++;
-    } else if (stream.isStartElement()) {
-      custom_load(stream);
-    }
-  }
-}
-
-void Effect::custom_load(QXmlStreamReader &) {}
-
-void Effect::save(QXmlStreamWriter& stream) {
-  stream.writeAttribute("name", meta->category + "/" + meta->name);
-  stream.writeAttribute("enabled", QString::number(IsEnabled()));
-
-  for (int i=0;i<rows.size();i++) {
-    EffectRow* row = rows.at(i);
-    if (row->IsSavable()) {
-      stream.writeStartElement("row"); // row
-      for (int j=0;j<row->FieldCount();j++) {
-        EffectField* field = row->Field(j);
-
-        if (!field->id().isEmpty()) {
-          stream.writeStartElement("field"); // field
-          stream.writeAttribute("id", field->id());
-          stream.writeAttribute("value", field->ConvertValueToString(field->persistent_data_));
-          for (int k=0;k<field->keyframes.size();k++) {
-            const EffectKeyframe& key = field->keyframes.at(k);
-            stream.writeStartElement("key");
-            stream.writeAttribute("value", field->ConvertValueToString(key.data));
-            stream.writeAttribute("frame", QString::number(key.time));
-            stream.writeAttribute("type", QString::number(key.type));
-            stream.writeAttribute("prehx", QString::number(key.pre_handle_x));
-            stream.writeAttribute("prehy", QString::number(key.pre_handle_y));
-            stream.writeAttribute("posthx", QString::number(key.post_handle_x));
-            stream.writeAttribute("posthy", QString::number(key.post_handle_y));
-            stream.writeEndElement(); // key
-          }
-          stream.writeEndElement(); // field
-        }
-      }
-      stream.writeEndElement(); // row
-    }
-  }
-}
-
-void Effect::load_from_string(const QByteArray &s) {
-  // clear existing keyframe data
-  for (int i=0;i<rows.size();i++) {
-    EffectRow* row = rows.at(i);
-    row->SetKeyframingInternal(false);
-    for (int j=0;j<row->FieldCount();j++) {
-      EffectField* field = row->Field(j);
-      field->keyframes.clear();
-    }
-  }
-
-  // write settings with xml writer
-  QXmlStreamReader stream(s);
-
-  while (!stream.atEnd()) {
-    stream.readNext();
-
-    // find the effect opening tag
-    if (stream.name() == "effect" && stream.isStartElement()) {
-
-      // check the name to see if it matches this effect
-      const QXmlStreamAttributes& attributes = stream.attributes();
-      for (int i=0;i<attributes.size();i++) {
-        const QXmlStreamAttribute& attr = attributes.at(i);
-        if (attr.name() == "name") {
-          if (get_meta_from_name(attr.value().toString()) == meta) {
-            // pass off to standard loading function
-            load(stream);
-          } else {
-            QMessageBox::critical(olive::MainWindow,
-                                  tr("Load Settings Failed"),
-                                  tr("This settings file doesn't match this effect."),
-                                  QMessageBox::Ok);
-          }
-          break;
-        }
-      }
-
-      // we've found what we're looking for
-      break;
-    }
-  }
-}
-
-QByteArray Effect::save_to_string() {
-  QByteArray save_data;
-
-  // write settings to string with xml writer
-  QXmlStreamWriter stream(&save_data);
-
-  stream.writeStartDocument();
-
-  stream.writeStartElement("effect");
-
-  // pass off to standard saving function
-  save(stream);
-
-  stream.writeEndElement(); // effect
-
-  stream.writeEndDocument();
-
-  return save_data;
-}
-
-bool Effect::is_open() {
-  return isOpen;
-}
-
-void Effect::validate_meta_path() {
-  if (!meta->path.isEmpty() || (shader_vert_path_.isEmpty() && shader_frag_path_.isEmpty())) return;
-  QList<QString> effects_paths = get_effects_paths();
-  const QString& test_fn = shader_vert_path_.isEmpty() ? shader_frag_path_ : shader_vert_path_;
-  for (int i=0;i<effects_paths.size();i++) {
-    if (QFileInfo::exists(effects_paths.at(i) + "/" + test_fn)) {
-      for (int j=0;j<olive::effects.size();j++) {
-        if (&olive::effects.at(j) == meta) {
-          olive::effects[j].path = effects_paths.at(i);
-          return;
-        }
-      }
-      return;
-    }
-  }
-}
-
-void Effect::open() {
-  if (isOpen) {
-    qWarning() << "Tried to open an effect that was already open";
-    close();
-  }
-  if (olive::CurrentRuntimeConfig.shaders_are_enabled && (Flags() & ShaderFlag)) {
-    if (QOpenGLContext::currentContext() == nullptr) {
-      qWarning() << "No current context to create a shader program for - will retry next repaint";
-    } else {
-      shader_program_ = std::make_shared<QOpenGLShaderProgram>();
-      validate_meta_path();
-      bool shader_compiled = true;
-      if (!shader_vert_path_.isEmpty()) {
-        if (shader_program_->addShaderFromSourceFile(QOpenGLShader::Vertex, meta->path + "/" + shader_vert_path_)) {
-          qInfo() << "Vertex shader added successfully";
-        } else {
-          shader_compiled = false;
-          qWarning() << "Vertex shader could not be added";
-        }
-      }
-      if (!shader_frag_path_.isEmpty()) {
-        if (shader_program_->addShaderFromSourceFile(QOpenGLShader::Fragment, meta->path + "/" + shader_frag_path_)) {
-          qInfo() << "Fragment shader added successfully";
-        } else {
-          shader_compiled = false;
-          qWarning() << "Fragment shader could not be added";
-        }
-      }
-      if (shader_compiled) {
-        if (shader_program_->link()) {
-          qInfo() << "Shader program linked successfully";
-        } else {
-          qWarning() << "Shader program failed to link";
-        }
-      }
-      isOpen = true;
-    }
-  } else {
-    isOpen = true;
-  }
-}
-
-void Effect::close() {
-  if (!isOpen) {
-    qWarning() << "Tried to close an effect that was already closed";
-  }
-  delete_texture();
-  shader_program_ = nullptr;
-  isOpen = false;
-}
-
-bool Effect::is_shader_linked() {
-  return shader_program_ != nullptr && shader_program_->isLinked();
-}
-
-void Effect::startEffect() {
-  if (!isOpen) {
-    open();
-    qWarning() << "Tried to start a closed effect - opening";
-  }
-  if (olive::CurrentRuntimeConfig.shaders_are_enabled
-      && (Flags() & Effect::ShaderFlag)
-      && shader_program_->isLinked()) {
-    bound = shader_program_->bind();
-  }
-}
-
-void Effect::endEffect() {
-  if (bound) shader_program_->release();
-  bound = false;
-}
-
-int Effect::Flags()
-{
-  return flags_;
-}
-
-void Effect::SetFlags(int flags)
-{
-  flags_ = flags;
-}
-
-int Effect::getIterations() {
-  return iterations;
-}
-
-void Effect::setIterations(int i) {
-  iterations = i;
-}
-
-void Effect::process_image(double, uint8_t *, uint8_t *, int){}
-
-EffectPtr Effect::copy(Clip *c) {
-  EffectPtr copy = Effect::Create(c, meta);
-  copy->SetEnabled(IsEnabled());
-  copy_field_keyframes(copy);
-  return copy;
-}
-
-void Effect::process_shader(double timecode, GLTextureCoords&, int iteration) {
-  shader_program_->setUniformValue("resolution", parent_clip->media_width(), parent_clip->media_height());
-  shader_program_->setUniformValue("time", GLfloat(timecode));
-  shader_program_->setUniformValue("iteration", iteration);
-
-  for (int i=0;i<rows.size();i++) {
-    EffectRow* row = rows.at(i);
-    for (int j=0;j<row->FieldCount();j++) {
-      EffectField* field = row->Field(j);
-      if (!field->id().isEmpty()) {
-        switch (field->type()) {
-        case EffectField::EFFECT_FIELD_DOUBLE:
-        {
-          DoubleField* double_field = static_cast<DoubleField*>(field);
-          shader_program_->setUniformValue(double_field->id().toUtf8().constData(),
-                                           GLfloat(double_field->GetDoubleAt(timecode)));
-        }
-          break;
-        case EffectField::EFFECT_FIELD_COLOR:
-        {
-          ColorField* color_field = static_cast<ColorField*>(field);
-          shader_program_->setUniformValue(
-                color_field->id().toUtf8().constData(),
-                GLfloat(color_field->GetColorAt(timecode).redF()),
-                GLfloat(color_field->GetColorAt(timecode).greenF()),
-                GLfloat(color_field->GetColorAt(timecode).blueF())
-                );
-        }
-          break;
-        case EffectField::EFFECT_FIELD_BOOL:
-          shader_program_->setUniformValue(field->id().toUtf8().constData(), field->GetValueAt(timecode).toBool());
-          break;
-        case EffectField::EFFECT_FIELD_COMBO:
-          shader_program_->setUniformValue(field->id().toUtf8().constData(), field->GetValueAt(timecode).toInt());
-          break;
-
-          // can you even send a string to a uniform value?
-        case EffectField::EFFECT_FIELD_STRING:
-        case EffectField::EFFECT_FIELD_FONT:
-        case EffectField::EFFECT_FIELD_FILE:
-        case EffectField::EFFECT_FIELD_UI:
-          break;
-        }
-      }
-    }
-  }
-}
-
-void Effect::process_coords(double, GLTextureCoords&, int) {}
-
-GLuint Effect::process_superimpose(double timecode) {
-  bool dimensions_changed = false;
-  bool redrew_image = false;
-
-  int width = parent_clip->media_width();
-  int height = parent_clip->media_height();
-
-  if (width != img.width() || height != img.height()) {
-    img = QImage(width, height, QImage::Format_RGBA8888_Premultiplied);
-    dimensions_changed = true;
-  }
-
-  if (valueHasChanged(timecode) || dimensions_changed || AlwaysUpdate()) {
-    redraw(timecode);
-    redrew_image = true;
-  }
-
-<<<<<<< HEAD
-  QOpenGLFunctions* f = QOpenGLContext::currentContext()->functions();
-
-  if (texture == 0 || tex_width_ != img.width() || tex_height_ != img.height()) {
-=======
-  if (texture == nullptr || texture->width() != img.width() || texture->height() != img.height()) {
-
->>>>>>> 1da4a315
-    delete_texture();
-
-    tex_width_ = img.width();
-    tex_height_ = img.height();
-
-<<<<<<< HEAD
-    f->glTexImage2D(
-          GL_TEXTURE_2D, 0, GL_RGBA8, tex_width_, tex_height_, 0, GL_RGBA,  GL_UNSIGNED_BYTE, img.constBits()
-        );
-
-    redrew_image = false;
-=======
-    redrew_image = true;
-
->>>>>>> 1da4a315
-  }
-
-  if (redrew_image) {
-    f->glTexSubImage2D(GL_TEXTURE_2D, 0, 0, 0, tex_width_, tex_height_,  GL_RGBA, GL_UNSIGNED_BYTE, img.constBits());
-  }
-
-  return texture;
-}
-
-void Effect::process_audio(double, double, quint8*, int, int) {}
-
-void Effect::gizmo_draw(double, GLTextureCoords &) {}
-
-void Effect::gizmo_move(EffectGizmo* gizmo, int x_movement, int y_movement, double timecode, bool done) {
-  // Loop through each gizmo to find `gizmo`
-  for (int i=0;i<gizmos.size();i++) {
-
-    if (gizmos.at(i) == gizmo) {
-
-      // If (!done && gizmo_dragging_actions_.isEmpty()), that means the drag just started and we're going to save
-      // the current state of the attach fields' keyframes in KeyframeDataChange objects to make the changes undoable
-      // by the user later.
-      if (!done && gizmo_dragging_actions_.isEmpty()) {
-        if (gizmo->x_field1 != nullptr) {
-          gizmo_dragging_actions_.append(new KeyframeDataChange(gizmo->x_field1));
-        }
-        if (gizmo->y_field1 != nullptr) {
-          gizmo_dragging_actions_.append(new KeyframeDataChange(gizmo->y_field1));
-        }
-        if (gizmo->x_field2 != nullptr) {
-          gizmo_dragging_actions_.append(new KeyframeDataChange(gizmo->x_field2));
-        }
-        if (gizmo->y_field2 != nullptr) {
-          gizmo_dragging_actions_.append(new KeyframeDataChange(gizmo->y_field2));
-        }
-      }
-
-      // Update the field values
-      if (gizmo->x_field1 != nullptr) {
-        gizmo->x_field1->SetValueAt(timecode,
-                                    gizmo->x_field1->GetDoubleAt(timecode) + x_movement*gizmo->x_field_multi1);
-      }
-      if (gizmo->y_field1 != nullptr) {
-        gizmo->y_field1->SetValueAt(timecode,
-                                    gizmo->y_field1->GetDoubleAt(timecode) + y_movement*gizmo->y_field_multi1);
-      }
-      if (gizmo->x_field2 != nullptr) {
-        gizmo->x_field2->SetValueAt(timecode,
-                                    gizmo->x_field2->GetDoubleAt(timecode) + x_movement*gizmo->x_field_multi2);
-      }
-      if (gizmo->y_field2 != nullptr) {
-        gizmo->y_field2->SetValueAt(timecode,
-                                    gizmo->y_field2->GetDoubleAt(timecode) + y_movement*gizmo->y_field_multi2);
-      }
-
-      // If (done && !gizmo_dragging_actions_.isEmpty()), that means the drag just ended and we're going to save
-      // the new state of the attach fields' keyframes in KeyframeDataChange objects to make the changes undoable
-      // by the user later.
-      if (done && !gizmo_dragging_actions_.isEmpty()) {
-
-        // Store all the KeyframeDataChange objects into a ComboAction to send to the undo stack (makes them all
-        // undoable together rather than having to be undone individually).
-        ComboAction* ca = new ComboAction();
-
-        for (int j=0;j<gizmo_dragging_actions_.size();j++) {
-          // Set the current state of the keyframes as the "new" keyframes (the old values were set earlier when the
-          // KeyframeDataChange object was constructed).
-          gizmo_dragging_actions_.at(j)->SetNewKeyframes();
-
-          // Add this KeyframeDataChange object to the ComboAction
-          ca->append(gizmo_dragging_actions_.at(j));
-        }
-
-        olive::UndoStack.push(ca);
-
-        gizmo_dragging_actions_.clear();
-      }
-      break;
-    }
-  }
-}
-
-void Effect::gizmo_world_to_screen(const QMatrix4x4& matrix, const QMatrix4x4& projection) {
-  for (int i=0;i<gizmos.size();i++) {
-    EffectGizmo* g = gizmos.at(i);
-
-    for (int j=0;j<g->get_point_count();j++) {
-
-      // Convert the world point from the gizmo into a screen point relative to the sequence's dimensions
-
-      QVector3D screen_pos = g->world_pos.at(j).project(matrix,
-                                                        projection,
-                                                        QRect(0,
-                                                              0,
-                                                              parent_clip->sequence->width,
-                                                              parent_clip->sequence->height));
-
-      g->screen_pos[j] = QPoint(screen_pos.x(), parent_clip->sequence->height-screen_pos.y());
-
-    }
-  }
-}
-
-bool Effect::are_gizmos_enabled() {
-  return (gizmos.size() > 0);
-}
-
-void Effect::redraw(double) {
-  /*
-  // run javascript
-  QPainter p(&img);
-  painter_wrapper.img = &img;
-  painter_wrapper.painter = &p;
-
-  jsEngine.globalObject().setProperty("painter", wrapper_obj);
-  jsEngine.globalObject().setProperty("width", parent_clip->media_width());
-  jsEngine.globalObject().setProperty("height", parent_clip->media_height());
-
-  for (int i=0;i<rows.size();i++) {
-    EffectRow* row = rows.at(i);
-    for (int j=0;j<row->fieldCount();j++) {
-      EffectField* field = row->field(j);
-      if (!field->id.isEmpty()) {
-        switch (field->type) {
-        case EFFECT_FIELD_DOUBLE:
-          jsEngine.globalObject().setProperty(field->id, field->get_double_value(timecode));
-          break;
-        case EFFECT_FIELD_COLOR:
-          jsEngine.globalObject().setProperty(field->id, field->get_color_value(timecode).name());
-          break;
-        case EFFECT_FIELD_STRING:
-          jsEngine.globalObject().setProperty(field->id, field->get_string_value(timecode));
-          break;
-        case EFFECT_FIELD_BOOL:
-          jsEngine.globalObject().setProperty(field->id, field->get_bool_value(timecode));
-          break;
-        case EFFECT_FIELD_COMBO:
-          jsEngine.globalObject().setProperty(field->id, field->get_combo_index(timecode));
-          break;
-        case EFFECT_FIELD_FONT:
-          jsEngine.globalObject().setProperty(field->id, field->get_font_name(timecode));
-          break;
-        }
-      }
-    }
-  }
-
-  jsEngine.evaluate(script);
-  */
-}
-
-bool Effect::valueHasChanged(double timecode) {
-  if (cachedValues.isEmpty()) {
-
-    for (int i=0;i<row_count();i++) {
-      EffectRow* crow = row(i);
-      for (int j=0;j<crow->FieldCount();j++) {
-        cachedValues.append(crow->Field(j)->GetValueAt(timecode));
-      }
-    }
-    return true;
-
-  } else {
-
-    bool changed = false;
-    int index = 0;
-    for (int i=0;i<row_count();i++) {
-      EffectRow* crow = row(i);
-      for (int j=0;j<crow->FieldCount();j++) {
-        EffectField* field = crow->Field(j);
-        if (cachedValues.at(index) != field->GetValueAt(timecode)) {
-          changed = true;
-        }
-        cachedValues[index] = field->GetValueAt(timecode);
-        index++;
-      }
-    }
-    return changed;
-
-  }
-}
-
-void Effect::delete_texture() {
-<<<<<<< HEAD
-  QOpenGLContext::currentContext()->functions()->glDeleteTextures(1, &texture);
-  texture = 0;
-=======
-  delete texture;
-  texture = nullptr;
->>>>>>> 1da4a315
-}
-
-const EffectMeta* get_meta_from_name(const QString& input) {
-  int split_index = input.indexOf('/');
-  QString category;
-  if (split_index > -1) {
-    category = input.left(split_index);
-  }
-  QString name = input.mid(split_index + 1);
-
-  for (int j=0;j<olive::effects.size();j++) {
-    if (olive::effects.at(j).name == name
-        && (olive::effects.at(j).category == category
-            || category.isEmpty())) {
-      return &olive::effects.at(j);
-    }
-  }
-  return nullptr;
-}
-
-qint16 mix_audio_sample(qint16 a, qint16 b) {
-  qint32 mixed_sample = static_cast<qint32>(a) + static_cast<qint32>(b);
-  mixed_sample = qMax(qMin(mixed_sample, static_cast<qint32>(INT16_MAX)), static_cast<qint32>(INT16_MIN));
-  return static_cast<qint16>(mixed_sample);
-}
+/***
+
+  Olive - Non-Linear Video Editor
+  Copyright (C) 2019  Olive Team
+
+  This program is free software: you can redistribute it and/or modify
+  it under the terms of the GNU General Public License as published by
+  the Free Software Foundation, either version 3 of the License, or
+  (at your option) any later version.
+
+  This program is distributed in the hope that it will be useful,
+  but WITHOUT ANY WARRANTY; without even the implied warranty of
+  MERCHANTABILITY or FITNESS FOR A PARTICULAR PURPOSE.  See the
+  GNU General Public License for more details.
+
+  You should have received a copy of the GNU General Public License
+  along with this program.  If not, see <http://www.gnu.org/licenses/>.
+
+***/
+
+#include "effect.h"
+
+#include <QCheckBox>
+#include <QGridLayout>
+#include <QXmlStreamReader>
+#include <QXmlStreamWriter>
+#include <QMessageBox>
+#include <QOpenGLContext>
+#include <QDir>
+#include <QPainter>
+#include <QtMath>
+#include <QMenu>
+#include <QApplication>
+#include <QFileDialog>
+
+#include "panels/panels.h"
+#include "panels/viewer.h"
+#include "ui/viewerwidget.h"
+#include "ui/collapsiblewidget.h"
+#include "panels/project.h"
+#include "undo/undo.h"
+#include "timeline/sequence.h"
+#include "timeline/clip.h"
+#include "panels/timeline.h"
+#include "panels/effectcontrols.h"
+#include "panels/grapheditor.h"
+#include "global/debug.h"
+#include "global/path.h"
+#include "ui/mainwindow.h"
+#include "global/math.h"
+#include "project/clipboard.h"
+#include "global/config.h"
+#include "transition.h"
+#include "undo/undostack.h"
+
+#include "effects/internal/transformeffect.h"
+#include "effects/internal/texteffect.h"
+#include "effects/internal/timecodeeffect.h"
+#include "effects/internal/solideffect.h"
+#include "effects/internal/audionoiseeffect.h"
+#include "effects/internal/toneeffect.h"
+#include "effects/internal/volumeeffect.h"
+#include "effects/internal/paneffect.h"
+#include "effects/internal/shakeeffect.h"
+#include "effects/internal/cornerpineffect.h"
+#include "effects/internal/vsthost.h"
+#include "effects/internal/fillleftrighteffect.h"
+#include "effects/internal/richtexteffect.h"
+
+QVector<EffectMeta> olive::effects;
+QString olive::generated_blending_shader;
+
+EffectPtr Effect::Create(Clip* c, const EffectMeta* em) {
+  if (em->internal >= 0 && em->internal < EFFECT_INTERNAL_COUNT) {
+    // must be an internal effect
+    switch (em->internal) {
+    case EFFECT_INTERNAL_TRANSFORM: return std::make_shared<TransformEffect>(c, em);
+    case EFFECT_INTERNAL_TEXT: return std::make_shared<TextEffect>(c, em);
+    case EFFECT_INTERNAL_TIMECODE: return std::make_shared<TimecodeEffect>(c, em);
+    case EFFECT_INTERNAL_SOLID: return std::make_shared<SolidEffect>(c, em);
+    case EFFECT_INTERNAL_NOISE: return std::make_shared<AudioNoiseEffect>(c, em);
+    case EFFECT_INTERNAL_VOLUME: return std::make_shared<VolumeEffect>(c, em);
+    case EFFECT_INTERNAL_PAN: return std::make_shared<PanEffect>(c, em);
+    case EFFECT_INTERNAL_TONE: return std::make_shared<ToneEffect>(c, em);
+    case EFFECT_INTERNAL_SHAKE: return std::make_shared<ShakeEffect>(c, em);
+    case EFFECT_INTERNAL_CORNERPIN: return std::make_shared<CornerPinEffect>(c, em);
+    case EFFECT_INTERNAL_FILLLEFTRIGHT: return std::make_shared<FillLeftRightEffect>(c, em);
+#ifndef NOVST
+    case EFFECT_INTERNAL_VST: return std::make_shared<VSTHost>(c, em);
+#endif
+    case EFFECT_INTERNAL_RICHTEXT: return std::make_shared<RichTextEffect>(c, em);
+    }
+  } else if (!em->filename.isEmpty()) {
+    // load effect from file
+    return std::make_shared<Effect>(c, em);
+  } else {
+    qCritical() << "Invalid effect data";
+    QMessageBox::critical(olive::MainWindow,
+                          QCoreApplication::translate("Effect", "Invalid effect"),
+                          QCoreApplication::translate("Effect", "No candidate for effect '%1'. This effect may be corrupt. Try reinstalling it or Olive.").arg(em->name));
+  }
+  return nullptr;
+}
+
+const EffectMeta* Effect::GetInternalMeta(int internal_id, int type) {
+  for (int i=0;i<olive::effects.size();i++) {
+    if (olive::effects.at(i).internal == internal_id && olive::effects.at(i).type == type) {
+      return &olive::effects.at(i);
+    }
+  }
+  return nullptr;
+}
+
+Effect::Effect(Clip* c, const EffectMeta *em) :
+  parent_clip(c),
+  meta(em),
+  flags_(0),
+  shader_program_(nullptr),
+  texture(0),
+  tex_width_(0),
+  tex_height_(0),
+  isOpen(false),
+  bound(false),
+  iterations(1),
+  enabled_(true)
+{
+  if (em != nullptr) {
+    // set up UI from effect file
+    name = em->name;
+
+    if (!em->filename.isEmpty() && em->internal == -1) {
+      QFile effect_file(em->filename);
+      if (effect_file.open(QFile::ReadOnly)) {
+        QXmlStreamReader reader(&effect_file);
+
+        while (!reader.atEnd()) {
+          if (reader.name() == "row" && reader.isStartElement()) {
+            QString row_name;
+            const QXmlStreamAttributes& attributes = reader.attributes();
+            for (int i=0;i<attributes.size();i++) {
+              const QXmlStreamAttribute& attr = attributes.at(i);
+              if (attr.name() == "name") {
+                row_name = attr.value().toString();
+              }
+            }
+            if (!row_name.isEmpty()) {
+              EffectRow* row = new EffectRow(this, row_name);
+              while (!reader.atEnd() && !(reader.name() == "row" && reader.isEndElement())) {
+                reader.readNext();
+                if (reader.name() == "field" && reader.isStartElement()) {
+                  int type = -1;
+                  QString id;
+
+                  // get field type
+                  const QXmlStreamAttributes& attributes = reader.attributes();
+                  for (int i=0;i<attributes.size();i++) {
+                    const QXmlStreamAttribute& attr = attributes.at(i);
+                    if (attr.name() == "type") {
+                      QString comp = attr.value().toString().toUpper();
+                      if (comp == "DOUBLE") {
+                        type = EffectField::EFFECT_FIELD_DOUBLE;
+                      } else if (comp == "BOOL") {
+                        type = EffectField::EFFECT_FIELD_BOOL;
+                      } else if (comp == "COLOR") {
+                        type = EffectField::EFFECT_FIELD_COLOR;
+                      } else if (comp == "COMBO") {
+                        type = EffectField::EFFECT_FIELD_COMBO;
+                      } else if (comp == "FONT") {
+                        type = EffectField::EFFECT_FIELD_FONT;
+                      } else if (comp == "STRING") {
+                        type = EffectField::EFFECT_FIELD_STRING;
+                      } else if (comp == "FILE") {
+                        type = EffectField::EFFECT_FIELD_FILE;
+                      }
+                    } else if (attr.name() == "id") {
+                      id = attr.value().toString();
+                    }
+                  }
+
+                  if (id.isEmpty()) {
+                    qCritical() << "Couldn't load field from" << em->filename << "- ID cannot be empty.";
+                  } else {
+                    EffectField* field = nullptr;
+
+                    switch (type) {
+                    case EffectField::EFFECT_FIELD_DOUBLE:
+                    {
+
+                      DoubleField* double_field = new DoubleField(row, id);
+
+                      for (int i=0;i<attributes.size();i++) {
+                        const QXmlStreamAttribute& attr = attributes.at(i);
+                        if (attr.name() == "default") {
+                          double_field->SetDefault(attr.value().toDouble());
+                        } else if (attr.name() == "min") {
+                          double_field->SetMinimum(attr.value().toDouble());
+                        } else if (attr.name() == "max") {
+                          double_field->SetMaximum(attr.value().toDouble());
+                        }
+                      }
+
+                      field = double_field;
+                    }
+                      break;
+                    case EffectField::EFFECT_FIELD_COLOR:
+                    {
+                      QColor color;
+
+                      field = new ColorField(row, id);
+
+                      for (int i=0;i<attributes.size();i++) {
+                        const QXmlStreamAttribute& attr = attributes.at(i);
+                        if (attr.name() == "r") {
+                          color.setRed(attr.value().toInt());
+                        } else if (attr.name() == "g") {
+                          color.setGreen(attr.value().toInt());
+                        } else if (attr.name() == "b") {
+                          color.setBlue(attr.value().toInt());
+                        } else if (attr.name() == "rf") {
+                          color.setRedF(attr.value().toDouble());
+                        } else if (attr.name() == "gf") {
+                          color.setGreenF(attr.value().toDouble());
+                        } else if (attr.name() == "bf") {
+                          color.setBlueF(attr.value().toDouble());
+                        } else if (attr.name() == "hex") {
+                          color.setNamedColor(attr.value().toString());
+                        }
+                      }
+
+                      field->SetValueAt(0, color);
+                    }
+                      break;
+                    case EffectField::EFFECT_FIELD_STRING:
+                      field = new StringField(row, id);
+                      for (int i=0;i<attributes.size();i++) {
+                        const QXmlStreamAttribute& attr = attributes.at(i);
+                        if (attr.name() == "default") {
+                          field->SetValueAt(0, attr.value().toString());
+                        }
+                      }
+                      break;
+                    case EffectField::EFFECT_FIELD_BOOL:
+                      field = new BoolField(row, id);
+                      for (int i=0;i<attributes.size();i++) {
+                        const QXmlStreamAttribute& attr = attributes.at(i);
+                        if (attr.name() == "default") {
+                          field->SetValueAt(0, attr.value() == "1");
+                        }
+                      }
+                      break;
+                    case EffectField::EFFECT_FIELD_COMBO:
+                    {
+                      ComboField* combo_field = new ComboField(row, id);
+                      int combo_default_index = 0;
+                      for (int i=0;i<attributes.size();i++) {
+                        const QXmlStreamAttribute& attr = attributes.at(i);
+                        if (attr.name() == "default") {
+                          combo_default_index = attr.value().toInt();
+                          break;
+                        }
+                      }
+                      int combo_item_count = 0;
+                      while (!reader.atEnd() && !(reader.name() == "field" && reader.isEndElement())) {
+                        reader.readNext();
+                        if (reader.name() == "option" && reader.isStartElement()) {
+                          reader.readNext();
+                          combo_field->AddItem(reader.text().toString(), combo_item_count);
+                          combo_item_count++;
+                        }
+                      }
+                      combo_field->SetValueAt(0, combo_default_index);
+                      field = combo_field;
+                    }
+                      break;
+                    case EffectField::EFFECT_FIELD_FONT:
+                      field = new FontField(row, id);
+                      for (int i=0;i<attributes.size();i++) {
+                        const QXmlStreamAttribute& attr = attributes.at(i);
+                        if (attr.name() == "default") {
+                          field->SetValueAt(0, attr.value().toString());
+                        }
+                      }
+                      break;
+                    case EffectField::EFFECT_FIELD_FILE:
+                      field = new FileField(row, id);
+                      for (int i=0;i<attributes.size();i++) {
+                        const QXmlStreamAttribute& attr = attributes.at(i);
+                        if (attr.name() == "filename") {
+                          field->SetValueAt(0, attr.value().toString());
+                        }
+                      }
+                      break;
+                    }
+                  }
+                }
+              }
+            }
+          } else if (reader.name() == "shader" && reader.isStartElement()) {
+            SetFlags(Flags() | ShaderFlag);
+            const QXmlStreamAttributes& attributes = reader.attributes();
+            for (int i=0;i<attributes.size();i++) {
+              const QXmlStreamAttribute& attr = attributes.at(i);
+              if (attr.name() == "vert") {
+                shader_vert_path_ = attr.value().toString();
+              } else if (attr.name() == "frag") {
+                shader_frag_path_ = attr.value().toString();
+              } else if (attr.name() == "iterations") {
+                setIterations(attr.value().toInt());
+              }
+            }
+          }/* else if (reader.name() == "superimpose" && reader.isStartElement()) {
+            enable_superimpose = true;
+            const QXmlStreamAttributes& attributes = reader.attributes();
+            for (int i=0;i<attributes.size();i++) {
+              const QXmlStreamAttribute& attr = attributes.at(i);
+              if (attr.name() == "script") {
+                QFile script_file(get_effects_dir() + "/" + attr.value().toString());
+                if (script_file.open(QFile::ReadOnly)) {
+                  script = script_file.readAll();
+                } else {
+                  qCritical() << "Failed to open superimpose script file for" << em->filename;
+                  enable_superimpose = false;
+                }
+                break;
+              }
+            }
+          }*/
+          reader.readNext();
+        }
+
+        effect_file.close();
+      } else {
+        qCritical() << "Failed to open effect file" << em->filename;
+      }
+    }
+  }
+}
+
+Effect::~Effect() {
+  if (isOpen) {
+    close();
+  }
+
+  // Clear graph editor if it's using one of these rows
+  if (panel_graph_editor != nullptr) {
+    for (int i=0;i<row_count();i++) {
+      if (row(i) == panel_graph_editor->get_row()) {
+        panel_graph_editor->set_row(nullptr);
+        break;
+      }
+    }
+  }
+}
+
+void Effect::AddRow(EffectRow *row)
+{
+  row->setParent(this);
+  rows.append(row);
+}
+
+void Effect::copy_field_keyframes(EffectPtr e) {
+  for (int i=0;i<rows.size();i++) {
+    EffectRow* row = rows.at(i);
+    EffectRow* copy_row = e->rows.at(i);
+    copy_row->SetKeyframingInternal(row->IsKeyframing());
+    for (int j=0;j<row->FieldCount();j++) {
+      // Get field from this (the source) effect
+      EffectField* field = row->Field(j);
+
+      // Get field from the destination effect
+      EffectField* copy_field = copy_row->Field(j);
+
+      // Copy keyframes between effects
+      copy_field->keyframes = field->keyframes;
+
+      // Copy persistet data between effects
+      copy_field->persistent_data_ = field->persistent_data_;
+    }
+  }
+}
+
+EffectRow* Effect::row(int i) {
+  return rows.at(i);
+}
+
+int Effect::row_count() {
+  return rows.size();
+}
+
+EffectGizmo *Effect::add_gizmo(int type) {
+  EffectGizmo* gizmo = new EffectGizmo(this, type);
+  gizmos.append(gizmo);
+  return gizmo;
+}
+
+EffectGizmo *Effect::gizmo(int i) {
+  return gizmos.at(i);
+}
+
+int Effect::gizmo_count() {
+  return gizmos.size();
+}
+
+void Effect::refresh() {}
+
+void Effect::FieldChanged() {
+  update_ui(false);
+}
+
+void Effect::delete_self() {
+  olive::UndoStack.push(new EffectDeleteCommand(this));
+  update_ui(true);
+}
+
+void Effect::move_up() {
+  int index_of_effect = parent_clip->IndexOfEffect(this);
+  if (index_of_effect == 0) {
+    return;
+  }
+
+  MoveEffectCommand* command = new MoveEffectCommand();
+  command->clip = parent_clip;
+  command->from = index_of_effect;
+  command->to = command->from - 1;
+  olive::UndoStack.push(command);
+  panel_effect_controls->Reload();
+  panel_sequence_viewer->viewer_widget->frame_update();
+}
+
+void Effect::move_down() {
+  int index_of_effect = parent_clip->IndexOfEffect(this);
+  if (index_of_effect == parent_clip->effects.size()-1) {
+    return;
+  }
+
+  MoveEffectCommand* command = new MoveEffectCommand();
+  command->clip = parent_clip;
+  command->from = index_of_effect;
+  command->to = command->from + 1;
+  olive::UndoStack.push(command);
+  panel_effect_controls->Reload();
+  panel_sequence_viewer->viewer_widget->frame_update();
+}
+
+void Effect::save_to_file() {
+  // save effect settings to file
+  QString file = QFileDialog::getSaveFileName(olive::MainWindow,
+                                              tr("Save Effect Settings"),
+                                              QString(),
+                                              tr("Effect XML Settings %1").arg("(*.xml)"));
+
+  // if the user picked a file
+  if (!file.isEmpty()) {
+
+    // ensure file ends with .xml extension
+    if (!file.endsWith(".xml", Qt::CaseInsensitive)) {
+      file.append(".xml");
+    }
+
+    QFile file_handle(file);
+    if (file_handle.open(QFile::WriteOnly)) {
+
+      file_handle.write(save_to_string());
+
+      file_handle.close();
+    } else {
+      QMessageBox::critical(olive::MainWindow,
+                            tr("Save Settings Failed"),
+                            tr("Failed to open \"%1\" for writing.").arg(file),
+                            QMessageBox::Ok);
+    }
+  }
+}
+
+void Effect::load_from_file() {
+  // load effect settings from file
+  QString file = QFileDialog::getOpenFileName(olive::MainWindow,
+                                              tr("Load Effect Settings"),
+                                              QString(),
+                                              tr("Effect XML Settings %1").arg("(*.xml)"));
+
+  // if the user picked a file
+  if (!file.isEmpty()) {
+    QFile file_handle(file);
+    if (file_handle.open(QFile::ReadOnly)) {
+
+      olive::UndoStack.push(new SetEffectData(this, file_handle.readAll()));
+
+      file_handle.close();
+
+      update_ui(false);
+    } else {
+      QMessageBox::critical(olive::MainWindow,
+                            tr("Load Settings Failed"),
+                            tr("Failed to open \"%1\" for reading.").arg(file),
+                            QMessageBox::Ok);
+    }
+  }
+}
+
+bool Effect::AlwaysUpdate()
+{
+  return false;
+}
+
+bool Effect::IsEnabled() {
+  return enabled_;
+}
+
+void Effect::SetEnabled(bool b) {
+  enabled_ = b;
+  emit EnabledChanged(b);
+}
+
+void Effect::load(QXmlStreamReader& stream) {
+  int row_count = 0;
+
+  QString tag = stream.name().toString();
+
+  while (!stream.atEnd() && !(stream.name() == tag && stream.isEndElement())) {
+    stream.readNext();
+    if (stream.name() == "row" && stream.isStartElement()) {
+      if (row_count < rows.size()) {
+        EffectRow* row = rows.at(row_count);
+
+        while (!stream.atEnd() && !(stream.name() == "row" && stream.isEndElement())) {
+          stream.readNext();
+
+          // read field
+          if (stream.name() == "field" && stream.isStartElement()) {
+            int field_number = -1;
+
+            // match field using ID
+            for (int k=0;k<stream.attributes().size();k++) {
+              const QXmlStreamAttribute& attr = stream.attributes().at(k);
+              if (attr.name() == "id") {
+                for (int l=0;l<row->FieldCount();l++) {
+                  if (row->Field(l)->id() == attr.value()) {
+                    field_number = l;
+                    break;
+                  }
+                }
+                break;
+              }
+            }
+
+            if (field_number > -1) {
+              EffectField* field = row->Field(field_number);
+
+              // get current field value
+              for (int k=0;k<stream.attributes().size();k++) {
+                const QXmlStreamAttribute& attr = stream.attributes().at(k);
+                if (attr.name() == "value") {
+                  field->persistent_data_ = field->ConvertStringToValue(attr.value().toString());
+                  break;
+                }
+              }
+
+              while (!stream.atEnd() && !(stream.name() == "field" && stream.isEndElement())) {
+                stream.readNext();
+
+                // read keyframes
+                if (stream.name() == "key" && stream.isStartElement()) {
+                  row->SetKeyframingInternal(true);
+
+                  EffectKeyframe key;
+                  for (int k=0;k<stream.attributes().size();k++) {
+                    const QXmlStreamAttribute& attr = stream.attributes().at(k);
+                    if (attr.name() == "value") {
+                      key.data = field->ConvertStringToValue(attr.value().toString());
+                    } else if (attr.name() == "frame") {
+                      key.time = attr.value().toLong();
+                    } else if (attr.name() == "type") {
+                      key.type = attr.value().toInt();
+                    } else if (attr.name() == "prehx") {
+                      key.pre_handle_x = attr.value().toDouble();
+                    } else if (attr.name() == "prehy") {
+                      key.pre_handle_y = attr.value().toDouble();
+                    } else if (attr.name() == "posthx") {
+                      key.post_handle_x = attr.value().toDouble();
+                    } else if (attr.name() == "posthy") {
+                      key.post_handle_y = attr.value().toDouble();
+                    }
+                  }
+                  field->keyframes.append(key);
+                }
+              }
+            }
+          }
+        }
+
+      } else {
+        qCritical() << "Too many rows for effect" << id << ". Project might be corrupt. (Got" << row_count << ", expected <" << rows.size()-1 << ")";
+      }
+      row_count++;
+    } else if (stream.isStartElement()) {
+      custom_load(stream);
+    }
+  }
+}
+
+void Effect::custom_load(QXmlStreamReader &) {}
+
+void Effect::save(QXmlStreamWriter& stream) {
+  stream.writeAttribute("name", meta->category + "/" + meta->name);
+  stream.writeAttribute("enabled", QString::number(IsEnabled()));
+
+  for (int i=0;i<rows.size();i++) {
+    EffectRow* row = rows.at(i);
+    if (row->IsSavable()) {
+      stream.writeStartElement("row"); // row
+      for (int j=0;j<row->FieldCount();j++) {
+        EffectField* field = row->Field(j);
+
+        if (!field->id().isEmpty()) {
+          stream.writeStartElement("field"); // field
+          stream.writeAttribute("id", field->id());
+          stream.writeAttribute("value", field->ConvertValueToString(field->persistent_data_));
+          for (int k=0;k<field->keyframes.size();k++) {
+            const EffectKeyframe& key = field->keyframes.at(k);
+            stream.writeStartElement("key");
+            stream.writeAttribute("value", field->ConvertValueToString(key.data));
+            stream.writeAttribute("frame", QString::number(key.time));
+            stream.writeAttribute("type", QString::number(key.type));
+            stream.writeAttribute("prehx", QString::number(key.pre_handle_x));
+            stream.writeAttribute("prehy", QString::number(key.pre_handle_y));
+            stream.writeAttribute("posthx", QString::number(key.post_handle_x));
+            stream.writeAttribute("posthy", QString::number(key.post_handle_y));
+            stream.writeEndElement(); // key
+          }
+          stream.writeEndElement(); // field
+        }
+      }
+      stream.writeEndElement(); // row
+    }
+  }
+}
+
+void Effect::load_from_string(const QByteArray &s) {
+  // clear existing keyframe data
+  for (int i=0;i<rows.size();i++) {
+    EffectRow* row = rows.at(i);
+    row->SetKeyframingInternal(false);
+    for (int j=0;j<row->FieldCount();j++) {
+      EffectField* field = row->Field(j);
+      field->keyframes.clear();
+    }
+  }
+
+  // write settings with xml writer
+  QXmlStreamReader stream(s);
+
+  while (!stream.atEnd()) {
+    stream.readNext();
+
+    // find the effect opening tag
+    if (stream.name() == "effect" && stream.isStartElement()) {
+
+      // check the name to see if it matches this effect
+      const QXmlStreamAttributes& attributes = stream.attributes();
+      for (int i=0;i<attributes.size();i++) {
+        const QXmlStreamAttribute& attr = attributes.at(i);
+        if (attr.name() == "name") {
+          if (get_meta_from_name(attr.value().toString()) == meta) {
+            // pass off to standard loading function
+            load(stream);
+          } else {
+            QMessageBox::critical(olive::MainWindow,
+                                  tr("Load Settings Failed"),
+                                  tr("This settings file doesn't match this effect."),
+                                  QMessageBox::Ok);
+          }
+          break;
+        }
+      }
+
+      // we've found what we're looking for
+      break;
+    }
+  }
+}
+
+QByteArray Effect::save_to_string() {
+  QByteArray save_data;
+
+  // write settings to string with xml writer
+  QXmlStreamWriter stream(&save_data);
+
+  stream.writeStartDocument();
+
+  stream.writeStartElement("effect");
+
+  // pass off to standard saving function
+  save(stream);
+
+  stream.writeEndElement(); // effect
+
+  stream.writeEndDocument();
+
+  return save_data;
+}
+
+bool Effect::is_open() {
+  return isOpen;
+}
+
+void Effect::validate_meta_path() {
+  if (!meta->path.isEmpty() || (shader_vert_path_.isEmpty() && shader_frag_path_.isEmpty())) return;
+  QList<QString> effects_paths = get_effects_paths();
+  const QString& test_fn = shader_vert_path_.isEmpty() ? shader_frag_path_ : shader_vert_path_;
+  for (int i=0;i<effects_paths.size();i++) {
+    if (QFileInfo::exists(effects_paths.at(i) + "/" + test_fn)) {
+      for (int j=0;j<olive::effects.size();j++) {
+        if (&olive::effects.at(j) == meta) {
+          olive::effects[j].path = effects_paths.at(i);
+          return;
+        }
+      }
+      return;
+    }
+  }
+}
+
+void Effect::open() {
+  if (isOpen) {
+    qWarning() << "Tried to open an effect that was already open";
+    close();
+  }
+  if (olive::CurrentRuntimeConfig.shaders_are_enabled && (Flags() & ShaderFlag)) {
+    if (QOpenGLContext::currentContext() == nullptr) {
+      qWarning() << "No current context to create a shader program for - will retry next repaint";
+    } else {
+      shader_program_ = std::make_shared<QOpenGLShaderProgram>();
+      validate_meta_path();
+      bool shader_compiled = true;
+      if (!shader_vert_path_.isEmpty()) {
+        if (shader_program_->addShaderFromSourceFile(QOpenGLShader::Vertex, meta->path + "/" + shader_vert_path_)) {
+          qInfo() << "Vertex shader added successfully";
+        } else {
+          shader_compiled = false;
+          qWarning() << "Vertex shader could not be added";
+        }
+      }
+      if (!shader_frag_path_.isEmpty()) {
+        if (shader_program_->addShaderFromSourceFile(QOpenGLShader::Fragment, meta->path + "/" + shader_frag_path_)) {
+          qInfo() << "Fragment shader added successfully";
+        } else {
+          shader_compiled = false;
+          qWarning() << "Fragment shader could not be added";
+        }
+      }
+      if (shader_compiled) {
+        if (shader_program_->link()) {
+          qInfo() << "Shader program linked successfully";
+        } else {
+          qWarning() << "Shader program failed to link";
+        }
+      }
+      isOpen = true;
+    }
+  } else {
+    isOpen = true;
+  }
+}
+
+void Effect::close() {
+  if (!isOpen) {
+    qWarning() << "Tried to close an effect that was already closed";
+  }
+  delete_texture();
+  shader_program_ = nullptr;
+  isOpen = false;
+}
+
+bool Effect::is_shader_linked() {
+  return shader_program_ != nullptr && shader_program_->isLinked();
+}
+
+void Effect::startEffect() {
+  if (!isOpen) {
+    open();
+    qWarning() << "Tried to start a closed effect - opening";
+  }
+  if (olive::CurrentRuntimeConfig.shaders_are_enabled
+      && (Flags() & Effect::ShaderFlag)
+      && shader_program_->isLinked()) {
+    bound = shader_program_->bind();
+  }
+}
+
+void Effect::endEffect() {
+  if (bound) shader_program_->release();
+  bound = false;
+}
+
+int Effect::Flags()
+{
+  return flags_;
+}
+
+void Effect::SetFlags(int flags)
+{
+  flags_ = flags;
+}
+
+int Effect::getIterations() {
+  return iterations;
+}
+
+void Effect::setIterations(int i) {
+  iterations = i;
+}
+
+void Effect::process_image(double, uint8_t *, uint8_t *, int){}
+
+EffectPtr Effect::copy(Clip *c) {
+  EffectPtr copy = Effect::Create(c, meta);
+  copy->SetEnabled(IsEnabled());
+  copy_field_keyframes(copy);
+  return copy;
+}
+
+void Effect::process_shader(double timecode, GLTextureCoords&, int iteration) {
+  shader_program_->setUniformValue("resolution", parent_clip->media_width(), parent_clip->media_height());
+  shader_program_->setUniformValue("time", GLfloat(timecode));
+  shader_program_->setUniformValue("iteration", iteration);
+
+  for (int i=0;i<rows.size();i++) {
+    EffectRow* row = rows.at(i);
+    for (int j=0;j<row->FieldCount();j++) {
+      EffectField* field = row->Field(j);
+      if (!field->id().isEmpty()) {
+        switch (field->type()) {
+        case EffectField::EFFECT_FIELD_DOUBLE:
+        {
+          DoubleField* double_field = static_cast<DoubleField*>(field);
+          shader_program_->setUniformValue(double_field->id().toUtf8().constData(),
+                                           GLfloat(double_field->GetDoubleAt(timecode)));
+        }
+          break;
+        case EffectField::EFFECT_FIELD_COLOR:
+        {
+          ColorField* color_field = static_cast<ColorField*>(field);
+          shader_program_->setUniformValue(
+                color_field->id().toUtf8().constData(),
+                GLfloat(color_field->GetColorAt(timecode).redF()),
+                GLfloat(color_field->GetColorAt(timecode).greenF()),
+                GLfloat(color_field->GetColorAt(timecode).blueF())
+                );
+        }
+          break;
+        case EffectField::EFFECT_FIELD_BOOL:
+          shader_program_->setUniformValue(field->id().toUtf8().constData(), field->GetValueAt(timecode).toBool());
+          break;
+        case EffectField::EFFECT_FIELD_COMBO:
+          shader_program_->setUniformValue(field->id().toUtf8().constData(), field->GetValueAt(timecode).toInt());
+          break;
+
+          // can you even send a string to a uniform value?
+        case EffectField::EFFECT_FIELD_STRING:
+        case EffectField::EFFECT_FIELD_FONT:
+        case EffectField::EFFECT_FIELD_FILE:
+        case EffectField::EFFECT_FIELD_UI:
+          break;
+        }
+      }
+    }
+  }
+}
+
+void Effect::process_coords(double, GLTextureCoords&, int) {}
+
+GLuint Effect::process_superimpose(double timecode) {
+  bool dimensions_changed = false;
+  bool redrew_image = false;
+
+  int width = parent_clip->media_width();
+  int height = parent_clip->media_height();
+
+  if (width != img.width() || height != img.height()) {
+    img = QImage(width, height, QImage::Format_RGBA8888_Premultiplied);
+    dimensions_changed = true;
+  }
+
+  if (valueHasChanged(timecode) || dimensions_changed || AlwaysUpdate()) {
+    redraw(timecode);
+    redrew_image = true;
+  }
+
+  QOpenGLFunctions* f = QOpenGLContext::currentContext()->functions();
+
+  if (texture == 0 || tex_width_ != img.width() || tex_height_ != img.height()) {
+    delete_texture();
+
+    tex_width_ = img.width();
+    tex_height_ = img.height();
+
+    f->glTexImage2D(
+          GL_TEXTURE_2D, 0, GL_RGBA8, tex_width_, tex_height_, 0, GL_RGBA,  GL_UNSIGNED_BYTE, img.constBits()
+        );
+
+    redrew_image = false;
+  }
+
+  if (redrew_image) {
+    f->glTexSubImage2D(GL_TEXTURE_2D, 0, 0, 0, tex_width_, tex_height_,  GL_RGBA, GL_UNSIGNED_BYTE, img.constBits());
+  }
+
+  return texture;
+}
+
+void Effect::process_audio(double, double, quint8*, int, int) {}
+
+void Effect::gizmo_draw(double, GLTextureCoords &) {}
+
+void Effect::gizmo_move(EffectGizmo* gizmo, int x_movement, int y_movement, double timecode, bool done) {
+  // Loop through each gizmo to find `gizmo`
+  for (int i=0;i<gizmos.size();i++) {
+
+    if (gizmos.at(i) == gizmo) {
+
+      // If (!done && gizmo_dragging_actions_.isEmpty()), that means the drag just started and we're going to save
+      // the current state of the attach fields' keyframes in KeyframeDataChange objects to make the changes undoable
+      // by the user later.
+      if (!done && gizmo_dragging_actions_.isEmpty()) {
+        if (gizmo->x_field1 != nullptr) {
+          gizmo_dragging_actions_.append(new KeyframeDataChange(gizmo->x_field1));
+        }
+        if (gizmo->y_field1 != nullptr) {
+          gizmo_dragging_actions_.append(new KeyframeDataChange(gizmo->y_field1));
+        }
+        if (gizmo->x_field2 != nullptr) {
+          gizmo_dragging_actions_.append(new KeyframeDataChange(gizmo->x_field2));
+        }
+        if (gizmo->y_field2 != nullptr) {
+          gizmo_dragging_actions_.append(new KeyframeDataChange(gizmo->y_field2));
+        }
+      }
+
+      // Update the field values
+      if (gizmo->x_field1 != nullptr) {
+        gizmo->x_field1->SetValueAt(timecode,
+                                    gizmo->x_field1->GetDoubleAt(timecode) + x_movement*gizmo->x_field_multi1);
+      }
+      if (gizmo->y_field1 != nullptr) {
+        gizmo->y_field1->SetValueAt(timecode,
+                                    gizmo->y_field1->GetDoubleAt(timecode) + y_movement*gizmo->y_field_multi1);
+      }
+      if (gizmo->x_field2 != nullptr) {
+        gizmo->x_field2->SetValueAt(timecode,
+                                    gizmo->x_field2->GetDoubleAt(timecode) + x_movement*gizmo->x_field_multi2);
+      }
+      if (gizmo->y_field2 != nullptr) {
+        gizmo->y_field2->SetValueAt(timecode,
+                                    gizmo->y_field2->GetDoubleAt(timecode) + y_movement*gizmo->y_field_multi2);
+      }
+
+      // If (done && !gizmo_dragging_actions_.isEmpty()), that means the drag just ended and we're going to save
+      // the new state of the attach fields' keyframes in KeyframeDataChange objects to make the changes undoable
+      // by the user later.
+      if (done && !gizmo_dragging_actions_.isEmpty()) {
+
+        // Store all the KeyframeDataChange objects into a ComboAction to send to the undo stack (makes them all
+        // undoable together rather than having to be undone individually).
+        ComboAction* ca = new ComboAction();
+
+        for (int j=0;j<gizmo_dragging_actions_.size();j++) {
+          // Set the current state of the keyframes as the "new" keyframes (the old values were set earlier when the
+          // KeyframeDataChange object was constructed).
+          gizmo_dragging_actions_.at(j)->SetNewKeyframes();
+
+          // Add this KeyframeDataChange object to the ComboAction
+          ca->append(gizmo_dragging_actions_.at(j));
+        }
+
+        olive::UndoStack.push(ca);
+
+        gizmo_dragging_actions_.clear();
+      }
+      break;
+    }
+  }
+}
+
+void Effect::gizmo_world_to_screen(const QMatrix4x4& matrix, const QMatrix4x4& projection) {
+  for (int i=0;i<gizmos.size();i++) {
+    EffectGizmo* g = gizmos.at(i);
+
+    for (int j=0;j<g->get_point_count();j++) {
+
+      // Convert the world point from the gizmo into a screen point relative to the sequence's dimensions
+
+      QVector3D screen_pos = g->world_pos.at(j).project(matrix,
+                                                        projection,
+                                                        QRect(0,
+                                                              0,
+                                                              parent_clip->sequence->width,
+                                                              parent_clip->sequence->height));
+
+      g->screen_pos[j] = QPoint(screen_pos.x(), parent_clip->sequence->height-screen_pos.y());
+
+    }
+  }
+}
+
+bool Effect::are_gizmos_enabled() {
+  return (gizmos.size() > 0);
+}
+
+void Effect::redraw(double) {
+  /*
+  // run javascript
+  QPainter p(&img);
+  painter_wrapper.img = &img;
+  painter_wrapper.painter = &p;
+
+  jsEngine.globalObject().setProperty("painter", wrapper_obj);
+  jsEngine.globalObject().setProperty("width", parent_clip->media_width());
+  jsEngine.globalObject().setProperty("height", parent_clip->media_height());
+
+  for (int i=0;i<rows.size();i++) {
+    EffectRow* row = rows.at(i);
+    for (int j=0;j<row->fieldCount();j++) {
+      EffectField* field = row->field(j);
+      if (!field->id.isEmpty()) {
+        switch (field->type) {
+        case EFFECT_FIELD_DOUBLE:
+          jsEngine.globalObject().setProperty(field->id, field->get_double_value(timecode));
+          break;
+        case EFFECT_FIELD_COLOR:
+          jsEngine.globalObject().setProperty(field->id, field->get_color_value(timecode).name());
+          break;
+        case EFFECT_FIELD_STRING:
+          jsEngine.globalObject().setProperty(field->id, field->get_string_value(timecode));
+          break;
+        case EFFECT_FIELD_BOOL:
+          jsEngine.globalObject().setProperty(field->id, field->get_bool_value(timecode));
+          break;
+        case EFFECT_FIELD_COMBO:
+          jsEngine.globalObject().setProperty(field->id, field->get_combo_index(timecode));
+          break;
+        case EFFECT_FIELD_FONT:
+          jsEngine.globalObject().setProperty(field->id, field->get_font_name(timecode));
+          break;
+        }
+      }
+    }
+  }
+
+  jsEngine.evaluate(script);
+  */
+}
+
+bool Effect::valueHasChanged(double timecode) {
+  if (cachedValues.isEmpty()) {
+
+    for (int i=0;i<row_count();i++) {
+      EffectRow* crow = row(i);
+      for (int j=0;j<crow->FieldCount();j++) {
+        cachedValues.append(crow->Field(j)->GetValueAt(timecode));
+      }
+    }
+    return true;
+
+  } else {
+
+    bool changed = false;
+    int index = 0;
+    for (int i=0;i<row_count();i++) {
+      EffectRow* crow = row(i);
+      for (int j=0;j<crow->FieldCount();j++) {
+        EffectField* field = crow->Field(j);
+        if (cachedValues.at(index) != field->GetValueAt(timecode)) {
+          changed = true;
+        }
+        cachedValues[index] = field->GetValueAt(timecode);
+        index++;
+      }
+    }
+    return changed;
+
+  }
+}
+
+void Effect::delete_texture() {
+  QOpenGLContext::currentContext()->functions()->glDeleteTextures(1, &texture);
+  texture = 0;
+}
+
+const EffectMeta* get_meta_from_name(const QString& input) {
+  int split_index = input.indexOf('/');
+  QString category;
+  if (split_index > -1) {
+    category = input.left(split_index);
+  }
+  QString name = input.mid(split_index + 1);
+
+  for (int j=0;j<olive::effects.size();j++) {
+    if (olive::effects.at(j).name == name
+        && (olive::effects.at(j).category == category
+            || category.isEmpty())) {
+      return &olive::effects.at(j);
+    }
+  }
+  return nullptr;
+}
+
+qint16 mix_audio_sample(qint16 a, qint16 b) {
+  qint32 mixed_sample = static_cast<qint32>(a) + static_cast<qint32>(b);
+  mixed_sample = qMax(qMin(mixed_sample, static_cast<qint32>(INT16_MAX)), static_cast<qint32>(INT16_MIN));
+  return static_cast<qint16>(mixed_sample);
+}