--- conflicted
+++ resolved
@@ -1,63 +1,47 @@
-uniform float left;
-uniform float top;
-uniform float right;
-uniform float bottom;
-uniform float feather;
-<<<<<<< HEAD
-uniform bool invert;
-=======
-uniform vec2 resolution;
->>>>>>> 9b2f91f4
-
-uniform mediump float amount_val;
-
-vec4 process(vec4 col) {
-	float alpha = 1.0;
-
-
-	if (feather == 0.0) {
-		if (v_texcoord.x < (left*0.01) || v_texcoord.y < (top*0.01) || v_texcoord.x > (1.0-(right*0.01)) || v_texcoord.y > (1.0-(bottom*0.01))) {
-			alpha = 0.0;
-		}
-	} else {
-
-		float f = pow(2.0, 10.0-(feather*0.25));
-
-		if (left > 0.0) {
-			alpha *= clamp(((resolution.x*v_texcoord.x+(0.5/f))-(left*0.01*resolution.x))*f, 0.0, 1.0); // left
-		}
-
-		if (top > 0.0) {
-			alpha *= clamp(((resolution.y*v_texcoord.y+(0.5/f))-(top*0.01*resolution.y))*f, 0.0, 1.0); // top
-		}
-
-		if (right > 0.0) {
-			alpha *= clamp(((resolution.x*(1.0-v_texcoord.x)+(0.5/f))-(right*0.01*resolution.x))*f, 0.0, 1.0); // right
-		}
-
-		if (bottom > 0.0) {
-			alpha *= clamp(((resolution.y*(1.0-v_texcoord.y)+(0.5/f))-(bottom*0.01*resolution.y))*f, 0.0, 1.0); // bottom
-		}
-
-
-	}
-
-<<<<<<< HEAD
-	if (invert)
-	{gl_FragColor = vec4(
-		textureColor.r*(1.0 - alpha),
-		textureColor.g*(1.0 - alpha),
-		textureColor.b*(1.0 - alpha),
-		1.0 - alpha
-	);}
-	else{
-		gl_FragColor = vec4(
-		textureColor.r*(alpha),
-		textureColor.g*(alpha),
-		textureColor.b*(alpha),
-		alpha
-	);}
-=======
-	return col * alpha;
->>>>>>> 9b2f91f4
+uniform float left;
+uniform float top;
+uniform float right;
+uniform float bottom;
+uniform float feather;
+uniform bool invert;
+uniform vec2 resolution;
+
+uniform mediump float amount_val;
+
+vec4 process(vec4 col) {
+	float alpha = 1.0;
+
+
+	if (feather == 0.0) {
+		if (v_texcoord.x < (left*0.01) || v_texcoord.y < (top*0.01) || v_texcoord.x > (1.0-(right*0.01)) || v_texcoord.y > (1.0-(bottom*0.01))) {
+			alpha = 0.0;
+		}
+	} else {
+
+		float f = pow(2.0, 10.0-(feather*0.25));
+
+		if (left > 0.0) {
+			alpha *= clamp(((resolution.x*v_texcoord.x+(0.5/f))-(left*0.01*resolution.x))*f, 0.0, 1.0); // left
+		}
+
+		if (top > 0.0) {
+			alpha *= clamp(((resolution.y*v_texcoord.y+(0.5/f))-(top*0.01*resolution.y))*f, 0.0, 1.0); // top
+		}
+
+		if (right > 0.0) {
+			alpha *= clamp(((resolution.x*(1.0-v_texcoord.x)+(0.5/f))-(right*0.01*resolution.x))*f, 0.0, 1.0); // right
+		}
+
+		if (bottom > 0.0) {
+			alpha *= clamp(((resolution.y*(1.0-v_texcoord.y)+(0.5/f))-(bottom*0.01*resolution.y))*f, 0.0, 1.0); // bottom
+		}
+
+
+	}
+
+	if (invert) {	
+		return col * (1.0-alpha);
+	} else {
+		return col * alpha;
+	}
 }