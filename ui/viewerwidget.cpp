<<<<<<< HEAD
/* 
 * Olive. Olive is a free non-linear video editor for Windows, macOS, and Linux.
 * Copyright (C) 2018  {{ organization }}
 * 
 * This program is free software: you can redistribute it and/or modify
 * it under the terms of the GNU General Public License as published by
 * the Free Software Foundation, either version 3 of the License, or
 * (at your option) any later version.
 *
 * This program is distributed in the hope that it will be useful,
 * but WITHOUT ANY WARRANTY; without even the implied warranty of
 * MERCHANTABILITY or FITNESS FOR A PARTICULAR PURPOSE.  See the
 * GNU General Public License for more details.
 *
 * You should have received a copy of the GNU General Public License
 *along with this program. If not, see <http://www.gnu.org/licenses/>.
 */
#include "viewerwidget.h"

#include "panels/panels.h"
#include "panels/viewer.h"
#include "panels/timeline.h"
#include "panels/project.h"
#include "project/sequence.h"
#include "project/clip.h"
#include "project/effect.h"
#include "project/transition.h"
#include "playback/playback.h"
#include "playback/audio.h"
#include "project/footage.h"
#include "playback/cacher.h"
#include "io/config.h"
#include "debug.h"
#include "io/math.h"
#include "ui/collapsiblewidget.h"
#include "project/undo.h"
#include "project/media.h"
#include "ui/viewercontainer.h"
#include "io/avtogl.h"
#include "ui/timelinewidget.h"

#include <QPainter>
#include <QAudioOutput>
#include <QOpenGLShaderProgram>
#include <QtMath>
#include <QOpenGLFramebufferObject>
#include <QMouseEvent>
#include <QMimeData>
#include <QDrag>
#include <QMenu>
#include <QOffscreenSurface>
#include <QFileDialog>
#include <QPolygon>
#include <QDesktopWidget>
#include <QInputDialog>
#include <QApplication>

extern "C" {
	#include <libavformat/avformat.h>
}

#define GL_DEFAULT_BLEND glBlendFuncSeparate(GL_SRC_ALPHA, GL_ONE_MINUS_SRC_ALPHA, GL_ONE, GL_ONE);

ViewerWidget::ViewerWidget(QWidget *parent) :
	QOpenGLWidget(parent),
	default_fbo(NULL),
	waveform(false),
	dragging(false),
	selected_gizmo(NULL),
	waveform_zoom(1.0),
	waveform_scroll(0)
{
	setMouseTracking(true);
	setFocusPolicy(Qt::ClickFocus);

	QSurfaceFormat format;
	format.setDepthBufferSize(24);
	setFormat(format);

	// error handler - retries after 50ms if we couldn't get the entire image
	retry_timer.setInterval(50);
	connect(&retry_timer, SIGNAL(timeout()), this, SLOT(retry()));

	setContextMenuPolicy(Qt::CustomContextMenu);
	connect(this, SIGNAL(customContextMenuRequested(const QPoint&)), this, SLOT(show_context_menu()));
}

void ViewerWidget::delete_function() {
	// destroy all textures as well
	if (viewer->seq != NULL) {
		makeCurrent();
		closeActiveClips(viewer->seq);
		doneCurrent();
	}
}

void ViewerWidget::set_waveform_scroll(int s) {
	if (waveform) {
		waveform_scroll = s;
		update();
	}
}

void ViewerWidget::show_context_menu() {
	QMenu menu(this);

	QAction* save_frame_as_image = menu.addAction("Save Frame as Image...");
	connect(save_frame_as_image, SIGNAL(triggered(bool)), this, SLOT(save_frame()));

	QAction* show_fullscreen_action = menu.addAction("Show Fullscreen");
	connect(show_fullscreen_action, SIGNAL(triggered()), this, SLOT(show_fullscreen()));

	QMenu zoom_menu("Zoom");
	QAction* fit_zoom = zoom_menu.addAction("Fit");
	connect(fit_zoom, SIGNAL(triggered(bool)), this, SLOT(set_fit_zoom()));
	zoom_menu.addAction("10%")->setData(0.1);
	zoom_menu.addAction("25%")->setData(0.25);
	zoom_menu.addAction("50%")->setData(0.5);
	zoom_menu.addAction("75%")->setData(0.75);
	zoom_menu.addAction("100%")->setData(1.0);
	zoom_menu.addAction("150%")->setData(1.5);
	zoom_menu.addAction("200%")->setData(2.0);
	zoom_menu.addAction("400%")->setData(4.0);
	QAction* custom_zoom = zoom_menu.addAction("Custom");
	connect(custom_zoom, SIGNAL(triggered(bool)), this, SLOT(set_custom_zoom()));
	connect(&zoom_menu, SIGNAL(triggered(QAction*)), this, SLOT(set_menu_zoom(QAction*)));
	menu.addMenu(&zoom_menu);

	menu.exec(QCursor::pos());
}

void ViewerWidget::save_frame() {
	QFileDialog fd(this);
	fd.setAcceptMode(QFileDialog::AcceptSave);
	fd.setFileMode(QFileDialog::AnyFile);
	fd.setWindowTitle("Save Frame");
	fd.setNameFilter("Portable Network Graphic (*.png);;JPEG (*.jpg);;Windows Bitmap (*.bmp);;Portable Pixmap (*.ppm);;X11 Bitmap (*.xbm);;X11 Pixmap (*.xpm)");

	if (fd.exec()) {
		QString fn = fd.selectedFiles().at(0);
		QString selected_ext = fd.selectedNameFilter().mid(fd.selectedNameFilter().indexOf(QRegExp("\\*.[a-z][a-z][a-z]")) + 1, 4);
		if (!fn.endsWith(selected_ext,  Qt::CaseInsensitive)) {
			fn += selected_ext;
		}
		QOpenGLFramebufferObject fbo(viewer->seq->width, viewer->seq->height, QOpenGLFramebufferObject::CombinedDepthStencil, GL_TEXTURE_RECTANGLE);

		rendering = true;
		fbo.bind();

		default_fbo = &fbo;

		paintGL();

		QImage img(viewer->seq->width, viewer->seq->height, QImage::Format_RGBA8888);
		glReadPixels(0, 0, img.width(), img.height(), GL_RGBA, GL_UNSIGNED_BYTE, img.bits());
		img.save(fn);

		fbo.release();
		default_fbo = NULL;
		rendering = false;
	}
}

void ViewerWidget::show_fullscreen() {
	showFullScreen();
}

void ViewerWidget::set_fit_zoom() {
	container->fit = true;
	container->adjust();
}

void ViewerWidget::set_custom_zoom() {
	bool ok;
	double d = QInputDialog::getDouble(this, "Viewer Zoom", "Set Custom Zoom Value:", container->zoom*100, 0, 2147483647, 2, &ok);
	if (ok) {
		container->fit = false;
		container->zoom = d*0.01;
		container->adjust();
	}
}

void ViewerWidget::set_menu_zoom(QAction* action) {
	const QVariant& data = action->data();
	if (!data.isNull()) {
		container->fit = false;
		container->zoom = data.toDouble();
		container->adjust();
	}
}

void ViewerWidget::retry() {
	update();
}

void ViewerWidget::initializeGL() {
	initializeOpenGLFunctions();

	connect(context(), SIGNAL(aboutToBeDestroyed()), this, SLOT(delete_function()), Qt::DirectConnection);

	retry_timer.start();
}

//void ViewerWidget::resizeGL(int w, int h)
//{
//}

void ViewerWidget::paintEvent(QPaintEvent *e) {
    if (!rendering) {
        QOpenGLContext* const ctxt = context();
        if (ctxt != NULL) {
            if (ctxt->thread() == this->thread()) {
                makeCurrent();
                QOpenGLWidget::paintEvent(e);
            }
        } else {
            // FIXME: segfault from now on in
        }

	}
}

void ViewerWidget::seek_from_click(int x) {
	viewer->seek(getFrameFromScreenPoint(waveform_zoom, x+waveform_scroll));
}

EffectGizmo* ViewerWidget::get_gizmo_from_mouse(int x, int y) {
	if (gizmos != NULL) {
		double multiplier = (double) viewer->seq->width / (double) width();
		QPoint mouse_pos(qRound(x*multiplier), qRound(y*multiplier));
		int dot_size = 2 * qRound(GIZMO_DOT_SIZE * multiplier);
		int target_size = 2 * qRound(GIZMO_TARGET_SIZE * multiplier);
		for (int i=0;i<gizmos->gizmo_count();i++) {
			EffectGizmo* g = gizmos->gizmo(i);

			switch (g->get_type()) {
			case GIZMO_TYPE_DOT:
				if (mouse_pos.x() > g->screen_pos[0].x() - dot_size
						&& mouse_pos.y() > g->screen_pos[0].y() - dot_size
						&& mouse_pos.x() < g->screen_pos[0].x() + dot_size
						&& mouse_pos.y() < g->screen_pos[0].y() + dot_size) {
					return g;
				}
				break;
			case GIZMO_TYPE_POLY:
				if (QPolygon(g->screen_pos).containsPoint(mouse_pos, Qt::OddEvenFill)) {
					return g;
				}
				break;
			case GIZMO_TYPE_TARGET:
				if (mouse_pos.x() > g->screen_pos[0].x() - target_size
						&& mouse_pos.y() > g->screen_pos[0].y() - target_size
						&& mouse_pos.x() < g->screen_pos[0].x() + target_size
						&& mouse_pos.y() < g->screen_pos[0].y() + target_size) {
					return g;
				}
				break;
			}

		}
	}
	return NULL;
}

void ViewerWidget::move_gizmos(QMouseEvent *event, bool done) {
	if (selected_gizmo != NULL) {
		double multiplier = (double) viewer->seq->width / (double) width();

		int x_movement = (event->pos().x() - drag_start_x)*multiplier;
		int y_movement = (event->pos().y() - drag_start_y)*multiplier;

		gizmos->gizmo_move(selected_gizmo, x_movement, y_movement, get_timecode(gizmos->parent_clip, gizmos->parent_clip->sequence->playhead), done);

		gizmo_x_mvmt += x_movement;
		gizmo_y_mvmt += y_movement;

		drag_start_x = event->pos().x();
		drag_start_y = event->pos().y();

		gizmos->field_changed();
	}
}

void ViewerWidget::mousePressEvent(QMouseEvent* event) {
	if (waveform) {
		seek_from_click(event->x());
	} else if (event->buttons() & Qt::MiddleButton || panel_timeline->tool == TIMELINE_TOOL_HAND) {
		container->dragScrollPress(event->pos());
	} else {
		drag_start_x = event->pos().x();
		drag_start_y = event->pos().y();

		gizmo_x_mvmt = 0;
		gizmo_y_mvmt = 0;

		selected_gizmo = get_gizmo_from_mouse(event->pos().x(), event->pos().y());

		if (selected_gizmo != NULL) {
			selected_gizmo->set_previous_value();
		}
	}
	dragging = true;
}

void ViewerWidget::mouseMoveEvent(QMouseEvent* event) {
	unsetCursor();
	if (panel_timeline->tool == TIMELINE_TOOL_HAND) {
		setCursor(Qt::OpenHandCursor);
	}
	if (dragging) {
		if (waveform) {
			seek_from_click(event->x());
		} else if (event->buttons() & Qt::MiddleButton || panel_timeline->tool == TIMELINE_TOOL_HAND) {
			container->dragScrollMove(event->pos());
		} else if (gizmos == NULL) {
			QDrag* drag = new QDrag(this);
			QMimeData* mimeData = new QMimeData;
			mimeData->setText("h"); // QMimeData will fail without some kind of data
			drag->setMimeData(mimeData);
			drag->exec();
			dragging = false;
		} else {
			move_gizmos(event, false);
		}
	} else {
		EffectGizmo* g = get_gizmo_from_mouse(event->pos().x(), event->pos().y());
		if (g != NULL) {
			if (g->get_cursor() > -1) {
				setCursor(static_cast<enum Qt::CursorShape>(g->get_cursor()));
			}
		}
	}
}

void ViewerWidget::mouseReleaseEvent(QMouseEvent *event) {
	if (dragging) move_gizmos(event, true);
	dragging = false;
}

void ViewerWidget::drawTitleSafeArea() {
	double halfWidth = 0.5;
	double halfHeight = 0.5;
	double viewportAr = (double) width() / (double) height();
	double halfAr = viewportAr*0.5;

	if (config.use_custom_title_safe_ratio && config.custom_title_safe_ratio > 0) {
		if (config.custom_title_safe_ratio > viewportAr) {
			halfHeight = (config.custom_title_safe_ratio/viewportAr)*0.5;
		} else {
			halfWidth = (viewportAr/config.custom_title_safe_ratio)*0.5;
		}
	}

	glLoadIdentity();
	glOrtho(-halfWidth, halfWidth, halfHeight, -halfHeight, 0, 1);

	glColor4f(0.66f, 0.66f, 0.66f, 1.0f);
	glBegin(GL_LINES);

	// action safe rectangle
	glVertex2d(-0.45, -0.45);
	glVertex2d(0.45, -0.45);
	glVertex2d(0.45, -0.45);
	glVertex2d(0.45, 0.45);
	glVertex2d(0.45, 0.45);
	glVertex2d(-0.45, 0.45);
	glVertex2d(-0.45, 0.45);
	glVertex2d(-0.45, -0.45);

	// title safe rectangle
	glVertex2d(-0.4, -0.4);
	glVertex2d(0.4, -0.4);
	glVertex2d(0.4, -0.4);
	glVertex2d(0.4, 0.4);
	glVertex2d(0.4, 0.4);
	glVertex2d(-0.4, 0.4);
	glVertex2d(-0.4, 0.4);
	glVertex2d(-0.4, -0.4);

	// horizontal centers
	glVertex2d(-0.45, 0);
	glVertex2d(-0.375, 0);
	glVertex2d(0.45, 0);
	glVertex2d(0.375, 0);

	// vertical centers
	glVertex2d(0, -0.45);
	glVertex2d(0, -0.375);
	glVertex2d(0, 0.45);
	glVertex2d(0, 0.375);

	glEnd();

	// center cross
	glLoadIdentity();
	glOrtho(-halfAr, halfAr, 0.5, -0.5, -1, 1);

	glBegin(GL_LINES);

	glVertex2d(-0.05, 0);
	glVertex2d(0.05, 0);
	glVertex2d(0, -0.05);
	glVertex2d(0, 0.05);

	glEnd();
}

GLuint ViewerWidget::draw_clip(QOpenGLFramebufferObject* fbo, GLuint texture, bool clear) {
	glPushMatrix();
	glLoadIdentity();
	glOrtho(0, 1, 0, 1, -1, 1);

	fbo->bind();

	if (clear) glClear(GL_COLOR_BUFFER_BIT);

	// get current blend mode
	GLint src_rgb, src_alpha, dst_rgb, dst_alpha;
	glGetIntegerv(GL_BLEND_SRC_RGB, &src_rgb);
	glGetIntegerv(GL_BLEND_SRC_ALPHA, &src_alpha);
	glGetIntegerv(GL_BLEND_DST_RGB, &dst_rgb);
	glGetIntegerv(GL_BLEND_DST_ALPHA, &dst_alpha);

	GL_DEFAULT_BLEND

	glBindTexture(GL_TEXTURE_2D, texture);
	glBegin(GL_QUADS);
	glTexCoord2f(0, 0); // top left
	glVertex2f(0, 0); // top left
	glTexCoord2f(1, 0); // top right
	glVertex2f(1, 0); // top right
	glTexCoord2f(1, 1); // bottom right
	glVertex2f(1, 1); // bottom right
	glTexCoord2f(0, 1); // bottom left
	glVertex2f(0, 1); // bottom left
	glEnd();
	glBindTexture(GL_TEXTURE_2D, 0);

	fbo->release();

	// restore previous blendFunc
	glBlendFuncSeparate(src_rgb, dst_rgb, src_alpha, dst_alpha);

	if (default_fbo != NULL) default_fbo->bind();

	glPopMatrix();
	return fbo->texture();
}

void ViewerWidget::process_effect(Clip* c, Effect* e, double timecode, GLTextureCoords& coords, GLuint& composite_texture, bool& fbo_switcher, int data) {
	if (e->is_enabled()) {
		if (e->enable_coords) {
			e->process_coords(timecode, coords, data);
		}
		if (e->enable_shader || e->enable_superimpose) {
			e->startEffect();
			if (e->enable_shader) {
				e->process_shader(timecode, coords);
				composite_texture = draw_clip(c->fbo[fbo_switcher], composite_texture, true);
				fbo_switcher = !fbo_switcher;
			}
			if (e->enable_superimpose) {
				GLuint superimpose_texture = e->process_superimpose(timecode);
				if (superimpose_texture == 0) {
					dout << "[WARNING] Superimpose texture was NULL, retrying...";
					texture_failed = true;
				} else {
					composite_texture = draw_clip(c->fbo[!fbo_switcher], superimpose_texture, false);
				}
			}
			e->endEffect();
		}
	}
}

int motion_blur_prog = 0;
int motion_blur_lim = 4;

GLuint ViewerWidget::compose_sequence(QVector<Clip*>& nests, bool render_audio) {
	Sequence* s = viewer->seq;
	long playhead = s->playhead;

	if (!nests.isEmpty()) {
		for (int i=0;i<nests.size();i++) {
			s = nests.at(i)->media->to_sequence();
			playhead += nests.at(i)->clip_in - nests.at(i)->get_timeline_in_with_transition();
			playhead = refactor_frame_number(playhead, nests.at(i)->sequence->frame_rate, s->frame_rate);
		}

		if (nests.last()->fbo != NULL) {
			nests.last()->fbo[0]->bind();
			glClear(GL_COLOR_BUFFER_BIT);
			nests.last()->fbo[0]->release();
		}
	}

	int audio_track_count = 0;

	QVector<Clip*> current_clips;

	for (int i=0;i<s->clips.size();i++) {
		Clip* c = s->clips.at(i);

		// if clip starts within one second and/or hasn't finished yet
		if (c != NULL) {
			if (!(!nests.isEmpty() && !same_sign(c->track, nests.last()->track))) {
				bool clip_is_active = false;

				if (c->media != NULL && c->media->get_type() == MEDIA_TYPE_FOOTAGE) {
					Footage* m = c->media->to_footage();
					if (!m->invalid && !(c->track >= 0 && !is_audio_device_set())) {
						if (m->ready) {
							const FootageStream* ms = m->get_stream_from_file_index(c->track < 0, c->media_stream);
							if (ms != NULL && is_clip_active(c, playhead)) {
								// if thread is already working, we don't want to touch this,
								// but we also don't want to hang the UI thread
								if (!c->open) {
									open_clip(c, !rendering);
								}
								clip_is_active = true;
								if (c->track >= 0) audio_track_count++;
							} else if (c->open) {
								close_clip(c, false);
							}
						} else {
							//dout << "[WARNING] Media '" + m->name + "' was not ready, retrying...";
							texture_failed = true;
						}
					}
				} else {
					if (is_clip_active(c, playhead)) {
						if (!c->open) open_clip(c, !rendering);
						clip_is_active = true;
					} else if (c->open) {
						close_clip(c, false);
					}
				}
				if (clip_is_active) {
					bool added = false;
					for (int j=0;j<current_clips.size();j++) {
						if (current_clips.at(j)->track < c->track) {
							current_clips.insert(j, c);
							added = true;
							break;
						}
					}
					if (!added) {
						current_clips.append(c);
					}
				}
			}
		}
	}

	int half_width = s->width/2;
	int half_height = s->height/2;
	if (rendering || !nests.isEmpty()) half_height = -half_height; // invert vertical

	glPushMatrix();
	glLoadIdentity();
	glOrtho(-half_width, half_width, half_height, -half_height, -1, 10);

	for (int i=0;i<current_clips.size();i++) {
		GL_DEFAULT_BLEND
		glColor4f(1.0, 1.0, 1.0, 1.0);

		Clip* c = current_clips.at(i);

		if (c->media != NULL && c->media->get_type() == MEDIA_TYPE_FOOTAGE && !c->finished_opening) {
			dout << "[WARNING] Tried to display clip" << i << "but it's closed";
			texture_failed = true;
		} else {
			if (c->track < 0) {
				GLuint textureID = 0;
				int video_width = c->getWidth();
				int video_height = c->getHeight();

				if (c->media != NULL) {
					switch (c->media->get_type()) {
					case MEDIA_TYPE_FOOTAGE:
						// set up opengl texture
						if (c->texture == NULL) {
							c->texture = new QOpenGLTexture(QOpenGLTexture::Target2D);
							c->texture->setSize(c->stream->codecpar->width, c->stream->codecpar->height);
							c->texture->setFormat(get_gl_tex_fmt_from_av(c->pix_fmt));
							c->texture->setMipLevels(c->texture->maximumMipLevels());
							c->texture->setMinMagFilters(QOpenGLTexture::Linear, QOpenGLTexture::Linear);
							c->texture->allocateStorage(get_gl_pix_fmt_from_av(c->pix_fmt), QOpenGLTexture::UInt8);
						}
						get_clip_frame(c, playhead);
						textureID = c->texture->textureId();
						break;
					case MEDIA_TYPE_SEQUENCE:
						textureID = -1;
						break;
					}
				}

				if (textureID == 0 && c->media != NULL) {
					dout << "[WARNING] Texture hasn't been created yet";
					texture_failed = true;
				} else if (playhead >= c->get_timeline_in_with_transition()) {
					glPushMatrix();

					// start preparing cache
					if (c->fbo == NULL) {
						c->fbo = new QOpenGLFramebufferObject* [2];
						c->fbo[0] = new QOpenGLFramebufferObject(video_width, video_height);
						c->fbo[1] = new QOpenGLFramebufferObject(video_width, video_height);
					}

					// clear fbos
					/*c->fbo[0]->bind();
					glClear(GL_COLOR_BUFFER_BIT);
					c->fbo[0]->release();
					c->fbo[1]->bind();
					glClear(GL_COLOR_BUFFER_BIT);
					c->fbo[1]->release();*/

					bool fbo_switcher = false;

					glViewport(0, 0, video_width, video_height);

					GLuint composite_texture;

					if (c->media == NULL) {
						c->fbo[fbo_switcher]->bind();
						glClear(GL_COLOR_BUFFER_BIT);
						c->fbo[fbo_switcher]->release();
						composite_texture = c->fbo[fbo_switcher]->texture();
					} else {
						// for nested sequences
						if (c->media->get_type()== MEDIA_TYPE_SEQUENCE) {
							nests.append(c);
							textureID = compose_sequence(nests, render_audio);
							nests.removeLast();
							fbo_switcher = true;
						}

						composite_texture = draw_clip(c->fbo[fbo_switcher], textureID, true);
					}

					fbo_switcher = !fbo_switcher;

					// set up default coords
					GLTextureCoords coords;
					coords.grid_size = 1;
					coords.vertexTopLeftX = coords.vertexBottomLeftX = -video_width/2;
					coords.vertexTopLeftY = coords.vertexTopRightY = -video_height/2;
					coords.vertexTopRightX = coords.vertexBottomRightX = video_width/2;
					coords.vertexBottomLeftY = coords.vertexBottomRightY = video_height/2;
					coords.vertexBottomLeftZ = coords.vertexBottomRightZ = coords.vertexTopLeftZ = coords.vertexTopRightZ = 1;
					coords.textureTopLeftY = coords.textureTopRightY = coords.textureTopLeftX = coords.textureBottomLeftX = 0.0;
					coords.textureBottomLeftY = coords.textureBottomRightY = coords.textureTopRightX = coords.textureBottomRightX = 1.0;
					coords.textureTopLeftQ = coords.textureTopRightQ = coords.textureTopLeftQ = coords.textureBottomLeftQ = 1;

					// set up autoscale
					if (c->autoscale && (video_width != s->width && video_height != s->height)) {
						float width_multiplier = (float) s->width / (float) video_width;
						float height_multiplier = (float) s->height / (float) video_height;
						float scale_multiplier = qMin(width_multiplier, height_multiplier);
						glScalef(scale_multiplier, scale_multiplier, 1);
					}

					// EFFECT CODE START
					double timecode = get_timecode(c, playhead);

					Effect* first_gizmo_effect = NULL;
					Effect* selected_effect = NULL;

					for (int j=0;j<c->effects.size();j++) {
						Effect* e = c->effects.at(j);
						process_effect(c, e, timecode, coords, composite_texture, fbo_switcher, TA_NO_TRANSITION);

						if (e->are_gizmos_enabled()) {
							if (first_gizmo_effect == NULL) first_gizmo_effect = e;
							if (e->container->selected) selected_effect = e;
						}
					}

					if (!rendering) {
						if (selected_effect != NULL) {
							gizmos = selected_effect;
						} else if (panel_timeline->is_clip_selected(c, true)) {
							gizmos = first_gizmo_effect;
						}
					}

					if (c->get_opening_transition() != NULL) {
						int transition_progress = playhead - c->get_timeline_in_with_transition();
						if (transition_progress < c->get_opening_transition()->get_length()) {
							process_effect(c, c->get_opening_transition(), (double)transition_progress/(double)c->get_opening_transition()->get_length(), coords, composite_texture, fbo_switcher, TA_OPENING_TRANSITION);
						}
					}

					if (c->get_closing_transition() != NULL) {
						int transition_progress = playhead - (c->get_timeline_out_with_transition() - c->get_closing_transition()->get_length());
						if (transition_progress >= 0 && transition_progress < c->get_closing_transition()->get_length()) {
							process_effect(c, c->get_closing_transition(), (double)transition_progress/(double)c->get_closing_transition()->get_length(), coords, composite_texture, fbo_switcher, TA_CLOSING_TRANSITION);
						}
					}
					// EFFECT CODE END

					if (!nests.isEmpty()) {
						nests.last()->fbo[0]->bind();
						glViewport(0, 0, s->width, s->height);
					} else if (rendering) {
						glViewport(0, 0, s->width, s->height);
					} else {
						int widget_width = width();
						int widget_height = height();

						widget_width *= QApplication::desktop()->devicePixelRatio();
						widget_height *= QApplication::desktop()->devicePixelRatio();

						glViewport(0, 0, widget_width, widget_height);
					}

					glBindTexture(GL_TEXTURE_2D, composite_texture);

					glTexParameterf(GL_TEXTURE_2D, GL_TEXTURE_MIN_FILTER, GL_LINEAR);
					glTexParameterf(GL_TEXTURE_2D, GL_TEXTURE_MAG_FILTER, GL_LINEAR);

					glBegin(GL_QUADS);

					if (coords.grid_size <= 1) {
						float z = 0.0f;

						glTexCoord2f(coords.textureTopLeftX, coords.textureTopLeftY); // top left
						glVertex3f(coords.vertexTopLeftX, coords.vertexTopLeftY, z); // top left
						glTexCoord2f(coords.textureTopRightX, coords.textureTopRightY); // top right
						glVertex3f(coords.vertexTopRightX, coords.vertexTopRightY, z); // top right
						glTexCoord2f(coords.textureBottomRightX, coords.textureBottomRightY); // bottom right
						glVertex3f(coords.vertexBottomRightX, coords.vertexBottomRightY, z); // bottom right
						glTexCoord2f(coords.textureBottomLeftX, coords.textureBottomLeftY); // bottom left
						glVertex3f(coords.vertexBottomLeftX, coords.vertexBottomLeftY, z); // bottom left
					} else {
						float rows = coords.grid_size;
						float cols = coords.grid_size;

						for (float k=0;k<rows;k++) {
							float row_prog = k/rows;
							float next_row_prog = (k+1)/rows;
							for (float j=0;j<cols;j++) {
								float col_prog = j/cols;
								float next_col_prog = (j+1)/cols;

								float vertexTLX = float_lerp(coords.vertexTopLeftX, coords.vertexBottomLeftX, row_prog);
								float vertexTRX = float_lerp(coords.vertexTopRightX, coords.vertexBottomRightX, row_prog);
								float vertexBLX = float_lerp(coords.vertexTopLeftX, coords.vertexBottomLeftX, next_row_prog);
								float vertexBRX = float_lerp(coords.vertexTopRightX, coords.vertexBottomRightX, next_row_prog);

								float vertexTLY = float_lerp(coords.vertexTopLeftY, coords.vertexTopRightY, col_prog);
								float vertexTRY = float_lerp(coords.vertexTopLeftY, coords.vertexTopRightY, next_col_prog);
								float vertexBLY = float_lerp(coords.vertexBottomLeftY, coords.vertexBottomRightY, col_prog);
								float vertexBRY = float_lerp(coords.vertexBottomLeftY, coords.vertexBottomRightY, next_col_prog);

								glTexCoord2f(float_lerp(coords.textureTopLeftX, coords.textureTopRightX, col_prog), float_lerp(coords.textureTopLeftY, coords.textureBottomLeftY, row_prog)); // top left
								glVertex2f(float_lerp(vertexTLX, vertexTRX, col_prog), float_lerp(vertexTLY, vertexBLY, row_prog)); // top left
								glTexCoord2f(float_lerp(coords.textureTopLeftX, coords.textureTopRightX, next_col_prog), float_lerp(coords.textureTopRightY, coords.textureBottomRightY, row_prog)); // top right
								glVertex2f(float_lerp(vertexTLX, vertexTRX, next_col_prog), float_lerp(vertexTRY, vertexBRY, row_prog)); // top right
								glTexCoord2f(float_lerp(coords.textureBottomLeftX, coords.textureBottomRightX, next_col_prog), float_lerp(coords.textureTopRightY, coords.textureBottomRightY, next_row_prog)); // bottom right
								glVertex2f(float_lerp(vertexBLX, vertexBRX, next_col_prog), float_lerp(vertexTRY, vertexBRY, next_row_prog)); // bottom right
								glTexCoord2f(float_lerp(coords.textureBottomLeftX, coords.textureBottomRightX, col_prog), float_lerp(coords.textureTopLeftY, coords.textureBottomLeftY, next_row_prog)); // bottom left
								glVertex2f(float_lerp(vertexBLX, vertexBRX, col_prog), float_lerp(vertexTLY, vertexBLY, next_row_prog)); // bottom left
							}
						}
					}

					glEnd();

					glBindTexture(GL_TEXTURE_2D, 0); // unbind texture

					if (gizmos != NULL && !drawn_gizmos) {
						gizmos->gizmo_draw(timecode, coords); // set correct gizmo coords
						gizmos->gizmo_world_to_screen();

						drawn_gizmos = true;
					}

					if (!nests.isEmpty()) {
						nests.last()->fbo[0]->release();
						if (default_fbo != NULL) default_fbo->bind();
					}

					glPopMatrix();

					/*GLfloat motion_blur_frac = (GLfloat) motion_blur_prog / (GLfloat) motion_blur_lim;
					if (motion_blur_prog == 0) {
						glAccum(GL_LOAD, motion_blur_frac);
					} else {
						glAccum(GL_ACCUM, motion_blur_frac);
					}
					motion_blur_prog++;*/
				}
			} else {
				if (render_audio || (config.enable_audio_scrubbing && audio_scrub)) {
					if (c->media != NULL && c->media->get_type() == MEDIA_TYPE_SEQUENCE) {
						nests.append(c);
						compose_sequence(nests, render_audio);
						nests.removeLast();
					} else {
						if (c->lock.tryLock()) {
							// clip is not caching, start caching audio
							cache_clip(c, playhead, c->audio_reset, !render_audio, nests);
							c->lock.unlock();
						}
					}
				}

				// visually update all the keyframe values
				if (c->sequence == viewer->seq) { // only if you can currently see them
					double ts = (playhead - c->get_timeline_in_with_transition() + c->get_clip_in_with_transition())/s->frame_rate;
					for (int i=0;i<c->effects.size();i++) {
						Effect* e = c->effects.at(i);
						for (int j=0;j<e->row_count();j++) {
							EffectRow* r = e->row(j);
							for (int k=0;k<r->fieldCount();k++) {
								r->field(k)->validate_keyframe_data(ts);
							}
						}
					}
				}
			}
		}
	}

	if (audio_track_count == 0) {
		viewer->play_wake();
	}

	glPopMatrix();

	if (!nests.isEmpty() && nests.last()->fbo != NULL) {
		// returns nested clip's texture
		return nests.last()->fbo[0]->texture();
	}

	return 0;
}

void ViewerWidget::paintGL() {
	drawn_gizmos = false;
	force_quit = false;
	if (viewer->seq != NULL) {
		gizmos = NULL;

		bool render_audio = (viewer->playing || rendering);
		bool loop = false;
		do {
			loop = false;

			glClearColor(0, 0, 0, 1);
			glMatrixMode(GL_MODELVIEW);
			glEnable(GL_TEXTURE_2D);
			glEnable(GL_BLEND);
			glEnable(GL_DEPTH);

			texture_failed = false;

			if (!rendering) retry_timer.stop();

			glClear(GL_COLOR_BUFFER_BIT);

			// compose video preview
			glClearColor(0, 0, 0, 0);

			QVector<Clip*> nests;

			compose_sequence(nests, render_audio);

			if (waveform) {
				QPainter p(this);
				if (viewer->seq->using_workarea) {
					int in_x = getScreenPointFromFrame(waveform_zoom, viewer->seq->workarea_in) - waveform_scroll;
					int out_x = getScreenPointFromFrame(waveform_zoom, viewer->seq->workarea_out) - waveform_scroll;

					p.fillRect(QRect(in_x, 0, out_x - in_x, height()), QColor(255, 255, 255, 64));
					p.setPen(Qt::white);
					p.drawLine(in_x, 0, in_x, height());
					p.drawLine(out_x, 0, out_x, height());
				}
				QRect wr = rect();
				wr.setX(wr.x() - waveform_scroll);

				p.setPen(Qt::green);
				draw_waveform(waveform_clip, waveform_ms, waveform_clip->timeline_out, &p, wr, waveform_scroll, width()+waveform_scroll, waveform_zoom);
				p.setPen(Qt::red);
				int playhead_x = getScreenPointFromFrame(waveform_zoom, viewer->seq->playhead) - waveform_scroll;
				p.drawLine(playhead_x, 0, playhead_x, height());
			}

            if (force_quit) break;
			if (texture_failed) {
				if (rendering) {
					dout << "[INFO] Texture failed - looping";
					loop = true;
				} else {
					retry_timer.start();
				}
			}

			if (config.show_title_safe_area && !rendering) {
				drawTitleSafeArea();
			}

			if (gizmos != NULL && drawn_gizmos) {
				float color[4];
				glGetFloatv(GL_CURRENT_COLOR, color);

				float dot_size = GIZMO_DOT_SIZE / width() * viewer->seq->width;
				float target_size = GIZMO_TARGET_SIZE / width() * viewer->seq->width;

				glPushMatrix();
				glLoadIdentity();
				glOrtho(0, viewer->seq->width, viewer->seq->height, 0, -1, 10);
				float gizmo_z = 0.0f;
				for (int j=0;j<gizmos->gizmo_count();j++) {
					EffectGizmo* g = gizmos->gizmo(j);
					glColor4f(g->color.redF(), g->color.greenF(), g->color.blueF(), 1.0);
					switch (g->get_type()) {
					case GIZMO_TYPE_DOT: // draw dot
						glBegin(GL_QUADS);
						glVertex3f(g->screen_pos[0].x()-dot_size, g->screen_pos[0].y()-dot_size, gizmo_z);
						glVertex3f(g->screen_pos[0].x()+dot_size, g->screen_pos[0].y()-dot_size, gizmo_z);
						glVertex3f(g->screen_pos[0].x()+dot_size, g->screen_pos[0].y()+dot_size, gizmo_z);
						glVertex3f(g->screen_pos[0].x()-dot_size, g->screen_pos[0].y()+dot_size, gizmo_z);
						glEnd();
						break;
					case GIZMO_TYPE_POLY: // draw lines
						glBegin(GL_LINES);
						for (int k=1;k<g->get_point_count();k++) {
							glVertex3f(g->screen_pos[k-1].x(), g->screen_pos[k-1].y(), gizmo_z);
							glVertex3f(g->screen_pos[k].x(), g->screen_pos[k].y(), gizmo_z);
						}
						glVertex3f(g->screen_pos[g->get_point_count()-1].x(), g->screen_pos[g->get_point_count()-1].y(), gizmo_z);
						glVertex3f(g->screen_pos[0].x(), g->screen_pos[0].y(), gizmo_z);
						glEnd();
						break;
					case GIZMO_TYPE_TARGET: // draw target
						glBegin(GL_LINES);
						glVertex3f(g->screen_pos[0].x()-target_size, g->screen_pos[0].y()-target_size, gizmo_z);
						glVertex3f(g->screen_pos[0].x()+target_size, g->screen_pos[0].y()-target_size, gizmo_z);

						glVertex3f(g->screen_pos[0].x()+target_size, g->screen_pos[0].y()-target_size, gizmo_z);
						glVertex3f(g->screen_pos[0].x()+target_size, g->screen_pos[0].y()+target_size, gizmo_z);

						glVertex3f(g->screen_pos[0].x()+target_size, g->screen_pos[0].y()+target_size, gizmo_z);
						glVertex3f(g->screen_pos[0].x()-target_size, g->screen_pos[0].y()+target_size, gizmo_z);

						glVertex3f(g->screen_pos[0].x()-target_size, g->screen_pos[0].y()+target_size, gizmo_z);
						glVertex3f(g->screen_pos[0].x()-target_size, g->screen_pos[0].y()-target_size, gizmo_z);

						glVertex3f(g->screen_pos[0].x()-target_size, g->screen_pos[0].y(), gizmo_z);
						glVertex3f(g->screen_pos[0].x()+target_size, g->screen_pos[0].y(), gizmo_z);

						glVertex3f(g->screen_pos[0].x(), g->screen_pos[0].y()-target_size, gizmo_z);
						glVertex3f(g->screen_pos[0].x(), g->screen_pos[0].y()+target_size, gizmo_z);
						glEnd();
						break;
					}
				}
				glPopMatrix();

				glColor4f(color[0], color[1], color[2], color[3]);

				drawn_gizmos = true;
			}

			glDisable(GL_DEPTH);
			glDisable(GL_BLEND);
			glDisable(GL_TEXTURE_2D);
		} while (loop);
	}
}
=======
﻿#include "viewerwidget.h"

#include "panels/panels.h"
#include "panels/viewer.h"
#include "panels/timeline.h"
#include "panels/project.h"
#include "project/sequence.h"
#include "project/clip.h"
#include "project/effect.h"
#include "project/transition.h"
#include "playback/playback.h"
#include "playback/audio.h"
#include "project/footage.h"
#include "playback/cacher.h"
#include "io/config.h"
#include "debug.h"
#include "io/math.h"
#include "ui/collapsiblewidget.h"
#include "project/undo.h"
#include "project/media.h"
#include "ui/viewercontainer.h"
#include "io/avtogl.h"
#include "ui/timelinewidget.h"

#include <QPainter>
#include <QAudioOutput>
#include <QOpenGLShaderProgram>
#include <QtMath>
#include <QOpenGLFramebufferObject>
#include <QMouseEvent>
#include <QMimeData>
#include <QDrag>
#include <QMenu>
#include <QOffscreenSurface>
#include <QFileDialog>
#include <QPolygon>
#include <QDesktopWidget>
#include <QInputDialog>
#include <QApplication>

extern "C" {
	#include <libavformat/avformat.h>
}

#define GL_DEFAULT_BLEND glBlendFuncSeparate(GL_SRC_ALPHA, GL_ONE_MINUS_SRC_ALPHA, GL_ONE, GL_ONE);

ViewerWidget::ViewerWidget(QWidget *parent) :
	QOpenGLWidget(parent),
	default_fbo(NULL),
	waveform(false),
	dragging(false),
	selected_gizmo(NULL),
	waveform_zoom(1.0),
	waveform_scroll(0)
{
	setMouseTracking(true);
	setFocusPolicy(Qt::ClickFocus);

	QSurfaceFormat format;
	format.setDepthBufferSize(24);
	setFormat(format);

	// error handler - retries after 50ms if we couldn't get the entire image
	retry_timer.setInterval(50);
	connect(&retry_timer, SIGNAL(timeout()), this, SLOT(retry()));

	setContextMenuPolicy(Qt::CustomContextMenu);
	connect(this, SIGNAL(customContextMenuRequested(const QPoint&)), this, SLOT(show_context_menu()));
}

void ViewerWidget::delete_function() {
	// destroy all textures as well
	if (viewer->seq != NULL) {
		makeCurrent();
		closeActiveClips(viewer->seq);
		doneCurrent();
	}
}

void ViewerWidget::set_waveform_scroll(int s) {
	if (waveform) {
		waveform_scroll = s;
		update();
	}
}

void ViewerWidget::show_context_menu() {
	QMenu menu(this);

	QAction* save_frame_as_image = menu.addAction("Save Frame as Image...");
	connect(save_frame_as_image, SIGNAL(triggered(bool)), this, SLOT(save_frame()));

	QAction* show_fullscreen_action = menu.addAction("Show Fullscreen");
	connect(show_fullscreen_action, SIGNAL(triggered()), this, SLOT(show_fullscreen()));

	QMenu zoom_menu("Zoom");
	QAction* fit_zoom = zoom_menu.addAction("Fit");
	connect(fit_zoom, SIGNAL(triggered(bool)), this, SLOT(set_fit_zoom()));
	zoom_menu.addAction("10%")->setData(0.1);
	zoom_menu.addAction("25%")->setData(0.25);
	zoom_menu.addAction("50%")->setData(0.5);
	zoom_menu.addAction("75%")->setData(0.75);
	zoom_menu.addAction("100%")->setData(1.0);
	zoom_menu.addAction("150%")->setData(1.5);
	zoom_menu.addAction("200%")->setData(2.0);
	zoom_menu.addAction("400%")->setData(4.0);
	QAction* custom_zoom = zoom_menu.addAction("Custom");
	connect(custom_zoom, SIGNAL(triggered(bool)), this, SLOT(set_custom_zoom()));
	connect(&zoom_menu, SIGNAL(triggered(QAction*)), this, SLOT(set_menu_zoom(QAction*)));
	menu.addMenu(&zoom_menu);

	menu.exec(QCursor::pos());
}

void ViewerWidget::save_frame() {
	QFileDialog fd(this);
	fd.setAcceptMode(QFileDialog::AcceptSave);
	fd.setFileMode(QFileDialog::AnyFile);
	fd.setWindowTitle("Save Frame");
	fd.setNameFilter("Portable Network Graphic (*.png);;JPEG (*.jpg);;Windows Bitmap (*.bmp);;Portable Pixmap (*.ppm);;X11 Bitmap (*.xbm);;X11 Pixmap (*.xpm)");

	if (fd.exec()) {
		QString fn = fd.selectedFiles().at(0);
		QString selected_ext = fd.selectedNameFilter().mid(fd.selectedNameFilter().indexOf(QRegExp("\\*.[a-z][a-z][a-z]")) + 1, 4);
		if (!fn.endsWith(selected_ext,  Qt::CaseInsensitive)) {
			fn += selected_ext;
		}
		QOpenGLFramebufferObject fbo(viewer->seq->width, viewer->seq->height, QOpenGLFramebufferObject::CombinedDepthStencil, GL_TEXTURE_RECTANGLE);

		rendering = true;
		fbo.bind();

		default_fbo = &fbo;

		paintGL();

		QImage img(viewer->seq->width, viewer->seq->height, QImage::Format_RGBA8888);
		glReadPixels(0, 0, img.width(), img.height(), GL_RGBA, GL_UNSIGNED_BYTE, img.bits());
		img.save(fn);

		fbo.release();
		default_fbo = NULL;
		rendering = false;
	}
}

void ViewerWidget::show_fullscreen() {
	showFullScreen();
}

void ViewerWidget::set_fit_zoom() {
	container->fit = true;
	container->adjust();
}

void ViewerWidget::set_custom_zoom() {
	bool ok;
	double d = QInputDialog::getDouble(this, "Viewer Zoom", "Set Custom Zoom Value:", container->zoom*100, 0, 2147483647, 2, &ok);
	if (ok) {
		container->fit = false;
		container->zoom = d*0.01;
		container->adjust();
	}
}

void ViewerWidget::set_menu_zoom(QAction* action) {
	const QVariant& data = action->data();
	if (!data.isNull()) {
		container->fit = false;
		container->zoom = data.toDouble();
		container->adjust();
	}
}

void ViewerWidget::retry() {
	update();
}

void ViewerWidget::initializeGL() {
	initializeOpenGLFunctions();

	connect(context(), SIGNAL(aboutToBeDestroyed()), this, SLOT(delete_function()), Qt::DirectConnection);

	retry_timer.start();
}

//void ViewerWidget::resizeGL(int w, int h)
//{
//}

void ViewerWidget::paintEvent(QPaintEvent *e) {
	if (!rendering && context()->thread() == this->thread()) {
		makeCurrent();
		QOpenGLWidget::paintEvent(e);
	}
}

void ViewerWidget::seek_from_click(int x) {
	viewer->seek(getFrameFromScreenPoint(waveform_zoom, x+waveform_scroll));
}

EffectGizmo* ViewerWidget::get_gizmo_from_mouse(int x, int y) {
	if (gizmos != NULL) {
		double multiplier = (double) viewer->seq->width / (double) width();
		QPoint mouse_pos(qRound(x*multiplier), qRound(y*multiplier));
		int dot_size = 2 * qRound(GIZMO_DOT_SIZE * multiplier);
		int target_size = 2 * qRound(GIZMO_TARGET_SIZE * multiplier);
		for (int i=0;i<gizmos->gizmo_count();i++) {
			EffectGizmo* g = gizmos->gizmo(i);

			switch (g->get_type()) {
			case GIZMO_TYPE_DOT:
				if (mouse_pos.x() > g->screen_pos[0].x() - dot_size
						&& mouse_pos.y() > g->screen_pos[0].y() - dot_size
						&& mouse_pos.x() < g->screen_pos[0].x() + dot_size
						&& mouse_pos.y() < g->screen_pos[0].y() + dot_size) {
					return g;
				}
				break;
			case GIZMO_TYPE_POLY:
				if (QPolygon(g->screen_pos).containsPoint(mouse_pos, Qt::OddEvenFill)) {
					return g;
				}
				break;
			case GIZMO_TYPE_TARGET:
				if (mouse_pos.x() > g->screen_pos[0].x() - target_size
						&& mouse_pos.y() > g->screen_pos[0].y() - target_size
						&& mouse_pos.x() < g->screen_pos[0].x() + target_size
						&& mouse_pos.y() < g->screen_pos[0].y() + target_size) {
					return g;
				}
				break;
			}

		}
	}
	return NULL;
}

void ViewerWidget::move_gizmos(QMouseEvent *event, bool done) {
	if (selected_gizmo != NULL) {
		double multiplier = (double) viewer->seq->width / (double) width();

		int x_movement = (event->pos().x() - drag_start_x)*multiplier;
		int y_movement = (event->pos().y() - drag_start_y)*multiplier;

		gizmos->gizmo_move(selected_gizmo, x_movement, y_movement, get_timecode(gizmos->parent_clip, gizmos->parent_clip->sequence->playhead), done);

		gizmo_x_mvmt += x_movement;
		gizmo_y_mvmt += y_movement;

		drag_start_x = event->pos().x();
		drag_start_y = event->pos().y();

		gizmos->field_changed();
	}
}

void ViewerWidget::mousePressEvent(QMouseEvent* event) {
	if (waveform) {
		seek_from_click(event->x());
	} else if (event->buttons() & Qt::MiddleButton || panel_timeline->tool == TIMELINE_TOOL_HAND) {
		container->dragScrollPress(event->pos());
	} else {
		drag_start_x = event->pos().x();
		drag_start_y = event->pos().y();

		gizmo_x_mvmt = 0;
		gizmo_y_mvmt = 0;

		selected_gizmo = get_gizmo_from_mouse(event->pos().x(), event->pos().y());

		if (selected_gizmo != NULL) {
			selected_gizmo->set_previous_value();
		}
	}
	dragging = true;
}

void ViewerWidget::mouseMoveEvent(QMouseEvent* event) {
	unsetCursor();
	if (panel_timeline->tool == TIMELINE_TOOL_HAND) {
		setCursor(Qt::OpenHandCursor);
	}
	if (dragging) {
		if (waveform) {
			seek_from_click(event->x());
		} else if (event->buttons() & Qt::MiddleButton || panel_timeline->tool == TIMELINE_TOOL_HAND) {
			container->dragScrollMove(event->pos());
		} else if (gizmos == NULL) {
			QDrag* drag = new QDrag(this);
			QMimeData* mimeData = new QMimeData;
			mimeData->setText("h"); // QMimeData will fail without some kind of data
			drag->setMimeData(mimeData);
			drag->exec();
			dragging = false;
		} else {
			move_gizmos(event, false);
		}
	} else {
		EffectGizmo* g = get_gizmo_from_mouse(event->pos().x(), event->pos().y());
		if (g != NULL) {
			if (g->get_cursor() > -1) {
				setCursor(static_cast<enum Qt::CursorShape>(g->get_cursor()));
			}
		}
	}
}

void ViewerWidget::mouseReleaseEvent(QMouseEvent *event) {
	if (dragging) move_gizmos(event, true);
	dragging = false;
}

void ViewerWidget::drawTitleSafeArea() {
	double halfWidth = 0.5;
	double halfHeight = 0.5;
	double viewportAr = (double) width() / (double) height();
	double halfAr = viewportAr*0.5;

	if (config.use_custom_title_safe_ratio && config.custom_title_safe_ratio > 0) {
		if (config.custom_title_safe_ratio > viewportAr) {
			halfHeight = (config.custom_title_safe_ratio/viewportAr)*0.5;
		} else {
			halfWidth = (viewportAr/config.custom_title_safe_ratio)*0.5;
		}
	}

	glLoadIdentity();
	glOrtho(-halfWidth, halfWidth, halfHeight, -halfHeight, 0, 1);

	glColor4f(0.66f, 0.66f, 0.66f, 1.0f);
	glBegin(GL_LINES);

	// action safe rectangle
	glVertex2d(-0.45, -0.45);
	glVertex2d(0.45, -0.45);
	glVertex2d(0.45, -0.45);
	glVertex2d(0.45, 0.45);
	glVertex2d(0.45, 0.45);
	glVertex2d(-0.45, 0.45);
	glVertex2d(-0.45, 0.45);
	glVertex2d(-0.45, -0.45);

	// title safe rectangle
	glVertex2d(-0.4, -0.4);
	glVertex2d(0.4, -0.4);
	glVertex2d(0.4, -0.4);
	glVertex2d(0.4, 0.4);
	glVertex2d(0.4, 0.4);
	glVertex2d(-0.4, 0.4);
	glVertex2d(-0.4, 0.4);
	glVertex2d(-0.4, -0.4);

	// horizontal centers
	glVertex2d(-0.45, 0);
	glVertex2d(-0.375, 0);
	glVertex2d(0.45, 0);
	glVertex2d(0.375, 0);

	// vertical centers
	glVertex2d(0, -0.45);
	glVertex2d(0, -0.375);
	glVertex2d(0, 0.45);
	glVertex2d(0, 0.375);

	glEnd();

	// center cross
	glLoadIdentity();
	glOrtho(-halfAr, halfAr, 0.5, -0.5, -1, 1);

	glBegin(GL_LINES);

	glVertex2d(-0.05, 0);
	glVertex2d(0.05, 0);
	glVertex2d(0, -0.05);
	glVertex2d(0, 0.05);

	glEnd();
}

GLuint ViewerWidget::draw_clip(QOpenGLFramebufferObject* fbo, GLuint texture, bool clear) {
	glPushMatrix();
	glLoadIdentity();
	glOrtho(0, 1, 0, 1, -1, 1);

	fbo->bind();

	if (clear) glClear(GL_COLOR_BUFFER_BIT);

	// get current blend mode
	GLint src_rgb, src_alpha, dst_rgb, dst_alpha;
	glGetIntegerv(GL_BLEND_SRC_RGB, &src_rgb);
	glGetIntegerv(GL_BLEND_SRC_ALPHA, &src_alpha);
	glGetIntegerv(GL_BLEND_DST_RGB, &dst_rgb);
	glGetIntegerv(GL_BLEND_DST_ALPHA, &dst_alpha);

	GL_DEFAULT_BLEND

	glBindTexture(GL_TEXTURE_2D, texture);
	glBegin(GL_QUADS);
	glTexCoord2f(0, 0); // top left
	glVertex2f(0, 0); // top left
	glTexCoord2f(1, 0); // top right
	glVertex2f(1, 0); // top right
	glTexCoord2f(1, 1); // bottom right
	glVertex2f(1, 1); // bottom right
	glTexCoord2f(0, 1); // bottom left
	glVertex2f(0, 1); // bottom left
	glEnd();
	glBindTexture(GL_TEXTURE_2D, 0);

	fbo->release();

	// restore previous blendFunc
	glBlendFuncSeparate(src_rgb, dst_rgb, src_alpha, dst_alpha);

	if (default_fbo != NULL) default_fbo->bind();

	glPopMatrix();
	return fbo->texture();
}

void ViewerWidget::process_effect(Clip* c, Effect* e, double timecode, GLTextureCoords& coords, GLuint& composite_texture, bool& fbo_switcher, int data) {
	if (e->is_enabled()) {
		if (e->enable_coords) {
			e->process_coords(timecode, coords, data);
		}
		if (e->enable_shader || e->enable_superimpose) {
			e->startEffect();
			if (e->enable_shader && e->is_glsl_linked()) {
				e->process_shader(timecode, coords);
				composite_texture = draw_clip(c->fbo[fbo_switcher], composite_texture, true);
				fbo_switcher = !fbo_switcher;
			}
			if (e->enable_superimpose) {
				GLuint superimpose_texture = e->process_superimpose(timecode);
				if (superimpose_texture == 0) {
					dout << "[WARNING] Superimpose texture was NULL, retrying...";
					texture_failed = true;
				} else {
					composite_texture = draw_clip(c->fbo[!fbo_switcher], superimpose_texture, false);
				}
			}
			e->endEffect();
		}
	}
}

int motion_blur_prog = 0;
int motion_blur_lim = 4;

GLuint ViewerWidget::compose_sequence(QVector<Clip*>& nests, bool render_audio) {
	Sequence* s = viewer->seq;
	long playhead = s->playhead;

	if (!nests.isEmpty()) {
		for (int i=0;i<nests.size();i++) {
			s = nests.at(i)->media->to_sequence();
			playhead += nests.at(i)->clip_in - nests.at(i)->get_timeline_in_with_transition();
			playhead = refactor_frame_number(playhead, nests.at(i)->sequence->frame_rate, s->frame_rate);
		}

		if (nests.last()->fbo != NULL) {
			nests.last()->fbo[0]->bind();
			glClear(GL_COLOR_BUFFER_BIT);
			nests.last()->fbo[0]->release();
		}
	}

	int audio_track_count = 0;

	QVector<Clip*> current_clips;

	for (int i=0;i<s->clips.size();i++) {
		Clip* c = s->clips.at(i);

		// if clip starts within one second and/or hasn't finished yet
		if (c != NULL) {
			if (!(!nests.isEmpty() && !same_sign(c->track, nests.last()->track))) {
				bool clip_is_active = false;

				if (c->media != NULL && c->media->get_type() == MEDIA_TYPE_FOOTAGE) {
					Footage* m = c->media->to_footage();
					if (!m->invalid && !(c->track >= 0 && !is_audio_device_set())) {
						if (m->ready) {
							const FootageStream* ms = m->get_stream_from_file_index(c->track < 0, c->media_stream);
							if (ms != NULL && is_clip_active(c, playhead)) {
								// if thread is already working, we don't want to touch this,
								// but we also don't want to hang the UI thread
								if (!c->open) {
									open_clip(c, !rendering);
								}
								clip_is_active = true;
								if (c->track >= 0) audio_track_count++;
							} else if (c->open) {
								close_clip(c, false);
							}
						} else {
							//dout << "[WARNING] Media '" + m->name + "' was not ready, retrying...";
							texture_failed = true;
						}
					}
				} else {
					if (is_clip_active(c, playhead)) {
						if (!c->open) open_clip(c, !rendering);
						clip_is_active = true;
					} else if (c->open) {
						close_clip(c, false);
					}
				}
				if (clip_is_active) {
					bool added = false;
					for (int j=0;j<current_clips.size();j++) {
						if (current_clips.at(j)->track < c->track) {
							current_clips.insert(j, c);
							added = true;
							break;
						}
					}
					if (!added) {
						current_clips.append(c);
					}
				}
			}
		}
	}

	int half_width = s->width/2;
	int half_height = s->height/2;
	if (rendering || !nests.isEmpty()) half_height = -half_height; // invert vertical

	glPushMatrix();
	glLoadIdentity();
	glOrtho(-half_width, half_width, half_height, -half_height, -1, 10);

	for (int i=0;i<current_clips.size();i++) {
		GL_DEFAULT_BLEND
		glColor4f(1.0, 1.0, 1.0, 1.0);

		Clip* c = current_clips.at(i);

		if (c->media != NULL && c->media->get_type() == MEDIA_TYPE_FOOTAGE && !c->finished_opening) {
			dout << "[WARNING] Tried to display clip" << i << "but it's closed";
			texture_failed = true;
		} else {
			if (c->track < 0) {
				GLuint textureID = 0;
				int video_width = c->getWidth();
				int video_height = c->getHeight();

				if (c->media != NULL) {
					switch (c->media->get_type()) {
					case MEDIA_TYPE_FOOTAGE:
						// set up opengl texture
						if (c->texture == NULL) {
							c->texture = new QOpenGLTexture(QOpenGLTexture::Target2D);
							c->texture->setSize(c->stream->codecpar->width, c->stream->codecpar->height);
							c->texture->setFormat(get_gl_tex_fmt_from_av(c->pix_fmt));
							c->texture->setMipLevels(c->texture->maximumMipLevels());
							c->texture->setMinMagFilters(QOpenGLTexture::Linear, QOpenGLTexture::Linear);
							c->texture->allocateStorage(get_gl_pix_fmt_from_av(c->pix_fmt), QOpenGLTexture::UInt8);
						}
						get_clip_frame(c, playhead);
						textureID = c->texture->textureId();
						break;
					case MEDIA_TYPE_SEQUENCE:
						textureID = -1;
						break;
					}
				}

				if (textureID == 0 && c->media != NULL) {
					dout << "[WARNING] Texture hasn't been created yet";
					texture_failed = true;
				} else if (playhead >= c->get_timeline_in_with_transition()) {
					glPushMatrix();

					// start preparing cache
					if (c->fbo == NULL) {
						c->fbo = new QOpenGLFramebufferObject* [2];
						c->fbo[0] = new QOpenGLFramebufferObject(video_width, video_height);
						c->fbo[1] = new QOpenGLFramebufferObject(video_width, video_height);
					}

					// clear fbos
					/*c->fbo[0]->bind();
					glClear(GL_COLOR_BUFFER_BIT);
					c->fbo[0]->release();
					c->fbo[1]->bind();
					glClear(GL_COLOR_BUFFER_BIT);
					c->fbo[1]->release();*/

					bool fbo_switcher = false;

					glViewport(0, 0, video_width, video_height);

					GLuint composite_texture;

					if (c->media == NULL) {
						c->fbo[fbo_switcher]->bind();
						glClear(GL_COLOR_BUFFER_BIT);
						c->fbo[fbo_switcher]->release();
						composite_texture = c->fbo[fbo_switcher]->texture();
					} else {
						// for nested sequences
						if (c->media->get_type()== MEDIA_TYPE_SEQUENCE) {
							nests.append(c);
							textureID = compose_sequence(nests, render_audio);
							nests.removeLast();
							fbo_switcher = true;
						}

						composite_texture = draw_clip(c->fbo[fbo_switcher], textureID, true);
					}

					fbo_switcher = !fbo_switcher;

					// set up default coords
					GLTextureCoords coords;
					coords.grid_size = 1;
					coords.vertexTopLeftX = coords.vertexBottomLeftX = -video_width/2;
					coords.vertexTopLeftY = coords.vertexTopRightY = -video_height/2;
					coords.vertexTopRightX = coords.vertexBottomRightX = video_width/2;
					coords.vertexBottomLeftY = coords.vertexBottomRightY = video_height/2;
					coords.vertexBottomLeftZ = coords.vertexBottomRightZ = coords.vertexTopLeftZ = coords.vertexTopRightZ = 1;
					coords.textureTopLeftY = coords.textureTopRightY = coords.textureTopLeftX = coords.textureBottomLeftX = 0.0;
					coords.textureBottomLeftY = coords.textureBottomRightY = coords.textureTopRightX = coords.textureBottomRightX = 1.0;
					coords.textureTopLeftQ = coords.textureTopRightQ = coords.textureTopLeftQ = coords.textureBottomLeftQ = 1;

					// set up autoscale
					if (c->autoscale && (video_width != s->width && video_height != s->height)) {
						float width_multiplier = (float) s->width / (float) video_width;
						float height_multiplier = (float) s->height / (float) video_height;
						float scale_multiplier = qMin(width_multiplier, height_multiplier);
						glScalef(scale_multiplier, scale_multiplier, 1);
					}

					// EFFECT CODE START
					double timecode = get_timecode(c, playhead);

					Effect* first_gizmo_effect = NULL;
					Effect* selected_effect = NULL;

					for (int j=0;j<c->effects.size();j++) {
						Effect* e = c->effects.at(j);
						process_effect(c, e, timecode, coords, composite_texture, fbo_switcher, TA_NO_TRANSITION);

						if (e->are_gizmos_enabled()) {
							if (first_gizmo_effect == NULL) first_gizmo_effect = e;
							if (e->container->selected) selected_effect = e;
						}
					}

					if (!rendering) {
						if (selected_effect != NULL) {
							gizmos = selected_effect;
						} else if (panel_timeline->is_clip_selected(c, true)) {
							gizmos = first_gizmo_effect;
						}
					}

					if (c->get_opening_transition() != NULL) {
						int transition_progress = playhead - c->get_timeline_in_with_transition();
						if (transition_progress < c->get_opening_transition()->get_length()) {
							process_effect(c, c->get_opening_transition(), (double)transition_progress/(double)c->get_opening_transition()->get_length(), coords, composite_texture, fbo_switcher, TA_OPENING_TRANSITION);
						}
					}

					if (c->get_closing_transition() != NULL) {
						int transition_progress = playhead - (c->get_timeline_out_with_transition() - c->get_closing_transition()->get_length());
						if (transition_progress >= 0 && transition_progress < c->get_closing_transition()->get_length()) {
							process_effect(c, c->get_closing_transition(), (double)transition_progress/(double)c->get_closing_transition()->get_length(), coords, composite_texture, fbo_switcher, TA_CLOSING_TRANSITION);
						}
					}
					// EFFECT CODE END

					if (!nests.isEmpty()) {
						nests.last()->fbo[0]->bind();
						glViewport(0, 0, s->width, s->height);
					} else if (rendering) {
						glViewport(0, 0, s->width, s->height);
					} else {
						int widget_width = width();
						int widget_height = height();

						widget_width *= QApplication::desktop()->devicePixelRatio();
						widget_height *= QApplication::desktop()->devicePixelRatio();

						glViewport(0, 0, widget_width, widget_height);
					}

					glBindTexture(GL_TEXTURE_2D, composite_texture);

					glTexParameterf(GL_TEXTURE_2D, GL_TEXTURE_MIN_FILTER, GL_LINEAR);
					glTexParameterf(GL_TEXTURE_2D, GL_TEXTURE_MAG_FILTER, GL_LINEAR);

					glBegin(GL_QUADS);

					if (coords.grid_size <= 1) {
						float z = 0.0f;

						glTexCoord2f(coords.textureTopLeftX, coords.textureTopLeftY); // top left
						glVertex3f(coords.vertexTopLeftX, coords.vertexTopLeftY, z); // top left
						glTexCoord2f(coords.textureTopRightX, coords.textureTopRightY); // top right
						glVertex3f(coords.vertexTopRightX, coords.vertexTopRightY, z); // top right
						glTexCoord2f(coords.textureBottomRightX, coords.textureBottomRightY); // bottom right
						glVertex3f(coords.vertexBottomRightX, coords.vertexBottomRightY, z); // bottom right
						glTexCoord2f(coords.textureBottomLeftX, coords.textureBottomLeftY); // bottom left
						glVertex3f(coords.vertexBottomLeftX, coords.vertexBottomLeftY, z); // bottom left
					} else {
						float rows = coords.grid_size;
						float cols = coords.grid_size;

						for (float k=0;k<rows;k++) {
							float row_prog = k/rows;
							float next_row_prog = (k+1)/rows;
							for (float j=0;j<cols;j++) {
								float col_prog = j/cols;
								float next_col_prog = (j+1)/cols;

								float vertexTLX = float_lerp(coords.vertexTopLeftX, coords.vertexBottomLeftX, row_prog);
								float vertexTRX = float_lerp(coords.vertexTopRightX, coords.vertexBottomRightX, row_prog);
								float vertexBLX = float_lerp(coords.vertexTopLeftX, coords.vertexBottomLeftX, next_row_prog);
								float vertexBRX = float_lerp(coords.vertexTopRightX, coords.vertexBottomRightX, next_row_prog);

								float vertexTLY = float_lerp(coords.vertexTopLeftY, coords.vertexTopRightY, col_prog);
								float vertexTRY = float_lerp(coords.vertexTopLeftY, coords.vertexTopRightY, next_col_prog);
								float vertexBLY = float_lerp(coords.vertexBottomLeftY, coords.vertexBottomRightY, col_prog);
								float vertexBRY = float_lerp(coords.vertexBottomLeftY, coords.vertexBottomRightY, next_col_prog);

								glTexCoord2f(float_lerp(coords.textureTopLeftX, coords.textureTopRightX, col_prog), float_lerp(coords.textureTopLeftY, coords.textureBottomLeftY, row_prog)); // top left
								glVertex2f(float_lerp(vertexTLX, vertexTRX, col_prog), float_lerp(vertexTLY, vertexBLY, row_prog)); // top left
								glTexCoord2f(float_lerp(coords.textureTopLeftX, coords.textureTopRightX, next_col_prog), float_lerp(coords.textureTopRightY, coords.textureBottomRightY, row_prog)); // top right
								glVertex2f(float_lerp(vertexTLX, vertexTRX, next_col_prog), float_lerp(vertexTRY, vertexBRY, row_prog)); // top right
								glTexCoord2f(float_lerp(coords.textureBottomLeftX, coords.textureBottomRightX, next_col_prog), float_lerp(coords.textureTopRightY, coords.textureBottomRightY, next_row_prog)); // bottom right
								glVertex2f(float_lerp(vertexBLX, vertexBRX, next_col_prog), float_lerp(vertexTRY, vertexBRY, next_row_prog)); // bottom right
								glTexCoord2f(float_lerp(coords.textureBottomLeftX, coords.textureBottomRightX, col_prog), float_lerp(coords.textureTopLeftY, coords.textureBottomLeftY, next_row_prog)); // bottom left
								glVertex2f(float_lerp(vertexBLX, vertexBRX, col_prog), float_lerp(vertexTLY, vertexBLY, next_row_prog)); // bottom left
							}
						}
					}

					glEnd();

					glBindTexture(GL_TEXTURE_2D, 0); // unbind texture

					if (gizmos != NULL && !drawn_gizmos) {
						gizmos->gizmo_draw(timecode, coords); // set correct gizmo coords
						gizmos->gizmo_world_to_screen();

						drawn_gizmos = true;
					}

					if (!nests.isEmpty()) {
						nests.last()->fbo[0]->release();
						if (default_fbo != NULL) default_fbo->bind();
					}

					glPopMatrix();

					/*GLfloat motion_blur_frac = (GLfloat) motion_blur_prog / (GLfloat) motion_blur_lim;
					if (motion_blur_prog == 0) {
						glAccum(GL_LOAD, motion_blur_frac);
					} else {
						glAccum(GL_ACCUM, motion_blur_frac);
					}
					motion_blur_prog++;*/
				}
			} else {
				if (render_audio || (config.enable_audio_scrubbing && audio_scrub)) {
					if (c->media != NULL && c->media->get_type() == MEDIA_TYPE_SEQUENCE) {
						nests.append(c);
						compose_sequence(nests, render_audio);
						nests.removeLast();
					} else {
						if (c->lock.tryLock()) {
							// clip is not caching, start caching audio
							cache_clip(c, playhead, c->audio_reset, !render_audio, nests);
							c->lock.unlock();
						}
					}
				}

				// visually update all the keyframe values
				if (c->sequence == viewer->seq) { // only if you can currently see them
					double ts = (playhead - c->get_timeline_in_with_transition() + c->get_clip_in_with_transition())/s->frame_rate;
					for (int i=0;i<c->effects.size();i++) {
						Effect* e = c->effects.at(i);
						for (int j=0;j<e->row_count();j++) {
							EffectRow* r = e->row(j);
							for (int k=0;k<r->fieldCount();k++) {
								r->field(k)->validate_keyframe_data(ts);
							}
						}
					}
				}
			}
		}
	}

	if (audio_track_count == 0) {
		viewer->play_wake();
	}

	glPopMatrix();

	if (!nests.isEmpty() && nests.last()->fbo != NULL) {
		// returns nested clip's texture
		return nests.last()->fbo[0]->texture();
	}

	return 0;
}

void ViewerWidget::paintGL() {
	drawn_gizmos = false;
	force_quit = false;
	if (viewer->seq != NULL) {
		gizmos = NULL;

		bool render_audio = (viewer->playing || rendering);
		bool loop = false;
		do {
			loop = false;

			glClearColor(0, 0, 0, 1);
			glMatrixMode(GL_MODELVIEW);
			glEnable(GL_TEXTURE_2D);
			glEnable(GL_BLEND);
			glEnable(GL_DEPTH);

			texture_failed = false;

			if (!rendering) retry_timer.stop();

			glClear(GL_COLOR_BUFFER_BIT);

			// compose video preview
			glClearColor(0, 0, 0, 0);

			QVector<Clip*> nests;

			compose_sequence(nests, render_audio);

			if (waveform) {
				QPainter p(this);
				if (viewer->seq->using_workarea) {
					int in_x = getScreenPointFromFrame(waveform_zoom, viewer->seq->workarea_in) - waveform_scroll;
					int out_x = getScreenPointFromFrame(waveform_zoom, viewer->seq->workarea_out) - waveform_scroll;

					p.fillRect(QRect(in_x, 0, out_x - in_x, height()), QColor(255, 255, 255, 64));
					p.setPen(Qt::white);
					p.drawLine(in_x, 0, in_x, height());
					p.drawLine(out_x, 0, out_x, height());
				}
				QRect wr = rect();
				wr.setX(wr.x() - waveform_scroll);

				p.setPen(Qt::green);
				draw_waveform(waveform_clip, waveform_ms, waveform_clip->timeline_out, &p, wr, waveform_scroll, width()+waveform_scroll, waveform_zoom);
				p.setPen(Qt::red);
				int playhead_x = getScreenPointFromFrame(waveform_zoom, viewer->seq->playhead) - waveform_scroll;
				p.drawLine(playhead_x, 0, playhead_x, height());
			}

			if (force_quit) break;
			if (texture_failed) {
				if (rendering) {
					dout << "[INFO] Texture failed - looping";
					loop = true;
				} else {
					retry_timer.start();
				}
			}

			if (config.show_title_safe_area && !rendering) {
				drawTitleSafeArea();
			}

			if (gizmos != NULL && drawn_gizmos) {
				float color[4];
				glGetFloatv(GL_CURRENT_COLOR, color);

				float dot_size = GIZMO_DOT_SIZE / width() * viewer->seq->width;
				float target_size = GIZMO_TARGET_SIZE / width() * viewer->seq->width;

				glPushMatrix();
				glLoadIdentity();
				glOrtho(0, viewer->seq->width, viewer->seq->height, 0, -1, 10);
				float gizmo_z = 0.0f;
				for (int j=0;j<gizmos->gizmo_count();j++) {
					EffectGizmo* g = gizmos->gizmo(j);
					glColor4f(g->color.redF(), g->color.greenF(), g->color.blueF(), 1.0);
					switch (g->get_type()) {
					case GIZMO_TYPE_DOT: // draw dot
						glBegin(GL_QUADS);
						glVertex3f(g->screen_pos[0].x()-dot_size, g->screen_pos[0].y()-dot_size, gizmo_z);
						glVertex3f(g->screen_pos[0].x()+dot_size, g->screen_pos[0].y()-dot_size, gizmo_z);
						glVertex3f(g->screen_pos[0].x()+dot_size, g->screen_pos[0].y()+dot_size, gizmo_z);
						glVertex3f(g->screen_pos[0].x()-dot_size, g->screen_pos[0].y()+dot_size, gizmo_z);
						glEnd();
						break;
					case GIZMO_TYPE_POLY: // draw lines
						glBegin(GL_LINES);
						for (int k=1;k<g->get_point_count();k++) {
							glVertex3f(g->screen_pos[k-1].x(), g->screen_pos[k-1].y(), gizmo_z);
							glVertex3f(g->screen_pos[k].x(), g->screen_pos[k].y(), gizmo_z);
						}
						glVertex3f(g->screen_pos[g->get_point_count()-1].x(), g->screen_pos[g->get_point_count()-1].y(), gizmo_z);
						glVertex3f(g->screen_pos[0].x(), g->screen_pos[0].y(), gizmo_z);
						glEnd();
						break;
					case GIZMO_TYPE_TARGET: // draw target
						glBegin(GL_LINES);
						glVertex3f(g->screen_pos[0].x()-target_size, g->screen_pos[0].y()-target_size, gizmo_z);
						glVertex3f(g->screen_pos[0].x()+target_size, g->screen_pos[0].y()-target_size, gizmo_z);

						glVertex3f(g->screen_pos[0].x()+target_size, g->screen_pos[0].y()-target_size, gizmo_z);
						glVertex3f(g->screen_pos[0].x()+target_size, g->screen_pos[0].y()+target_size, gizmo_z);

						glVertex3f(g->screen_pos[0].x()+target_size, g->screen_pos[0].y()+target_size, gizmo_z);
						glVertex3f(g->screen_pos[0].x()-target_size, g->screen_pos[0].y()+target_size, gizmo_z);

						glVertex3f(g->screen_pos[0].x()-target_size, g->screen_pos[0].y()+target_size, gizmo_z);
						glVertex3f(g->screen_pos[0].x()-target_size, g->screen_pos[0].y()-target_size, gizmo_z);

						glVertex3f(g->screen_pos[0].x()-target_size, g->screen_pos[0].y(), gizmo_z);
						glVertex3f(g->screen_pos[0].x()+target_size, g->screen_pos[0].y(), gizmo_z);

						glVertex3f(g->screen_pos[0].x(), g->screen_pos[0].y()-target_size, gizmo_z);
						glVertex3f(g->screen_pos[0].x(), g->screen_pos[0].y()+target_size, gizmo_z);
						glEnd();
						break;
					}
				}
				glPopMatrix();

				glColor4f(color[0], color[1], color[2], color[3]);

				drawn_gizmos = true;
			}

			glDisable(GL_DEPTH);
			glDisable(GL_BLEND);
			glDisable(GL_TEXTURE_2D);
		} while (loop);
	}
}
>>>>>>> 1a046417
<|MERGE_RESOLUTION|>--- conflicted
+++ resolved
@@ -1,4 +1,3 @@
-<<<<<<< HEAD
 /* 
  * Olive. Olive is a free non-linear video editor for Windows, macOS, and Linux.
  * Copyright (C) 2018  {{ organization }}
@@ -211,12 +210,12 @@
         QOpenGLContext* const ctxt = context();
         if (ctxt != NULL) {
             if (ctxt->thread() == this->thread()) {
-                makeCurrent();
-                QOpenGLWidget::paintEvent(e);
-            }
+		makeCurrent();
+		QOpenGLWidget::paintEvent(e);
+	}
         } else {
             // FIXME: segfault from now on in
-        }
+}
 
 	}
 }
@@ -455,7 +454,7 @@
 		}
 		if (e->enable_shader || e->enable_superimpose) {
 			e->startEffect();
-			if (e->enable_shader) {
+			if (e->enable_shader && e->is_glsl_linked()) {
 				e->process_shader(timecode, coords);
 				composite_texture = draw_clip(c->fbo[fbo_switcher], composite_texture, true);
 				fbo_switcher = !fbo_switcher;
@@ -891,7 +890,7 @@
 				p.drawLine(playhead_x, 0, playhead_x, height());
 			}
 
-            if (force_quit) break;
+			if (force_quit) break;
 			if (texture_failed) {
 				if (rendering) {
 					dout << "[INFO] Texture failed - looping";
@@ -973,956 +972,4 @@
 			glDisable(GL_TEXTURE_2D);
 		} while (loop);
 	}
-}
-=======
-﻿#include "viewerwidget.h"
-
-#include "panels/panels.h"
-#include "panels/viewer.h"
-#include "panels/timeline.h"
-#include "panels/project.h"
-#include "project/sequence.h"
-#include "project/clip.h"
-#include "project/effect.h"
-#include "project/transition.h"
-#include "playback/playback.h"
-#include "playback/audio.h"
-#include "project/footage.h"
-#include "playback/cacher.h"
-#include "io/config.h"
-#include "debug.h"
-#include "io/math.h"
-#include "ui/collapsiblewidget.h"
-#include "project/undo.h"
-#include "project/media.h"
-#include "ui/viewercontainer.h"
-#include "io/avtogl.h"
-#include "ui/timelinewidget.h"
-
-#include <QPainter>
-#include <QAudioOutput>
-#include <QOpenGLShaderProgram>
-#include <QtMath>
-#include <QOpenGLFramebufferObject>
-#include <QMouseEvent>
-#include <QMimeData>
-#include <QDrag>
-#include <QMenu>
-#include <QOffscreenSurface>
-#include <QFileDialog>
-#include <QPolygon>
-#include <QDesktopWidget>
-#include <QInputDialog>
-#include <QApplication>
-
-extern "C" {
-	#include <libavformat/avformat.h>
-}
-
-#define GL_DEFAULT_BLEND glBlendFuncSeparate(GL_SRC_ALPHA, GL_ONE_MINUS_SRC_ALPHA, GL_ONE, GL_ONE);
-
-ViewerWidget::ViewerWidget(QWidget *parent) :
-	QOpenGLWidget(parent),
-	default_fbo(NULL),
-	waveform(false),
-	dragging(false),
-	selected_gizmo(NULL),
-	waveform_zoom(1.0),
-	waveform_scroll(0)
-{
-	setMouseTracking(true);
-	setFocusPolicy(Qt::ClickFocus);
-
-	QSurfaceFormat format;
-	format.setDepthBufferSize(24);
-	setFormat(format);
-
-	// error handler - retries after 50ms if we couldn't get the entire image
-	retry_timer.setInterval(50);
-	connect(&retry_timer, SIGNAL(timeout()), this, SLOT(retry()));
-
-	setContextMenuPolicy(Qt::CustomContextMenu);
-	connect(this, SIGNAL(customContextMenuRequested(const QPoint&)), this, SLOT(show_context_menu()));
-}
-
-void ViewerWidget::delete_function() {
-	// destroy all textures as well
-	if (viewer->seq != NULL) {
-		makeCurrent();
-		closeActiveClips(viewer->seq);
-		doneCurrent();
-	}
-}
-
-void ViewerWidget::set_waveform_scroll(int s) {
-	if (waveform) {
-		waveform_scroll = s;
-		update();
-	}
-}
-
-void ViewerWidget::show_context_menu() {
-	QMenu menu(this);
-
-	QAction* save_frame_as_image = menu.addAction("Save Frame as Image...");
-	connect(save_frame_as_image, SIGNAL(triggered(bool)), this, SLOT(save_frame()));
-
-	QAction* show_fullscreen_action = menu.addAction("Show Fullscreen");
-	connect(show_fullscreen_action, SIGNAL(triggered()), this, SLOT(show_fullscreen()));
-
-	QMenu zoom_menu("Zoom");
-	QAction* fit_zoom = zoom_menu.addAction("Fit");
-	connect(fit_zoom, SIGNAL(triggered(bool)), this, SLOT(set_fit_zoom()));
-	zoom_menu.addAction("10%")->setData(0.1);
-	zoom_menu.addAction("25%")->setData(0.25);
-	zoom_menu.addAction("50%")->setData(0.5);
-	zoom_menu.addAction("75%")->setData(0.75);
-	zoom_menu.addAction("100%")->setData(1.0);
-	zoom_menu.addAction("150%")->setData(1.5);
-	zoom_menu.addAction("200%")->setData(2.0);
-	zoom_menu.addAction("400%")->setData(4.0);
-	QAction* custom_zoom = zoom_menu.addAction("Custom");
-	connect(custom_zoom, SIGNAL(triggered(bool)), this, SLOT(set_custom_zoom()));
-	connect(&zoom_menu, SIGNAL(triggered(QAction*)), this, SLOT(set_menu_zoom(QAction*)));
-	menu.addMenu(&zoom_menu);
-
-	menu.exec(QCursor::pos());
-}
-
-void ViewerWidget::save_frame() {
-	QFileDialog fd(this);
-	fd.setAcceptMode(QFileDialog::AcceptSave);
-	fd.setFileMode(QFileDialog::AnyFile);
-	fd.setWindowTitle("Save Frame");
-	fd.setNameFilter("Portable Network Graphic (*.png);;JPEG (*.jpg);;Windows Bitmap (*.bmp);;Portable Pixmap (*.ppm);;X11 Bitmap (*.xbm);;X11 Pixmap (*.xpm)");
-
-	if (fd.exec()) {
-		QString fn = fd.selectedFiles().at(0);
-		QString selected_ext = fd.selectedNameFilter().mid(fd.selectedNameFilter().indexOf(QRegExp("\\*.[a-z][a-z][a-z]")) + 1, 4);
-		if (!fn.endsWith(selected_ext,  Qt::CaseInsensitive)) {
-			fn += selected_ext;
-		}
-		QOpenGLFramebufferObject fbo(viewer->seq->width, viewer->seq->height, QOpenGLFramebufferObject::CombinedDepthStencil, GL_TEXTURE_RECTANGLE);
-
-		rendering = true;
-		fbo.bind();
-
-		default_fbo = &fbo;
-
-		paintGL();
-
-		QImage img(viewer->seq->width, viewer->seq->height, QImage::Format_RGBA8888);
-		glReadPixels(0, 0, img.width(), img.height(), GL_RGBA, GL_UNSIGNED_BYTE, img.bits());
-		img.save(fn);
-
-		fbo.release();
-		default_fbo = NULL;
-		rendering = false;
-	}
-}
-
-void ViewerWidget::show_fullscreen() {
-	showFullScreen();
-}
-
-void ViewerWidget::set_fit_zoom() {
-	container->fit = true;
-	container->adjust();
-}
-
-void ViewerWidget::set_custom_zoom() {
-	bool ok;
-	double d = QInputDialog::getDouble(this, "Viewer Zoom", "Set Custom Zoom Value:", container->zoom*100, 0, 2147483647, 2, &ok);
-	if (ok) {
-		container->fit = false;
-		container->zoom = d*0.01;
-		container->adjust();
-	}
-}
-
-void ViewerWidget::set_menu_zoom(QAction* action) {
-	const QVariant& data = action->data();
-	if (!data.isNull()) {
-		container->fit = false;
-		container->zoom = data.toDouble();
-		container->adjust();
-	}
-}
-
-void ViewerWidget::retry() {
-	update();
-}
-
-void ViewerWidget::initializeGL() {
-	initializeOpenGLFunctions();
-
-	connect(context(), SIGNAL(aboutToBeDestroyed()), this, SLOT(delete_function()), Qt::DirectConnection);
-
-	retry_timer.start();
-}
-
-//void ViewerWidget::resizeGL(int w, int h)
-//{
-//}
-
-void ViewerWidget::paintEvent(QPaintEvent *e) {
-	if (!rendering && context()->thread() == this->thread()) {
-		makeCurrent();
-		QOpenGLWidget::paintEvent(e);
-	}
-}
-
-void ViewerWidget::seek_from_click(int x) {
-	viewer->seek(getFrameFromScreenPoint(waveform_zoom, x+waveform_scroll));
-}
-
-EffectGizmo* ViewerWidget::get_gizmo_from_mouse(int x, int y) {
-	if (gizmos != NULL) {
-		double multiplier = (double) viewer->seq->width / (double) width();
-		QPoint mouse_pos(qRound(x*multiplier), qRound(y*multiplier));
-		int dot_size = 2 * qRound(GIZMO_DOT_SIZE * multiplier);
-		int target_size = 2 * qRound(GIZMO_TARGET_SIZE * multiplier);
-		for (int i=0;i<gizmos->gizmo_count();i++) {
-			EffectGizmo* g = gizmos->gizmo(i);
-
-			switch (g->get_type()) {
-			case GIZMO_TYPE_DOT:
-				if (mouse_pos.x() > g->screen_pos[0].x() - dot_size
-						&& mouse_pos.y() > g->screen_pos[0].y() - dot_size
-						&& mouse_pos.x() < g->screen_pos[0].x() + dot_size
-						&& mouse_pos.y() < g->screen_pos[0].y() + dot_size) {
-					return g;
-				}
-				break;
-			case GIZMO_TYPE_POLY:
-				if (QPolygon(g->screen_pos).containsPoint(mouse_pos, Qt::OddEvenFill)) {
-					return g;
-				}
-				break;
-			case GIZMO_TYPE_TARGET:
-				if (mouse_pos.x() > g->screen_pos[0].x() - target_size
-						&& mouse_pos.y() > g->screen_pos[0].y() - target_size
-						&& mouse_pos.x() < g->screen_pos[0].x() + target_size
-						&& mouse_pos.y() < g->screen_pos[0].y() + target_size) {
-					return g;
-				}
-				break;
-			}
-
-		}
-	}
-	return NULL;
-}
-
-void ViewerWidget::move_gizmos(QMouseEvent *event, bool done) {
-	if (selected_gizmo != NULL) {
-		double multiplier = (double) viewer->seq->width / (double) width();
-
-		int x_movement = (event->pos().x() - drag_start_x)*multiplier;
-		int y_movement = (event->pos().y() - drag_start_y)*multiplier;
-
-		gizmos->gizmo_move(selected_gizmo, x_movement, y_movement, get_timecode(gizmos->parent_clip, gizmos->parent_clip->sequence->playhead), done);
-
-		gizmo_x_mvmt += x_movement;
-		gizmo_y_mvmt += y_movement;
-
-		drag_start_x = event->pos().x();
-		drag_start_y = event->pos().y();
-
-		gizmos->field_changed();
-	}
-}
-
-void ViewerWidget::mousePressEvent(QMouseEvent* event) {
-	if (waveform) {
-		seek_from_click(event->x());
-	} else if (event->buttons() & Qt::MiddleButton || panel_timeline->tool == TIMELINE_TOOL_HAND) {
-		container->dragScrollPress(event->pos());
-	} else {
-		drag_start_x = event->pos().x();
-		drag_start_y = event->pos().y();
-
-		gizmo_x_mvmt = 0;
-		gizmo_y_mvmt = 0;
-
-		selected_gizmo = get_gizmo_from_mouse(event->pos().x(), event->pos().y());
-
-		if (selected_gizmo != NULL) {
-			selected_gizmo->set_previous_value();
-		}
-	}
-	dragging = true;
-}
-
-void ViewerWidget::mouseMoveEvent(QMouseEvent* event) {
-	unsetCursor();
-	if (panel_timeline->tool == TIMELINE_TOOL_HAND) {
-		setCursor(Qt::OpenHandCursor);
-	}
-	if (dragging) {
-		if (waveform) {
-			seek_from_click(event->x());
-		} else if (event->buttons() & Qt::MiddleButton || panel_timeline->tool == TIMELINE_TOOL_HAND) {
-			container->dragScrollMove(event->pos());
-		} else if (gizmos == NULL) {
-			QDrag* drag = new QDrag(this);
-			QMimeData* mimeData = new QMimeData;
-			mimeData->setText("h"); // QMimeData will fail without some kind of data
-			drag->setMimeData(mimeData);
-			drag->exec();
-			dragging = false;
-		} else {
-			move_gizmos(event, false);
-		}
-	} else {
-		EffectGizmo* g = get_gizmo_from_mouse(event->pos().x(), event->pos().y());
-		if (g != NULL) {
-			if (g->get_cursor() > -1) {
-				setCursor(static_cast<enum Qt::CursorShape>(g->get_cursor()));
-			}
-		}
-	}
-}
-
-void ViewerWidget::mouseReleaseEvent(QMouseEvent *event) {
-	if (dragging) move_gizmos(event, true);
-	dragging = false;
-}
-
-void ViewerWidget::drawTitleSafeArea() {
-	double halfWidth = 0.5;
-	double halfHeight = 0.5;
-	double viewportAr = (double) width() / (double) height();
-	double halfAr = viewportAr*0.5;
-
-	if (config.use_custom_title_safe_ratio && config.custom_title_safe_ratio > 0) {
-		if (config.custom_title_safe_ratio > viewportAr) {
-			halfHeight = (config.custom_title_safe_ratio/viewportAr)*0.5;
-		} else {
-			halfWidth = (viewportAr/config.custom_title_safe_ratio)*0.5;
-		}
-	}
-
-	glLoadIdentity();
-	glOrtho(-halfWidth, halfWidth, halfHeight, -halfHeight, 0, 1);
-
-	glColor4f(0.66f, 0.66f, 0.66f, 1.0f);
-	glBegin(GL_LINES);
-
-	// action safe rectangle
-	glVertex2d(-0.45, -0.45);
-	glVertex2d(0.45, -0.45);
-	glVertex2d(0.45, -0.45);
-	glVertex2d(0.45, 0.45);
-	glVertex2d(0.45, 0.45);
-	glVertex2d(-0.45, 0.45);
-	glVertex2d(-0.45, 0.45);
-	glVertex2d(-0.45, -0.45);
-
-	// title safe rectangle
-	glVertex2d(-0.4, -0.4);
-	glVertex2d(0.4, -0.4);
-	glVertex2d(0.4, -0.4);
-	glVertex2d(0.4, 0.4);
-	glVertex2d(0.4, 0.4);
-	glVertex2d(-0.4, 0.4);
-	glVertex2d(-0.4, 0.4);
-	glVertex2d(-0.4, -0.4);
-
-	// horizontal centers
-	glVertex2d(-0.45, 0);
-	glVertex2d(-0.375, 0);
-	glVertex2d(0.45, 0);
-	glVertex2d(0.375, 0);
-
-	// vertical centers
-	glVertex2d(0, -0.45);
-	glVertex2d(0, -0.375);
-	glVertex2d(0, 0.45);
-	glVertex2d(0, 0.375);
-
-	glEnd();
-
-	// center cross
-	glLoadIdentity();
-	glOrtho(-halfAr, halfAr, 0.5, -0.5, -1, 1);
-
-	glBegin(GL_LINES);
-
-	glVertex2d(-0.05, 0);
-	glVertex2d(0.05, 0);
-	glVertex2d(0, -0.05);
-	glVertex2d(0, 0.05);
-
-	glEnd();
-}
-
-GLuint ViewerWidget::draw_clip(QOpenGLFramebufferObject* fbo, GLuint texture, bool clear) {
-	glPushMatrix();
-	glLoadIdentity();
-	glOrtho(0, 1, 0, 1, -1, 1);
-
-	fbo->bind();
-
-	if (clear) glClear(GL_COLOR_BUFFER_BIT);
-
-	// get current blend mode
-	GLint src_rgb, src_alpha, dst_rgb, dst_alpha;
-	glGetIntegerv(GL_BLEND_SRC_RGB, &src_rgb);
-	glGetIntegerv(GL_BLEND_SRC_ALPHA, &src_alpha);
-	glGetIntegerv(GL_BLEND_DST_RGB, &dst_rgb);
-	glGetIntegerv(GL_BLEND_DST_ALPHA, &dst_alpha);
-
-	GL_DEFAULT_BLEND
-
-	glBindTexture(GL_TEXTURE_2D, texture);
-	glBegin(GL_QUADS);
-	glTexCoord2f(0, 0); // top left
-	glVertex2f(0, 0); // top left
-	glTexCoord2f(1, 0); // top right
-	glVertex2f(1, 0); // top right
-	glTexCoord2f(1, 1); // bottom right
-	glVertex2f(1, 1); // bottom right
-	glTexCoord2f(0, 1); // bottom left
-	glVertex2f(0, 1); // bottom left
-	glEnd();
-	glBindTexture(GL_TEXTURE_2D, 0);
-
-	fbo->release();
-
-	// restore previous blendFunc
-	glBlendFuncSeparate(src_rgb, dst_rgb, src_alpha, dst_alpha);
-
-	if (default_fbo != NULL) default_fbo->bind();
-
-	glPopMatrix();
-	return fbo->texture();
-}
-
-void ViewerWidget::process_effect(Clip* c, Effect* e, double timecode, GLTextureCoords& coords, GLuint& composite_texture, bool& fbo_switcher, int data) {
-	if (e->is_enabled()) {
-		if (e->enable_coords) {
-			e->process_coords(timecode, coords, data);
-		}
-		if (e->enable_shader || e->enable_superimpose) {
-			e->startEffect();
-			if (e->enable_shader && e->is_glsl_linked()) {
-				e->process_shader(timecode, coords);
-				composite_texture = draw_clip(c->fbo[fbo_switcher], composite_texture, true);
-				fbo_switcher = !fbo_switcher;
-			}
-			if (e->enable_superimpose) {
-				GLuint superimpose_texture = e->process_superimpose(timecode);
-				if (superimpose_texture == 0) {
-					dout << "[WARNING] Superimpose texture was NULL, retrying...";
-					texture_failed = true;
-				} else {
-					composite_texture = draw_clip(c->fbo[!fbo_switcher], superimpose_texture, false);
-				}
-			}
-			e->endEffect();
-		}
-	}
-}
-
-int motion_blur_prog = 0;
-int motion_blur_lim = 4;
-
-GLuint ViewerWidget::compose_sequence(QVector<Clip*>& nests, bool render_audio) {
-	Sequence* s = viewer->seq;
-	long playhead = s->playhead;
-
-	if (!nests.isEmpty()) {
-		for (int i=0;i<nests.size();i++) {
-			s = nests.at(i)->media->to_sequence();
-			playhead += nests.at(i)->clip_in - nests.at(i)->get_timeline_in_with_transition();
-			playhead = refactor_frame_number(playhead, nests.at(i)->sequence->frame_rate, s->frame_rate);
-		}
-
-		if (nests.last()->fbo != NULL) {
-			nests.last()->fbo[0]->bind();
-			glClear(GL_COLOR_BUFFER_BIT);
-			nests.last()->fbo[0]->release();
-		}
-	}
-
-	int audio_track_count = 0;
-
-	QVector<Clip*> current_clips;
-
-	for (int i=0;i<s->clips.size();i++) {
-		Clip* c = s->clips.at(i);
-
-		// if clip starts within one second and/or hasn't finished yet
-		if (c != NULL) {
-			if (!(!nests.isEmpty() && !same_sign(c->track, nests.last()->track))) {
-				bool clip_is_active = false;
-
-				if (c->media != NULL && c->media->get_type() == MEDIA_TYPE_FOOTAGE) {
-					Footage* m = c->media->to_footage();
-					if (!m->invalid && !(c->track >= 0 && !is_audio_device_set())) {
-						if (m->ready) {
-							const FootageStream* ms = m->get_stream_from_file_index(c->track < 0, c->media_stream);
-							if (ms != NULL && is_clip_active(c, playhead)) {
-								// if thread is already working, we don't want to touch this,
-								// but we also don't want to hang the UI thread
-								if (!c->open) {
-									open_clip(c, !rendering);
-								}
-								clip_is_active = true;
-								if (c->track >= 0) audio_track_count++;
-							} else if (c->open) {
-								close_clip(c, false);
-							}
-						} else {
-							//dout << "[WARNING] Media '" + m->name + "' was not ready, retrying...";
-							texture_failed = true;
-						}
-					}
-				} else {
-					if (is_clip_active(c, playhead)) {
-						if (!c->open) open_clip(c, !rendering);
-						clip_is_active = true;
-					} else if (c->open) {
-						close_clip(c, false);
-					}
-				}
-				if (clip_is_active) {
-					bool added = false;
-					for (int j=0;j<current_clips.size();j++) {
-						if (current_clips.at(j)->track < c->track) {
-							current_clips.insert(j, c);
-							added = true;
-							break;
-						}
-					}
-					if (!added) {
-						current_clips.append(c);
-					}
-				}
-			}
-		}
-	}
-
-	int half_width = s->width/2;
-	int half_height = s->height/2;
-	if (rendering || !nests.isEmpty()) half_height = -half_height; // invert vertical
-
-	glPushMatrix();
-	glLoadIdentity();
-	glOrtho(-half_width, half_width, half_height, -half_height, -1, 10);
-
-	for (int i=0;i<current_clips.size();i++) {
-		GL_DEFAULT_BLEND
-		glColor4f(1.0, 1.0, 1.0, 1.0);
-
-		Clip* c = current_clips.at(i);
-
-		if (c->media != NULL && c->media->get_type() == MEDIA_TYPE_FOOTAGE && !c->finished_opening) {
-			dout << "[WARNING] Tried to display clip" << i << "but it's closed";
-			texture_failed = true;
-		} else {
-			if (c->track < 0) {
-				GLuint textureID = 0;
-				int video_width = c->getWidth();
-				int video_height = c->getHeight();
-
-				if (c->media != NULL) {
-					switch (c->media->get_type()) {
-					case MEDIA_TYPE_FOOTAGE:
-						// set up opengl texture
-						if (c->texture == NULL) {
-							c->texture = new QOpenGLTexture(QOpenGLTexture::Target2D);
-							c->texture->setSize(c->stream->codecpar->width, c->stream->codecpar->height);
-							c->texture->setFormat(get_gl_tex_fmt_from_av(c->pix_fmt));
-							c->texture->setMipLevels(c->texture->maximumMipLevels());
-							c->texture->setMinMagFilters(QOpenGLTexture::Linear, QOpenGLTexture::Linear);
-							c->texture->allocateStorage(get_gl_pix_fmt_from_av(c->pix_fmt), QOpenGLTexture::UInt8);
-						}
-						get_clip_frame(c, playhead);
-						textureID = c->texture->textureId();
-						break;
-					case MEDIA_TYPE_SEQUENCE:
-						textureID = -1;
-						break;
-					}
-				}
-
-				if (textureID == 0 && c->media != NULL) {
-					dout << "[WARNING] Texture hasn't been created yet";
-					texture_failed = true;
-				} else if (playhead >= c->get_timeline_in_with_transition()) {
-					glPushMatrix();
-
-					// start preparing cache
-					if (c->fbo == NULL) {
-						c->fbo = new QOpenGLFramebufferObject* [2];
-						c->fbo[0] = new QOpenGLFramebufferObject(video_width, video_height);
-						c->fbo[1] = new QOpenGLFramebufferObject(video_width, video_height);
-					}
-
-					// clear fbos
-					/*c->fbo[0]->bind();
-					glClear(GL_COLOR_BUFFER_BIT);
-					c->fbo[0]->release();
-					c->fbo[1]->bind();
-					glClear(GL_COLOR_BUFFER_BIT);
-					c->fbo[1]->release();*/
-
-					bool fbo_switcher = false;
-
-					glViewport(0, 0, video_width, video_height);
-
-					GLuint composite_texture;
-
-					if (c->media == NULL) {
-						c->fbo[fbo_switcher]->bind();
-						glClear(GL_COLOR_BUFFER_BIT);
-						c->fbo[fbo_switcher]->release();
-						composite_texture = c->fbo[fbo_switcher]->texture();
-					} else {
-						// for nested sequences
-						if (c->media->get_type()== MEDIA_TYPE_SEQUENCE) {
-							nests.append(c);
-							textureID = compose_sequence(nests, render_audio);
-							nests.removeLast();
-							fbo_switcher = true;
-						}
-
-						composite_texture = draw_clip(c->fbo[fbo_switcher], textureID, true);
-					}
-
-					fbo_switcher = !fbo_switcher;
-
-					// set up default coords
-					GLTextureCoords coords;
-					coords.grid_size = 1;
-					coords.vertexTopLeftX = coords.vertexBottomLeftX = -video_width/2;
-					coords.vertexTopLeftY = coords.vertexTopRightY = -video_height/2;
-					coords.vertexTopRightX = coords.vertexBottomRightX = video_width/2;
-					coords.vertexBottomLeftY = coords.vertexBottomRightY = video_height/2;
-					coords.vertexBottomLeftZ = coords.vertexBottomRightZ = coords.vertexTopLeftZ = coords.vertexTopRightZ = 1;
-					coords.textureTopLeftY = coords.textureTopRightY = coords.textureTopLeftX = coords.textureBottomLeftX = 0.0;
-					coords.textureBottomLeftY = coords.textureBottomRightY = coords.textureTopRightX = coords.textureBottomRightX = 1.0;
-					coords.textureTopLeftQ = coords.textureTopRightQ = coords.textureTopLeftQ = coords.textureBottomLeftQ = 1;
-
-					// set up autoscale
-					if (c->autoscale && (video_width != s->width && video_height != s->height)) {
-						float width_multiplier = (float) s->width / (float) video_width;
-						float height_multiplier = (float) s->height / (float) video_height;
-						float scale_multiplier = qMin(width_multiplier, height_multiplier);
-						glScalef(scale_multiplier, scale_multiplier, 1);
-					}
-
-					// EFFECT CODE START
-					double timecode = get_timecode(c, playhead);
-
-					Effect* first_gizmo_effect = NULL;
-					Effect* selected_effect = NULL;
-
-					for (int j=0;j<c->effects.size();j++) {
-						Effect* e = c->effects.at(j);
-						process_effect(c, e, timecode, coords, composite_texture, fbo_switcher, TA_NO_TRANSITION);
-
-						if (e->are_gizmos_enabled()) {
-							if (first_gizmo_effect == NULL) first_gizmo_effect = e;
-							if (e->container->selected) selected_effect = e;
-						}
-					}
-
-					if (!rendering) {
-						if (selected_effect != NULL) {
-							gizmos = selected_effect;
-						} else if (panel_timeline->is_clip_selected(c, true)) {
-							gizmos = first_gizmo_effect;
-						}
-					}
-
-					if (c->get_opening_transition() != NULL) {
-						int transition_progress = playhead - c->get_timeline_in_with_transition();
-						if (transition_progress < c->get_opening_transition()->get_length()) {
-							process_effect(c, c->get_opening_transition(), (double)transition_progress/(double)c->get_opening_transition()->get_length(), coords, composite_texture, fbo_switcher, TA_OPENING_TRANSITION);
-						}
-					}
-
-					if (c->get_closing_transition() != NULL) {
-						int transition_progress = playhead - (c->get_timeline_out_with_transition() - c->get_closing_transition()->get_length());
-						if (transition_progress >= 0 && transition_progress < c->get_closing_transition()->get_length()) {
-							process_effect(c, c->get_closing_transition(), (double)transition_progress/(double)c->get_closing_transition()->get_length(), coords, composite_texture, fbo_switcher, TA_CLOSING_TRANSITION);
-						}
-					}
-					// EFFECT CODE END
-
-					if (!nests.isEmpty()) {
-						nests.last()->fbo[0]->bind();
-						glViewport(0, 0, s->width, s->height);
-					} else if (rendering) {
-						glViewport(0, 0, s->width, s->height);
-					} else {
-						int widget_width = width();
-						int widget_height = height();
-
-						widget_width *= QApplication::desktop()->devicePixelRatio();
-						widget_height *= QApplication::desktop()->devicePixelRatio();
-
-						glViewport(0, 0, widget_width, widget_height);
-					}
-
-					glBindTexture(GL_TEXTURE_2D, composite_texture);
-
-					glTexParameterf(GL_TEXTURE_2D, GL_TEXTURE_MIN_FILTER, GL_LINEAR);
-					glTexParameterf(GL_TEXTURE_2D, GL_TEXTURE_MAG_FILTER, GL_LINEAR);
-
-					glBegin(GL_QUADS);
-
-					if (coords.grid_size <= 1) {
-						float z = 0.0f;
-
-						glTexCoord2f(coords.textureTopLeftX, coords.textureTopLeftY); // top left
-						glVertex3f(coords.vertexTopLeftX, coords.vertexTopLeftY, z); // top left
-						glTexCoord2f(coords.textureTopRightX, coords.textureTopRightY); // top right
-						glVertex3f(coords.vertexTopRightX, coords.vertexTopRightY, z); // top right
-						glTexCoord2f(coords.textureBottomRightX, coords.textureBottomRightY); // bottom right
-						glVertex3f(coords.vertexBottomRightX, coords.vertexBottomRightY, z); // bottom right
-						glTexCoord2f(coords.textureBottomLeftX, coords.textureBottomLeftY); // bottom left
-						glVertex3f(coords.vertexBottomLeftX, coords.vertexBottomLeftY, z); // bottom left
-					} else {
-						float rows = coords.grid_size;
-						float cols = coords.grid_size;
-
-						for (float k=0;k<rows;k++) {
-							float row_prog = k/rows;
-							float next_row_prog = (k+1)/rows;
-							for (float j=0;j<cols;j++) {
-								float col_prog = j/cols;
-								float next_col_prog = (j+1)/cols;
-
-								float vertexTLX = float_lerp(coords.vertexTopLeftX, coords.vertexBottomLeftX, row_prog);
-								float vertexTRX = float_lerp(coords.vertexTopRightX, coords.vertexBottomRightX, row_prog);
-								float vertexBLX = float_lerp(coords.vertexTopLeftX, coords.vertexBottomLeftX, next_row_prog);
-								float vertexBRX = float_lerp(coords.vertexTopRightX, coords.vertexBottomRightX, next_row_prog);
-
-								float vertexTLY = float_lerp(coords.vertexTopLeftY, coords.vertexTopRightY, col_prog);
-								float vertexTRY = float_lerp(coords.vertexTopLeftY, coords.vertexTopRightY, next_col_prog);
-								float vertexBLY = float_lerp(coords.vertexBottomLeftY, coords.vertexBottomRightY, col_prog);
-								float vertexBRY = float_lerp(coords.vertexBottomLeftY, coords.vertexBottomRightY, next_col_prog);
-
-								glTexCoord2f(float_lerp(coords.textureTopLeftX, coords.textureTopRightX, col_prog), float_lerp(coords.textureTopLeftY, coords.textureBottomLeftY, row_prog)); // top left
-								glVertex2f(float_lerp(vertexTLX, vertexTRX, col_prog), float_lerp(vertexTLY, vertexBLY, row_prog)); // top left
-								glTexCoord2f(float_lerp(coords.textureTopLeftX, coords.textureTopRightX, next_col_prog), float_lerp(coords.textureTopRightY, coords.textureBottomRightY, row_prog)); // top right
-								glVertex2f(float_lerp(vertexTLX, vertexTRX, next_col_prog), float_lerp(vertexTRY, vertexBRY, row_prog)); // top right
-								glTexCoord2f(float_lerp(coords.textureBottomLeftX, coords.textureBottomRightX, next_col_prog), float_lerp(coords.textureTopRightY, coords.textureBottomRightY, next_row_prog)); // bottom right
-								glVertex2f(float_lerp(vertexBLX, vertexBRX, next_col_prog), float_lerp(vertexTRY, vertexBRY, next_row_prog)); // bottom right
-								glTexCoord2f(float_lerp(coords.textureBottomLeftX, coords.textureBottomRightX, col_prog), float_lerp(coords.textureTopLeftY, coords.textureBottomLeftY, next_row_prog)); // bottom left
-								glVertex2f(float_lerp(vertexBLX, vertexBRX, col_prog), float_lerp(vertexTLY, vertexBLY, next_row_prog)); // bottom left
-							}
-						}
-					}
-
-					glEnd();
-
-					glBindTexture(GL_TEXTURE_2D, 0); // unbind texture
-
-					if (gizmos != NULL && !drawn_gizmos) {
-						gizmos->gizmo_draw(timecode, coords); // set correct gizmo coords
-						gizmos->gizmo_world_to_screen();
-
-						drawn_gizmos = true;
-					}
-
-					if (!nests.isEmpty()) {
-						nests.last()->fbo[0]->release();
-						if (default_fbo != NULL) default_fbo->bind();
-					}
-
-					glPopMatrix();
-
-					/*GLfloat motion_blur_frac = (GLfloat) motion_blur_prog / (GLfloat) motion_blur_lim;
-					if (motion_blur_prog == 0) {
-						glAccum(GL_LOAD, motion_blur_frac);
-					} else {
-						glAccum(GL_ACCUM, motion_blur_frac);
-					}
-					motion_blur_prog++;*/
-				}
-			} else {
-				if (render_audio || (config.enable_audio_scrubbing && audio_scrub)) {
-					if (c->media != NULL && c->media->get_type() == MEDIA_TYPE_SEQUENCE) {
-						nests.append(c);
-						compose_sequence(nests, render_audio);
-						nests.removeLast();
-					} else {
-						if (c->lock.tryLock()) {
-							// clip is not caching, start caching audio
-							cache_clip(c, playhead, c->audio_reset, !render_audio, nests);
-							c->lock.unlock();
-						}
-					}
-				}
-
-				// visually update all the keyframe values
-				if (c->sequence == viewer->seq) { // only if you can currently see them
-					double ts = (playhead - c->get_timeline_in_with_transition() + c->get_clip_in_with_transition())/s->frame_rate;
-					for (int i=0;i<c->effects.size();i++) {
-						Effect* e = c->effects.at(i);
-						for (int j=0;j<e->row_count();j++) {
-							EffectRow* r = e->row(j);
-							for (int k=0;k<r->fieldCount();k++) {
-								r->field(k)->validate_keyframe_data(ts);
-							}
-						}
-					}
-				}
-			}
-		}
-	}
-
-	if (audio_track_count == 0) {
-		viewer->play_wake();
-	}
-
-	glPopMatrix();
-
-	if (!nests.isEmpty() && nests.last()->fbo != NULL) {
-		// returns nested clip's texture
-		return nests.last()->fbo[0]->texture();
-	}
-
-	return 0;
-}
-
-void ViewerWidget::paintGL() {
-	drawn_gizmos = false;
-	force_quit = false;
-	if (viewer->seq != NULL) {
-		gizmos = NULL;
-
-		bool render_audio = (viewer->playing || rendering);
-		bool loop = false;
-		do {
-			loop = false;
-
-			glClearColor(0, 0, 0, 1);
-			glMatrixMode(GL_MODELVIEW);
-			glEnable(GL_TEXTURE_2D);
-			glEnable(GL_BLEND);
-			glEnable(GL_DEPTH);
-
-			texture_failed = false;
-
-			if (!rendering) retry_timer.stop();
-
-			glClear(GL_COLOR_BUFFER_BIT);
-
-			// compose video preview
-			glClearColor(0, 0, 0, 0);
-
-			QVector<Clip*> nests;
-
-			compose_sequence(nests, render_audio);
-
-			if (waveform) {
-				QPainter p(this);
-				if (viewer->seq->using_workarea) {
-					int in_x = getScreenPointFromFrame(waveform_zoom, viewer->seq->workarea_in) - waveform_scroll;
-					int out_x = getScreenPointFromFrame(waveform_zoom, viewer->seq->workarea_out) - waveform_scroll;
-
-					p.fillRect(QRect(in_x, 0, out_x - in_x, height()), QColor(255, 255, 255, 64));
-					p.setPen(Qt::white);
-					p.drawLine(in_x, 0, in_x, height());
-					p.drawLine(out_x, 0, out_x, height());
-				}
-				QRect wr = rect();
-				wr.setX(wr.x() - waveform_scroll);
-
-				p.setPen(Qt::green);
-				draw_waveform(waveform_clip, waveform_ms, waveform_clip->timeline_out, &p, wr, waveform_scroll, width()+waveform_scroll, waveform_zoom);
-				p.setPen(Qt::red);
-				int playhead_x = getScreenPointFromFrame(waveform_zoom, viewer->seq->playhead) - waveform_scroll;
-				p.drawLine(playhead_x, 0, playhead_x, height());
-			}
-
-			if (force_quit) break;
-			if (texture_failed) {
-				if (rendering) {
-					dout << "[INFO] Texture failed - looping";
-					loop = true;
-				} else {
-					retry_timer.start();
-				}
-			}
-
-			if (config.show_title_safe_area && !rendering) {
-				drawTitleSafeArea();
-			}
-
-			if (gizmos != NULL && drawn_gizmos) {
-				float color[4];
-				glGetFloatv(GL_CURRENT_COLOR, color);
-
-				float dot_size = GIZMO_DOT_SIZE / width() * viewer->seq->width;
-				float target_size = GIZMO_TARGET_SIZE / width() * viewer->seq->width;
-
-				glPushMatrix();
-				glLoadIdentity();
-				glOrtho(0, viewer->seq->width, viewer->seq->height, 0, -1, 10);
-				float gizmo_z = 0.0f;
-				for (int j=0;j<gizmos->gizmo_count();j++) {
-					EffectGizmo* g = gizmos->gizmo(j);
-					glColor4f(g->color.redF(), g->color.greenF(), g->color.blueF(), 1.0);
-					switch (g->get_type()) {
-					case GIZMO_TYPE_DOT: // draw dot
-						glBegin(GL_QUADS);
-						glVertex3f(g->screen_pos[0].x()-dot_size, g->screen_pos[0].y()-dot_size, gizmo_z);
-						glVertex3f(g->screen_pos[0].x()+dot_size, g->screen_pos[0].y()-dot_size, gizmo_z);
-						glVertex3f(g->screen_pos[0].x()+dot_size, g->screen_pos[0].y()+dot_size, gizmo_z);
-						glVertex3f(g->screen_pos[0].x()-dot_size, g->screen_pos[0].y()+dot_size, gizmo_z);
-						glEnd();
-						break;
-					case GIZMO_TYPE_POLY: // draw lines
-						glBegin(GL_LINES);
-						for (int k=1;k<g->get_point_count();k++) {
-							glVertex3f(g->screen_pos[k-1].x(), g->screen_pos[k-1].y(), gizmo_z);
-							glVertex3f(g->screen_pos[k].x(), g->screen_pos[k].y(), gizmo_z);
-						}
-						glVertex3f(g->screen_pos[g->get_point_count()-1].x(), g->screen_pos[g->get_point_count()-1].y(), gizmo_z);
-						glVertex3f(g->screen_pos[0].x(), g->screen_pos[0].y(), gizmo_z);
-						glEnd();
-						break;
-					case GIZMO_TYPE_TARGET: // draw target
-						glBegin(GL_LINES);
-						glVertex3f(g->screen_pos[0].x()-target_size, g->screen_pos[0].y()-target_size, gizmo_z);
-						glVertex3f(g->screen_pos[0].x()+target_size, g->screen_pos[0].y()-target_size, gizmo_z);
-
-						glVertex3f(g->screen_pos[0].x()+target_size, g->screen_pos[0].y()-target_size, gizmo_z);
-						glVertex3f(g->screen_pos[0].x()+target_size, g->screen_pos[0].y()+target_size, gizmo_z);
-
-						glVertex3f(g->screen_pos[0].x()+target_size, g->screen_pos[0].y()+target_size, gizmo_z);
-						glVertex3f(g->screen_pos[0].x()-target_size, g->screen_pos[0].y()+target_size, gizmo_z);
-
-						glVertex3f(g->screen_pos[0].x()-target_size, g->screen_pos[0].y()+target_size, gizmo_z);
-						glVertex3f(g->screen_pos[0].x()-target_size, g->screen_pos[0].y()-target_size, gizmo_z);
-
-						glVertex3f(g->screen_pos[0].x()-target_size, g->screen_pos[0].y(), gizmo_z);
-						glVertex3f(g->screen_pos[0].x()+target_size, g->screen_pos[0].y(), gizmo_z);
-
-						glVertex3f(g->screen_pos[0].x(), g->screen_pos[0].y()-target_size, gizmo_z);
-						glVertex3f(g->screen_pos[0].x(), g->screen_pos[0].y()+target_size, gizmo_z);
-						glEnd();
-						break;
-					}
-				}
-				glPopMatrix();
-
-				glColor4f(color[0], color[1], color[2], color[3]);
-
-				drawn_gizmos = true;
-			}
-
-			glDisable(GL_DEPTH);
-			glDisable(GL_BLEND);
-			glDisable(GL_TEXTURE_2D);
-		} while (loop);
-	}
-}
->>>>>>> 1a046417
+}