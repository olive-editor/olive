--- conflicted
+++ resolved
@@ -1,77 +1,73 @@
-﻿#ifndef VIEWERWIDGET_H
-#define VIEWERWIDGET_H
-
-#include <QOpenGLWidget>
-#include <QMatrix4x4>
-#include <QOpenGLTexture>
-#include <QTimer>
-#include <QThread>
-#include <QMutex>
-#include <QWaitCondition>
-#include <QOpenGLFunctions>
-
-class Viewer;
-struct Clip;
-struct FootageStream;
-class QOpenGLFramebufferObject;
-class Effect;
-class EffectGizmo;
-struct GLTextureCoords;
-
-class ViewerWidget : public QOpenGLWidget, QOpenGLFunctions
-{
-	Q_OBJECT
-public:
-    ViewerWidget(QWidget *parent = 0);
-
-    void paintGL();
-    void initializeGL();
-	Viewer* viewer;
-
-    QOpenGLFramebufferObject* default_fbo;
-
-	bool waveform;
-	Clip* waveform_clip;
-<<<<<<< HEAD
-	FootageStream* waveform_ms;
-=======
-	MediaStream* waveform_ms;
-    double waveform_zoom;
-    int waveform_scroll;
->>>>>>> 3e57e065
-
-    bool force_quit;
-public slots:
-    void delete_function();
-    void set_waveform_scroll(int s);
-protected:
-    void paintEvent(QPaintEvent *e);
-//    void resizeGL(int w, int h);
-	void mousePressEvent(QMouseEvent *event);
-	void mouseMoveEvent(QMouseEvent *event);
-	void mouseReleaseEvent(QMouseEvent *event);
-private:
-	QTimer retry_timer;
-    void drawTitleSafeArea();
-	bool dragging;
-	void seek_from_click(int x);
-	GLuint compose_sequence(QVector<Clip *> &nests, bool render_audio);
-    GLuint draw_clip(QOpenGLFramebufferObject *clip, GLuint texture, bool clear);
-    void process_effect(Clip* c, Effect* e, double timecode, GLTextureCoords& coords, GLuint& composite_texture, bool& fbo_switcher, int data);
-    Effect* gizmos;
-    int drag_start_x;
-    int drag_start_y;
-    int gizmo_x_mvmt;
-    int gizmo_y_mvmt;
-    EffectGizmo* selected_gizmo;
-    EffectGizmo* get_gizmo_from_mouse(int x, int y);
-    bool drawn_gizmos;
-    void move_gizmos(QMouseEvent *event, bool done);
-private slots:
-	void retry();
-	void show_context_menu();
-	void save_frame();
-    void show_fullscreen();
-};
-
-#endif // VIEWERWIDGET_H
+﻿#ifndef VIEWERWIDGET_H
+#define VIEWERWIDGET_H
+
+#include <QOpenGLWidget>
+#include <QMatrix4x4>
+#include <QOpenGLTexture>
+#include <QTimer>
+#include <QThread>
+#include <QMutex>
+#include <QWaitCondition>
+#include <QOpenGLFunctions>
+
+class Viewer;
+struct Clip;
+struct FootageStream;
+class QOpenGLFramebufferObject;
+class Effect;
+class EffectGizmo;
+struct GLTextureCoords;
+
+class ViewerWidget : public QOpenGLWidget, QOpenGLFunctions
+{
+	Q_OBJECT
+public:
+    ViewerWidget(QWidget *parent = 0);
+
+    void paintGL();
+    void initializeGL();
+	Viewer* viewer;
+
+    QOpenGLFramebufferObject* default_fbo;
+
+	bool waveform;
+	Clip* waveform_clip;
+	FootageStream* waveform_ms;
+    double waveform_zoom;
+    int waveform_scroll;
+
+    bool force_quit;
+public slots:
+    void delete_function();
+    void set_waveform_scroll(int s);
+protected:
+    void paintEvent(QPaintEvent *e);
+//    void resizeGL(int w, int h);
+	void mousePressEvent(QMouseEvent *event);
+	void mouseMoveEvent(QMouseEvent *event);
+	void mouseReleaseEvent(QMouseEvent *event);
+private:
+	QTimer retry_timer;
+    void drawTitleSafeArea();
+	bool dragging;
+	void seek_from_click(int x);
+	GLuint compose_sequence(QVector<Clip *> &nests, bool render_audio);
+    GLuint draw_clip(QOpenGLFramebufferObject *clip, GLuint texture, bool clear);
+    void process_effect(Clip* c, Effect* e, double timecode, GLTextureCoords& coords, GLuint& composite_texture, bool& fbo_switcher, int data);
+    Effect* gizmos;
+    int drag_start_x;
+    int drag_start_y;
+    int gizmo_x_mvmt;
+    int gizmo_y_mvmt;
+    EffectGizmo* selected_gizmo;
+    EffectGizmo* get_gizmo_from_mouse(int x, int y);
+    bool drawn_gizmos;
+    void move_gizmos(QMouseEvent *event, bool done);
+private slots:
+	void retry();
+	void show_context_menu();
+	void save_frame();
+    void show_fullscreen();
+};
+
+#endif // VIEWERWIDGET_H