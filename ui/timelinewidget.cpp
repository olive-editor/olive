--- conflicted
+++ resolved
@@ -1,2716 +1,2711 @@
-#include "timelinewidget.h"
-
-#include "playback/audio.h"
-#include "panels/panels.h"
-#include "io/config.h"
-#include "project/sequence.h"
-#include "project/transition.h"
-#include "project/clip.h"
-#include "panels/project.h"
-#include "panels/timeline.h"
-#include "project/footage.h"
-#include "ui/sourcetable.h"
-#include "ui/sourceiconview.h"
-#include "panels/effectcontrols.h"
-#include "panels/viewer.h"
-#include "project/undo.h"
-#include "mainwindow.h"
-#include "ui/viewerwidget.h"
-#include "dialogs/stabilizerdialog.h"
-#include "project/media.h"
-#include "ui/resizablescrollbar.h"
-#include "dialogs/newsequencedialog.h"
-#include "mainwindow.h"
-#include "ui/rectangleselect.h"
-#include "debug.h"
-
-#include "project/effect.h"
-
-#include "effects/internal/solideffect.h"
-#include "effects/internal/texteffect.h"
-
-#include <QPainter>
-#include <QColor>
-#include <QMouseEvent>
-#include <QObject>
-#include <QVariant>
-#include <QPoint>
-#include <QMenu>
-#include <QMessageBox>
-#include <QtMath>
-#include <QScrollBar>
-#include <QMimeData>
-#include <QToolTip>
-#include <QInputDialog>
-#include <QStatusBar>
-
-#define MAX_TEXT_WIDTH 20
-#define TRANSITION_BETWEEN_RANGE 40
-
-TimelineWidget::TimelineWidget(QWidget *parent) : QWidget(parent) {
-	selection_command = nullptr;
-	self_created_sequence = nullptr;
-	scroll = 0;
-
-	bottom_align = false;
-	track_resizing = false;
-	setMouseTracking(true);
-
-	setAcceptDrops(true);
-
-	setContextMenuPolicy(Qt::CustomContextMenu);
-	connect(this, SIGNAL(customContextMenuRequested(const QPoint&)), this, SLOT(show_context_menu(const QPoint&)));
-
-	tooltip_timer.setInterval(500);
-	connect(&tooltip_timer, SIGNAL(timeout()), this, SLOT(tooltip_timer_timeout()));
-}
-
-void TimelineWidget::right_click_ripple() {
-	QVector<Selection> sels;
-
-	Selection s;
-	s.in = rc_ripple_min;
-	s.out = rc_ripple_max;
-	s.track = panel_timeline->cursor_track;
-
-	sels.append(s);
-
-	panel_timeline->delete_selection(sels, true);
-}
-
-void TimelineWidget::show_context_menu(const QPoint& pos) {
-	if (sequence != nullptr) {
-		// hack because sometimes right clicking doesn't trigger mouse release event
-		panel_timeline->rect_select_init = false;
-		panel_timeline->rect_select_proc = false;
-
-		QMenu menu(this);
-
-		QAction* undoAction = menu.addAction("&Undo");
-		QAction* redoAction = menu.addAction("&Redo");
-		connect(undoAction, SIGNAL(triggered(bool)), mainWindow, SLOT(undo()));
-		connect(redoAction, SIGNAL(triggered(bool)), mainWindow, SLOT(redo()));
-		undoAction->setEnabled(undo_stack.canUndo());
-		redoAction->setEnabled(undo_stack.canRedo());
-		menu.addSeparator();
-
-		// collect all the selected clips
-		QVector<Clip*> selected_clips;
-		for (int i=0;i<sequence->clips.size();i++) {
-			Clip* c = sequence->clips.at(i);
-			if (c != nullptr && panel_timeline->is_clip_selected(c, true)) {
-				selected_clips.append(c);
-			}
-		}
-
-		if (selected_clips.isEmpty()) {
-			// no clips are selected
-			panel_timeline->cursor_frame = panel_timeline->getTimelineFrameFromScreenPoint(pos.x());
-			panel_timeline->cursor_track = getTrackFromScreenPoint(pos.y());
-
-			bool can_ripple_delete = true;
-			bool at_end_of_sequence = true;
-			rc_ripple_min = 0;
-			rc_ripple_max = LONG_MAX;
-
-			for (int i=0;i<sequence->clips.size();i++) {
-				Clip* c = sequence->clips.at(i);
-				if (c != nullptr) {
-					if (c->timeline_in > panel_timeline->cursor_frame || c->timeline_out > panel_timeline->cursor_frame) {
-						at_end_of_sequence = false;
-					}
-					if (c->track == panel_timeline->cursor_track) {
-						if (c->timeline_in <= panel_timeline->cursor_frame && c->timeline_out >= panel_timeline->cursor_frame) {
-							can_ripple_delete = false;
-							break;
-						} else if (c->timeline_out < panel_timeline->cursor_frame) {
-							rc_ripple_min = qMax(rc_ripple_min, c->timeline_out);
-						} else if (c->timeline_in > panel_timeline->cursor_frame) {
-							rc_ripple_max = qMin(rc_ripple_max, c->timeline_in);
-						}
-					}
-				}
-			}
-
-			if (can_ripple_delete && !at_end_of_sequence) {
-				QAction* ripple_delete_action = menu.addAction("R&ipple Delete");
-				connect(ripple_delete_action, SIGNAL(triggered(bool)), this, SLOT(right_click_ripple()));
-			}
-
-			QAction* seq_settings = menu.addAction("Sequence Settings");
-			connect(seq_settings, SIGNAL(triggered(bool)), this, SLOT(open_sequence_properties()));
-		} else {
-			// clips are selected
-			QAction* cutAction = menu.addAction("C&ut");
-			connect(cutAction, SIGNAL(triggered(bool)), mainWindow, SLOT(cut()));
-			QAction* copyAction = menu.addAction("Cop&y");
-			connect(copyAction, SIGNAL(triggered(bool)), mainWindow, SLOT(copy()));
-			QAction* pasteAction = menu.addAction("&Paste");
-			connect(pasteAction, SIGNAL(triggered(bool)), mainWindow, SLOT(paste()));
-			menu.addSeparator();
-			QAction* speedAction = menu.addAction("&Speed/Duration");
-			connect(speedAction, SIGNAL(triggered(bool)), mainWindow, SLOT(open_speed_dialog()));
-			QAction* autoscaleAction = menu.addAction("Auto-s&cale");
-			autoscaleAction->setCheckable(true);
-			connect(autoscaleAction, SIGNAL(triggered(bool)), this, SLOT(toggle_autoscale()));
-
-			QAction* nestAction = menu.addAction("&Nest");
-			connect(nestAction, SIGNAL(triggered(bool)), mainWindow, SLOT(nest()));
-
-			// stabilizer option
-			/*int video_clip_count = 0;
-			bool all_video_is_footage = true;
-			for (int i=0;i<selected_clips.size();i++) {
-				if (selected_clips.at(i)->track < 0) {
-					video_clip_count++;
-					if (selected_clips.at(i)->media == nullptr
-							|| selected_clips.at(i)->media->get_type() != MEDIA_TYPE_FOOTAGE) {
-						all_video_is_footage = false;
-					}
-				}
-			}
-			if (video_clip_count == 1 && all_video_is_footage) {
-				QAction* stabilizerAction = menu.addAction("S&tabilizer");
-				connect(stabilizerAction, SIGNAL(triggered(bool)), this, SLOT(show_stabilizer_diag()));
-			}*/
-
-			// set autoscale arbitrarily to the first selected clip
-			autoscaleAction->setChecked(selected_clips.at(0)->autoscale);
-
-			// check if all selected clips have the same media for a "Reveal In Project"
-			bool same_media = true;
-			rc_reveal_media = selected_clips.at(0)->media;
-			for (int i=1;i<selected_clips.size();i++) {
-				if (selected_clips.at(i)->media != rc_reveal_media) {
-					same_media = false;
-					break;
-				}
-			}
-
-			if (same_media) {
-				QAction* revealInProjectAction = menu.addAction("&Reveal in Project");
-				connect(revealInProjectAction, SIGNAL(triggered(bool)), this, SLOT(reveal_media()));
-			}
-
-			QAction* rename = menu.addAction("R&ename");
-			connect(rename, SIGNAL(triggered(bool)), this, SLOT(rename_clip()));
-		}
-
-		menu.exec(mapToGlobal(pos));
-	}
-}
-
-void TimelineWidget::toggle_autoscale() {
-	SetAutoscaleAction* action = new SetAutoscaleAction();
-	for (int i=0;i<sequence->clips.size();i++) {
-		Clip* c = sequence->clips.at(i);
-		if (c != nullptr && panel_timeline->is_clip_selected(c, true)) {
-			action->clips.append(c);
-		}
-	}
-	if (action->clips.size() > 0) {
-		undo_stack.push(action);
-	} else {
-		delete action;
-	}
-}
-
-void TimelineWidget::tooltip_timer_timeout() {
-	if (sequence != nullptr) {
-		if (tooltip_clip < sequence->clips.size()) {
-			Clip* c = sequence->clips.at(tooltip_clip);
-			if (c != nullptr) {
-				QToolTip::showText(QCursor::pos(),
-                            tr("%1\nStart: %2\nEnd: %3\nDuration: %4").arg(
-                                       c->name,
-                                       frame_to_timecode(c->timeline_in, config.timecode_view, sequence->frame_rate),
-                                       frame_to_timecode(c->timeline_out, config.timecode_view, sequence->frame_rate),
-                                       frame_to_timecode(c->getLength(), config.timecode_view, sequence->frame_rate)
-                                    ));
-			}
-		}
-	}
-	tooltip_timer.stop();
-}
-
-void TimelineWidget::rename_clip() {
-	QVector<Clip*> selected_clips;
-	for (int i=0;i<sequence->clips.size();i++) {
-		Clip* c = sequence->clips.at(i);
-		if (c != nullptr && panel_timeline->is_clip_selected(c, true)) {
-			selected_clips.append(c);
-		}
-	}
-	if (selected_clips.size() > 0) {
-		QString s = QInputDialog::getText(this,
-                                          (selected_clips.size() == 1) ? tr("Rename '%1'").arg(selected_clips.at(0)->name) : tr("Rename multiple clips"),
-                                          tr("Enter a new name for this clip:"),
-										  QLineEdit::Normal,
-										  selected_clips.at(0)->name
-									);
-		if (!s.isEmpty()) {
-			RenameClipCommand* rcc = new RenameClipCommand();
-			rcc->new_name = s;
-			rcc->clips = selected_clips;
-			undo_stack.push(rcc);
-			update_ui(true);
-		}
-	}
-}
-
-void TimelineWidget::show_stabilizer_diag() {
-	StabilizerDialog sd;
-	sd.exec();
-}
-
-void TimelineWidget::open_sequence_properties() {
-	QList<Media*> sequence_items;
-	QList<Media*> all_top_level_items;
-	for (int i=0;i<project_model.childCount();i++) {
-		all_top_level_items.append(project_model.child(i));
-	}
-	panel_project->get_all_media_from_table(all_top_level_items, sequence_items, MEDIA_TYPE_SEQUENCE); // find all sequences in project
-	for (int i=0;i<sequence_items.size();i++) {
-		if (sequence_items.at(i)->to_sequence() == sequence) {
-			NewSequenceDialog nsd(this, sequence_items.at(i));
-			nsd.exec();
-			return;
-		}
-	}
-    QMessageBox::critical(this, tr("Error"), tr("Couldn't locate media wrapper for sequence."));
-}
-
-bool same_sign(int a, int b) {
-	return (a < 0) == (b < 0);
-}
-
-void TimelineWidget::dragEnterEvent(QDragEnterEvent *event) {
-	bool import_init = false;
-
-	QVector<Media*> media_list;
-	panel_timeline->importing_files = false;
-
-	if (event->source() == panel_project->tree_view || event->source() == panel_project->icon_view) {
-		QModelIndexList items = panel_project->get_current_selected();
-		media_list.resize(items.size());
-		for (int i=0;i<items.size();i++) {
-			media_list[i] = panel_project->item_to_media(items.at(i));
-		}
-		import_init = true;
-	}
-
-	if (event->source() == panel_footage_viewer->viewer_widget) {
-		Sequence* proposed_seq = panel_footage_viewer->seq;
-		if (proposed_seq != sequence) { // don't allow nesting the same sequence
-			media_list.append(panel_footage_viewer->media);
-			import_init = true;
-		}
-	}
-
-	if (config.enable_drag_files_to_timeline && event->mimeData()->hasUrls()) {
-		QList<QUrl> urls = event->mimeData()->urls();
-		if (!urls.isEmpty()) {
-			QStringList file_list;
-
-			for (int i=0;i<urls.size();i++) {
-				file_list.append(urls.at(i).toLocalFile());
-			}
-
-			panel_project->process_file_list(file_list);
-
-			for (int i=0;i<panel_project->last_imported_media.size();i++) {
-				// waits for media to have a duration
-				// TODO would be much nicer if this was multithreaded
-				Footage* f = panel_project->last_imported_media.at(i)->to_footage();
-				f->ready_lock.lock();
-				f->ready_lock.unlock();
-
-				if (f->ready) {
-					media_list.append(panel_project->last_imported_media.at(i));
-				}
-			}
-
-			if (media_list.isEmpty()) {
-				undo_stack.undo();
-			} else {
-				import_init = true;
-				panel_timeline->importing_files = true;
-			}
-		}
-	}
-
-	if (import_init) {
-		event->acceptProposedAction();
-
-		long entry_point;
-		Sequence* seq = sequence;
-
-		if (seq == nullptr) {
-			// if no sequence, we're going to create a new one using the clips as a reference
-			entry_point = 0;
-
-			self_created_sequence = create_sequence_from_media(media_list);
-			seq = self_created_sequence;
-		} else {
-			entry_point = panel_timeline->getTimelineFrameFromScreenPoint(event->pos().x());
-			panel_timeline->drag_frame_start = entry_point + getFrameFromScreenPoint(panel_timeline->zoom, 50);
-			panel_timeline->drag_track_start = (bottom_align) ? -1 : 0;
-		}
-
-		panel_timeline->create_ghosts_from_media(seq, entry_point, media_list);
-
-		panel_timeline->importing = true;
-	}
-}
-
-void TimelineWidget::dragMoveEvent(QDragMoveEvent *event) {
-	if (panel_timeline->importing) {
-		event->acceptProposedAction();
-
-		if (sequence != nullptr) {
-			QPoint pos = event->pos();
-			update_ghosts(pos, event->keyboardModifiers() & Qt::ShiftModifier);
-			panel_timeline->move_insert = ((event->keyboardModifiers() & Qt::ControlModifier) && (panel_timeline->tool == TIMELINE_TOOL_POINTER || panel_timeline->importing));
-			update_ui(false);
-		}
-	}
-}
-
-void TimelineWidget::wheelEvent(QWheelEvent *event) {
-	bool alt = (event->modifiers() & Qt::AltModifier);
-	int scroll_amount = alt ? (event->angleDelta().x()) : (event->angleDelta().y());
-	if (scroll_amount != 0) {
-		bool shift = (event->modifiers() & Qt::ShiftModifier);
-		bool in = (scroll_amount > 0);
-		if (config.scroll_zooms != shift) {
-			panel_timeline->set_zoom(in);
-		} else {
-			QScrollBar* bar = alt ? scrollBar : panel_timeline->horizontalScrollBar;
-
-			int step = bar->singleStep();
-			if (in) step = -step;
-			bar->setValue(bar->value() + step);
-		}
-	}
-}
-
-void TimelineWidget::dragLeaveEvent(QDragLeaveEvent* event) {
-	event->accept();
-	if (panel_timeline->importing) {
-		if (panel_timeline->importing_files) {
-			undo_stack.undo();
-		}
-		panel_timeline->importing_files = false;
-		panel_timeline->ghosts.clear();
-		panel_timeline->importing = false;
-		update_ui(false);
-	}
-	if (self_created_sequence != nullptr) {
-		delete self_created_sequence;
-		self_created_sequence = nullptr;
-	}
-}
-
-void delete_area_under_ghosts(ComboAction* ca) {
-	// delete areas before adding
-	QVector<Selection> delete_areas;
-	for (int i=0;i<panel_timeline->ghosts.size();i++) {
-		const Ghost& g = panel_timeline->ghosts.at(i);
-		Selection sel;
-		sel.in = g.in;
-		sel.out = g.out;
-		sel.track = g.track;
-		delete_areas.append(sel);
-	}
-	panel_timeline->delete_areas_and_relink(ca, delete_areas);
-}
-
-void insert_clips(ComboAction* ca) {
-	bool ripple_old_point = true;
-
-	long earliest_old_point = LONG_MAX;
-	long latest_old_point = LONG_MIN;
-
-	long earliest_new_point = LONG_MAX;
-	long latest_new_point = LONG_MIN;
-
-	QVector<int> ignore_clips;
-	for (int i=0;i<panel_timeline->ghosts.size();i++) {
-		const Ghost& g = panel_timeline->ghosts.at(i);
-
-		earliest_old_point = qMin(earliest_old_point, g.old_in);
-		latest_old_point = qMax(latest_old_point, g.old_out);
-		earliest_new_point = qMin(earliest_new_point, g.in);
-		latest_new_point = qMax(latest_new_point, g.out);
-
-		if (g.clip >= 0) {
-			ignore_clips.append(g.clip);
-		} else {
-			// don't try to close old gap if importing
-			ripple_old_point = false;
-		}
-	}
-
-	panel_timeline->split_cache.clear();
-
-	for (int i=0;i<sequence->clips.size();i++) {
-		Clip* c = sequence->clips.at(i);
-		if (c != nullptr) {
-			// don't split any clips that are moving
-			bool found = false;
-			for (int j=0;j<panel_timeline->ghosts.size();j++) {
-				if (panel_timeline->ghosts.at(j).clip == i) {
-					found = true;
-					break;
-				}
-			}
-			if (!found) {
-				if (c->timeline_in < earliest_new_point && c->timeline_out > earliest_new_point) {
-					panel_timeline->split_clip_and_relink(ca, i, earliest_new_point, true);
-				}
-
-				// determine if we should close the gap the old clips left behind
-				if (ripple_old_point
-						&& !((c->timeline_in < earliest_old_point && c->timeline_out <= earliest_old_point) || (c->timeline_in >= latest_old_point && c->timeline_out > latest_old_point))
-						&& !ignore_clips.contains(i)) {
-					ripple_old_point = false;
-				}
-			}
-		}
-	}
-
-	long ripple_length = (latest_new_point - earliest_new_point);
-
-	ripple_clips(ca, sequence, earliest_new_point, ripple_length, ignore_clips);
-
-	if (ripple_old_point) {
-		// works for moving later clips earlier but not earlier to later
-		long second_ripple_length = (earliest_old_point - latest_old_point);
-
-		ripple_clips(ca, sequence, latest_old_point, second_ripple_length, ignore_clips);
-
-		if (earliest_old_point < earliest_new_point) {
-			for (int i=0;i<panel_timeline->ghosts.size();i++) {
-				Ghost& g = panel_timeline->ghosts[i];
-				g.in += second_ripple_length;
-				g.out += second_ripple_length;
-			}
-			for (int i=0;i<sequence->selections.size();i++) {
-				Selection& s = sequence->selections[i];
-				s.in += second_ripple_length;
-				s.out += second_ripple_length;
-			}
-		}
-	}
-}
-
-void TimelineWidget::dropEvent(QDropEvent* event) {
-	if (panel_timeline->importing && panel_timeline->ghosts.size() > 0) {
-		event->acceptProposedAction();
-
-		ComboAction* ca = new ComboAction();
-
-		Sequence* s = sequence;
-
-		// if we're dropping into nothing, create a new sequences based on the clip being dragged
-		if (s == nullptr) {
-			s = self_created_sequence;
-			panel_project->new_sequence(ca, self_created_sequence, true, nullptr);
-			self_created_sequence = nullptr;
-		} else if (event->keyboardModifiers() & Qt::ControlModifier) {
-			insert_clips(ca);
-		} else {
-			delete_area_under_ghosts(ca);
-		}
-
-		panel_timeline->add_clips_from_ghosts(ca, s);
-
-		undo_stack.push(ca);
-
-		setFocus();
-
-		update_ui(true);
-	}
-}
-
-void TimelineWidget::mouseDoubleClickEvent(QMouseEvent *event) {
-	if (panel_timeline->tool == TIMELINE_TOOL_EDIT) {
-		int clip_index = getClipIndexFromCoords(panel_timeline->cursor_frame, panel_timeline->cursor_track);
-		if (clip_index >= 0) {
-			Clip* clip = sequence->clips.at(clip_index);
-			if (!(event->modifiers() & Qt::ShiftModifier)) sequence->selections.clear();
-			Selection s;
-			s.in = clip->timeline_in;
-			s.out = clip->timeline_out;
-			s.track = clip->track;
-			sequence->selections.append(s);
-			update_ui(false);
-		}
-	}
-}
-
-bool isLiveEditing() {
-	return (panel_timeline->tool == TIMELINE_TOOL_EDIT || panel_timeline->tool == TIMELINE_TOOL_RAZOR || panel_timeline->creating);
-}
-
-void TimelineWidget::mousePressEvent(QMouseEvent *event) {
-	if (sequence != nullptr) {
-		int tool = panel_timeline->tool;
-		if (event->button() == Qt::MiddleButton) {
-			tool = TIMELINE_TOOL_HAND;
-			panel_timeline->creating = false;
-		} else if (event->button() == Qt::RightButton) {
-			tool = TIMELINE_TOOL_MENU;
-			panel_timeline->creating = false;
-		}
-
-		QPoint pos = event->pos();
-		if (isLiveEditing()) {
-			panel_timeline->drag_frame_start = panel_timeline->cursor_frame;
-			panel_timeline->drag_track_start = panel_timeline->cursor_track;
-		} else {
-			panel_timeline->drag_frame_start = panel_timeline->getTimelineFrameFromScreenPoint(pos.x());
-			panel_timeline->drag_track_start = getTrackFromScreenPoint(pos.y());
-		}
-
-		int clip_index = panel_timeline->trim_target;
-		if (clip_index == -1) clip_index = getClipIndexFromCoords(panel_timeline->drag_frame_start, panel_timeline->drag_track_start);
-
-		bool shift = (event->modifiers() & Qt::ShiftModifier);
-		bool alt = (event->modifiers() & Qt::AltModifier);
-
-		if (shift) {
-			panel_timeline->selection_offset = sequence->selections.size();
-		} else {
-			panel_timeline->selection_offset = 0;
-		}
-
-		if (panel_timeline->creating) {
-			int comp = 0;
-			switch (panel_timeline->creating_object) {
-			case ADD_OBJ_TITLE:
-			case ADD_OBJ_SOLID:
-			case ADD_OBJ_BARS:
-				comp = -1;
-				break;
-			case ADD_OBJ_TONE:
-			case ADD_OBJ_NOISE:
-			case ADD_OBJ_AUDIO:
-				comp = 1;
-				break;
-			}
-
-			if ((panel_timeline->drag_track_start < 0) == (comp < 0)) {
-				Ghost g;
-				g.in = g.old_in = g.out = g.old_out = panel_timeline->drag_frame_start;
-				g.track = g.old_track = panel_timeline->drag_track_start;
-				g.transition = nullptr;
-				g.clip = -1;
-				g.trimming = true;
-				g.trim_in = false;
-				panel_timeline->ghosts.append(g);
-
-				panel_timeline->moving_init = true;
-				panel_timeline->moving_proc = true;
-			}
-		} else {
-			switch (tool) {
-			case TIMELINE_TOOL_POINTER:
-			case TIMELINE_TOOL_RIPPLE:
-			case TIMELINE_TOOL_SLIP:
-			case TIMELINE_TOOL_ROLLING:
-			case TIMELINE_TOOL_SLIDE:
-			case TIMELINE_TOOL_MENU:
-			{
-				if (track_resizing && tool != TIMELINE_TOOL_MENU) {
-					track_resize_mouse_cache = event->pos().y();
-					panel_timeline->moving_init = true;
-				} else {
-					if (clip_index >= 0) {
-						Clip* clip = sequence->clips.at(clip_index);
-						if (clip != nullptr) {
-							if (panel_timeline->is_clip_selected(clip, true)) {
-								if (shift) {
-									panel_timeline->deselect_area(clip->timeline_in, clip->timeline_out, clip->track);
-
-									if (!alt) {
-										for (int i=0;i<clip->linked.size();i++) {
-											Clip* link = sequence->clips.at(clip->linked.at(i));
-											panel_timeline->deselect_area(link->timeline_in, link->timeline_out, link->track);
-										}
-									}
-								} else if (panel_timeline->tool == TIMELINE_TOOL_POINTER && panel_timeline->transition_select != TA_NO_TRANSITION) {
-									panel_timeline->deselect_area(clip->timeline_in, clip->timeline_out, clip->track);
-
-									for (int i=0;i<clip->linked.size();i++) {
-										Clip* link = sequence->clips.at(clip->linked.at(i));
-										panel_timeline->deselect_area(link->timeline_in, link->timeline_out, link->track);
-									}
-
-									Selection s;
-									s.track = clip->track;
-
-									if (panel_timeline->transition_select == TA_OPENING_TRANSITION && clip->get_opening_transition() != nullptr) {
-										s.in = clip->timeline_in;
-										if (clip->get_opening_transition()->secondary_clip != nullptr) s.in -= clip->get_opening_transition()->get_true_length();
-										s.out = clip->timeline_in + clip->get_opening_transition()->get_true_length();
-									} else if (panel_timeline->transition_select == TA_CLOSING_TRANSITION && clip->get_closing_transition() != nullptr) {
-										s.in = clip->timeline_out - clip->get_closing_transition()->get_true_length();
-										s.out = clip->timeline_out;
-										if (clip->get_closing_transition()->secondary_clip != nullptr) s.out += clip->get_closing_transition()->get_true_length();
-									}
-									sequence->selections.append(s);
-								}
-							} else {
-								// if "shift" is not down
-								if (!shift) {
-									sequence->selections.clear();
-								}
-
-								Selection s;
-
-								s.in = clip->timeline_in;
-								s.out = clip->timeline_out;
-
-								if (panel_timeline->tool == TIMELINE_TOOL_POINTER) {
-									if (panel_timeline->transition_select == TA_OPENING_TRANSITION) {
-										s.out = clip->timeline_in + clip->get_opening_transition()->get_true_length();
-										if (clip->get_opening_transition()->secondary_clip != nullptr) s.in -= clip->get_opening_transition()->get_true_length();
-									}
-
-									if (panel_timeline->transition_select == TA_CLOSING_TRANSITION) {
-										s.in = clip->timeline_out - clip->get_closing_transition()->get_true_length();
-										if (clip->get_closing_transition()->secondary_clip != nullptr) s.out += clip->get_closing_transition()->get_true_length();
-									}
-								}
-
-								s.track = clip->track;
-								sequence->selections.append(s);
-
-								if (config.select_also_seeks) {
-									panel_sequence_viewer->seek(clip->timeline_in);
-								}
-
-								// if alt is not down, select links
-								if (!alt && panel_timeline->transition_select == TA_NO_TRANSITION) {
-									for (int i=0;i<clip->linked.size();i++) {
-										Clip* link = sequence->clips.at(clip->linked.at(i));
-										if (!panel_timeline->is_clip_selected(link, true)) {
-											Selection ss;
-											ss.in = link->timeline_in;
-											ss.out = link->timeline_out;
-											ss.track = link->track;
-											sequence->selections.append(ss);
-										}
-									}
-								}
-							}
-						}
-
-						if (tool != TIMELINE_TOOL_MENU) panel_timeline->moving_init = true;
-					} else {
-						// if "shift" is not down
-						if (!shift) {
-							sequence->selections.clear();
-						}
-
-						panel_timeline->rect_select_init = true;
-					}
-					update_ui(false);
-				}
-			}
-				break;
-			case TIMELINE_TOOL_HAND:
-				panel_timeline->hand_moving = true;
-				panel_timeline->drag_x_start = pos.x();
-				panel_timeline->drag_y_start = pos.y();
-				break;
-			case TIMELINE_TOOL_EDIT:
-				if (config.edit_tool_also_seeks) panel_sequence_viewer->seek(panel_timeline->drag_frame_start);
-				panel_timeline->selecting = true;
-				break;
-			case TIMELINE_TOOL_RAZOR:
-			{
-				panel_timeline->splitting = true;
-				panel_timeline->split_tracks.append(panel_timeline->drag_track_start);
-				update_ui(false);
-			}
-				break;
-			case TIMELINE_TOOL_TRANSITION:
-			{
-				if (panel_timeline->transition_tool_pre_clip > -1) {
-					panel_timeline->transition_tool_init = true;
-				}
-			}
-				break;
-			}
-		}
-	}
-}
-
-void make_room_for_transition(ComboAction* ca, Clip* c, int type, long transition_start, long transition_end, bool delete_old_transitions) {
-	// make room for transition
-	if (type == TA_OPENING_TRANSITION) {
-		if (delete_old_transitions && c->get_opening_transition() != nullptr) {
-			ca->append(new DeleteTransitionCommand(c->sequence, c->opening_transition));
-		}
-		if (c->get_closing_transition() != nullptr) {
-			if (transition_end >= c->timeline_out) {
-				ca->append(new DeleteTransitionCommand(c->sequence, c->closing_transition));
-			} else if (transition_end > c->timeline_out - c->get_closing_transition()->get_true_length()) {
-				ca->append(new ModifyTransitionCommand(c, TA_CLOSING_TRANSITION, c->timeline_out - transition_end));
-			}
-		}
-	} else {
-		if (delete_old_transitions && c->get_closing_transition() != nullptr) {
-			ca->append(new DeleteTransitionCommand(c->sequence, c->closing_transition));
-		}
-		if (c->get_opening_transition() != nullptr) {
-			if (transition_start <= c->timeline_in) {
-				ca->append(new DeleteTransitionCommand(c->sequence, c->opening_transition));
-			} else if (transition_start < c->timeline_in + c->get_opening_transition()->get_true_length()) {
-				ca->append(new ModifyTransitionCommand(c, TA_OPENING_TRANSITION, transition_start - c->timeline_in));
-			}
-		}
-	}
-}
-
-void TimelineWidget::mouseReleaseEvent(QMouseEvent *event) {
-	QToolTip::hideText();
-	if (sequence != nullptr) {
-		bool alt = (event->modifiers() & Qt::AltModifier);
-		bool shift = (event->modifiers() & Qt::ShiftModifier);
-		bool ctrl = (event->modifiers() & Qt::ControlModifier);
-
-		if (event->button() == Qt::LeftButton) {
-			ComboAction* ca = new ComboAction();
-			bool push_undo = false;
-
-			if (panel_timeline->creating) {
-				if (panel_timeline->ghosts.size() > 0) {
-					const Ghost& g = panel_timeline->ghosts.at(0);
-
-					if (panel_timeline->creating_object == ADD_OBJ_AUDIO) {
-						mainWindow->statusBar()->clearMessage();
-						panel_sequence_viewer->cue_recording(qMin(g.in, g.out), qMax(g.in, g.out), g.track);
-						panel_timeline->creating = false;
-					} else if (g.in != g.out) {
-						Clip* c = new Clip(sequence);
-						c->media = nullptr;
-						c->timeline_in = qMin(g.in, g.out);
-						c->timeline_out = qMax(g.in, g.out);
-						c->clip_in = 0;
-						c->color_r = 192;
-						c->color_g = 192;
-						c->color_b = 64;
-						c->track = g.track;
-
-						if (ctrl) {
-							insert_clips(ca);
-						} else {
-							Selection s;
-							s.in = c->timeline_in;
-							s.out = c->timeline_out;
-							s.track = c->track;
-							QVector<Selection> areas;
-							areas.append(s);
-							panel_timeline->delete_areas_and_relink(ca, areas);
-						}
-
-						QVector<Clip*> add;
-						add.append(c);
-						ca->append(new AddClipCommand(sequence, add));
-
-						if (c->track < 0) {
-							// default video effects (before custom effects)
-							c->effects.append(create_effect(c, get_internal_meta(EFFECT_INTERNAL_TRANSFORM, EFFECT_TYPE_EFFECT)));
-							//c->media_type = MEDIA_TYPE_SOLID;
-						}
-
-						switch (panel_timeline->creating_object) {
-						case ADD_OBJ_TITLE:
-                            c->name = tr("Title");
-							c->effects.append(create_effect(c, get_internal_meta(EFFECT_INTERNAL_TEXT, EFFECT_TYPE_EFFECT)));
-							break;
-						case ADD_OBJ_SOLID:
-                            c->name = tr("Solid Color");
-							c->effects.append(create_effect(c, get_internal_meta(EFFECT_INTERNAL_SOLID, EFFECT_TYPE_EFFECT)));
-							break;
-						case ADD_OBJ_BARS:
-						{
-                            c->name = tr("Bars");
-							Effect* e = create_effect(c, get_internal_meta(EFFECT_INTERNAL_SOLID, EFFECT_TYPE_EFFECT));
-							e->row(0)->field(0)->set_combo_index(1);
-							c->effects.append(e);
-						}
-							break;
-						case ADD_OBJ_TONE:
-                            c->name = tr("Tone");
-							c->effects.append(create_effect(c, get_internal_meta(EFFECT_INTERNAL_TONE, EFFECT_TYPE_EFFECT)));
-							break;
-						case ADD_OBJ_NOISE:
-                            c->name = tr("Noise");
-							c->effects.append(create_effect(c, get_internal_meta(EFFECT_INTERNAL_NOISE, EFFECT_TYPE_EFFECT)));
-							break;
-						}
-
-						if (c->track >= 0) {
-							// default audio effects (after custom effects)
-							c->effects.append(create_effect(c, get_internal_meta(EFFECT_INTERNAL_VOLUME, EFFECT_TYPE_EFFECT)));
-							c->effects.append(create_effect(c, get_internal_meta(EFFECT_INTERNAL_PAN, EFFECT_TYPE_EFFECT)));
-							//c->media_type = MEDIA_TYPE_TONE;
-						}
-
-						push_undo = true;
-
-						if (!shift) {
-							panel_timeline->creating = false;
-						}
-					}
-				}
-			} else if (panel_timeline->moving_proc) {
-				if (panel_timeline->ghosts.size() > 0) {
-					 const Ghost& first_ghost = panel_timeline->ghosts.at(0);
-
-					 // if we were RIPPLING, move all the clips
-					 if (panel_timeline->tool == TIMELINE_TOOL_RIPPLE) {
-						 long ripple_length, ripple_point;
-
-						 // ripple_length becomes the length/number of frames we trimmed
-						 // ripple point becomes the point to ripple (i.e. the point after or before which we move every clip)
-						 if (panel_timeline->trim_in_point) {
-							 ripple_length = first_ghost.old_in - first_ghost.in;
-							 ripple_point = first_ghost.old_in;
-
-							 for (int i=0;i<sequence->selections.size();i++) {
-								 sequence->selections[i].in += ripple_length;
-								 sequence->selections[i].out += ripple_length;
-							 }
-						 } else {
-							 // if we're trimming an out-point
-							 ripple_length = first_ghost.old_out - panel_timeline->ghosts.at(0).out;
-							 ripple_point = first_ghost.old_out;
-						 }
-						 QVector<int> ignore_clips;
-						 for (int i=0;i<panel_timeline->ghosts.size();i++) {
-							 const Ghost& g = panel_timeline->ghosts.at(i);
-
-							 // push rippled clips forward if necessary
-							 if (panel_timeline->trim_in_point) {
-								 ignore_clips.append(g.clip);
-								 panel_timeline->ghosts[i].in += ripple_length;
-								 panel_timeline->ghosts[i].out += ripple_length;
-							 }
-
-							 long comp_point = panel_timeline->trim_in_point ? g.old_in : g.old_out;
-							 ripple_point = qMin(ripple_point, comp_point);
-						 }
-						 if (!panel_timeline->trim_in_point) ripple_length = -ripple_length;
-
-						 ripple_clips(ca, sequence, ripple_point, ripple_length, ignore_clips);
-					 }
-
-					 if (panel_timeline->tool == TIMELINE_TOOL_POINTER
-							 && (event->modifiers() & Qt::AltModifier)
-							 && panel_timeline->trim_target == -1) { // if holding alt (and not trimming), duplicate rather than move
-						 // duplicate clips
-						 QVector<int> old_clips;
-						 QVector<Clip*> new_clips;
-						 QVector<Selection> delete_areas;
-						 for (int i=0;i<panel_timeline->ghosts.size();i++) {
-							 const Ghost& g = panel_timeline->ghosts.at(i);
-							 if (g.old_in != g.in || g.old_out != g.out || g.track != g.old_track || g.clip_in != g.old_clip_in) {
-								 // create copy of clip
-								 Clip* c = sequence->clips.at(g.clip)->copy(sequence);
-
-								 c->timeline_in = g.in;
-								 c->timeline_out = g.out;
-								 c->track = g.track;
-
-								 Selection s;
-								 s.in = g.in;
-								 s.out = g.out;
-								 s.track = g.track;
-								 delete_areas.append(s);
-
-								 old_clips.append(g.clip);
-								 new_clips.append(c);
-							 }
-						 }
-						 if (new_clips.size() > 0) {
-							 panel_timeline->delete_areas_and_relink(ca, delete_areas);
-
-							 // relink duplicated clips
-							 panel_timeline->relink_clips_using_ids(old_clips, new_clips);
-
-							 ca->append(new AddClipCommand(sequence, new_clips));
-						 }
-					 } else {
-						 // INSERT if holding ctrl
-						 if (panel_timeline->tool == TIMELINE_TOOL_POINTER && ctrl) {
-							 insert_clips(ca);
-						 } else if (panel_timeline->tool == TIMELINE_TOOL_POINTER || panel_timeline->tool == TIMELINE_TOOL_SLIDE) {
-							// move clips
-							 QVector<Selection> delete_areas;
-							 for (int i=0;i<panel_timeline->ghosts.size();i++) {
-								 // step 1 - set clips that are moving to "undeletable" (to avoid step 2 deleting any part of them)
-								 const Ghost& g = panel_timeline->ghosts.at(i);
-
-								 sequence->clips.at(g.clip)->undeletable = true;
-								 if (g.transition != nullptr) {
-									 g.transition->parent_clip->undeletable = true;
-									 if (g.transition->secondary_clip != nullptr) g.transition->secondary_clip->undeletable = true;
-								 }
-
-								 Selection s;
-								 s.in = g.in;
-								 s.out = g.out;
-								 s.track = g.track;
-								 delete_areas.append(s);
-							 }
-							 panel_timeline->delete_areas_and_relink(ca, delete_areas);
-							 for (int i=0;i<panel_timeline->ghosts.size();i++) {
-								 const Ghost& g = panel_timeline->ghosts.at(i);
-								 sequence->clips.at(g.clip)->undeletable = false;
-								 if (g.transition != nullptr) {
-									 g.transition->parent_clip->undeletable = false;
-									 if (g.transition->secondary_clip != nullptr) g.transition->secondary_clip->undeletable = false;
-								 }
-							 }
-						 }
-						 for (int i=0;i<panel_timeline->ghosts.size();i++) {
-							 Ghost& g = panel_timeline->ghosts[i];
-
-							 // step 3 - move clips
-							 Clip* c = sequence->clips.at(g.clip);
-							 if (g.transition == nullptr) {
-								 move_clip(ca, c, (g.in - g.old_in), (g.out - g.old_out), (g.clip_in - g.old_clip_in), (g.track - g.old_track), true, true);
-
-								 // adjust transitions if we need to
-								 long new_clip_length = (g.out - g.in);
-								 if (c->get_opening_transition() != nullptr) {
-									 long max_open_length = new_clip_length;
-									 if (c->get_closing_transition() != nullptr && !panel_timeline->trim_in_point) {
-										 max_open_length -= c->get_closing_transition()->get_true_length();
-									 }
-									 if (max_open_length <= 0) {
-										 ca->append(new DeleteTransitionCommand(c->sequence, c->opening_transition));
-									 } else if (c->get_opening_transition()->get_true_length() > max_open_length) {
-										 ca->append(new ModifyTransitionCommand(c, TA_OPENING_TRANSITION, max_open_length));
-									 }
-								 }
-								 if (c->get_closing_transition() != nullptr) {
-									 long max_open_length = new_clip_length;
-									 if (c->get_opening_transition() != nullptr && panel_timeline->trim_in_point) {
-										 max_open_length -= c->get_opening_transition()->get_true_length();
-									 }
-									 if (max_open_length <= 0) {
-										 ca->append(new DeleteTransitionCommand(c->sequence, c->closing_transition));
-									 } else if (c->get_closing_transition()->get_true_length() > max_open_length) {
-										 ca->append(new ModifyTransitionCommand(c, TA_CLOSING_TRANSITION, max_open_length));
-									 }
-								 }
-							 } else {
-								 bool is_opening_transition = (g.transition == c->get_opening_transition());
-								 long new_transition_length = g.out - g.in;
-								 if (g.transition->secondary_clip != nullptr) new_transition_length >>= 1;
-								 ca->append(new ModifyTransitionCommand(c, is_opening_transition ? TA_OPENING_TRANSITION : TA_CLOSING_TRANSITION, new_transition_length));
-
-								 long clip_length = c->getLength();
-
-								 if (g.transition->secondary_clip != nullptr) {
-									 if (g.in != g.old_in && !g.trimming) {
-										 long movement = g.in - g.old_in;
-										 move_clip(ca, g.transition->parent_clip, movement, 0, movement, 0, false, true);
-										 move_clip(ca, g.transition->secondary_clip, 0, movement, 0, 0, false, true);
-									 }
-								 } else if (is_opening_transition) {
-									 if (g.in != g.old_in) {
-										 // if transition is going to make the clip bigger, make the clip bigger
-										 move_clip(ca, c, (g.in - g.old_in), 0, (g.clip_in - g.old_clip_in), 0, true, true);
-										 clip_length -= (g.in - g.old_in);
-									 }
-
-									 make_room_for_transition(ca, c, TA_OPENING_TRANSITION, g.in, g.out, false);
-								 } else {
-									 if (g.out != g.old_out) {
-										 // if transition is going to make the clip bigger, make the clip bigger
-										 move_clip(ca, c, 0, (g.out - g.old_out), 0, 0, true, true);
-										 clip_length += (g.out - g.old_out);
-									 }
-
-									 make_room_for_transition(ca, c, TA_CLOSING_TRANSITION, g.in, g.out, false);
-								 }
-							 }
-						 }
-					 }
-					 push_undo = true;
-				}
-			} else if (panel_timeline->selecting || panel_timeline->rect_select_proc) {
-			} else if (panel_timeline->transition_tool_proc) {
-				const Ghost& g = panel_timeline->ghosts.at(0);
-
-				if (g.in != g.out) {
-					long transition_start = qMin(g.in, g.out);
-					long transition_end = qMax(g.in, g.out);
-
-					Clip* pre = sequence->clips.at(g.clip);
-					Clip* post = pre;
-
-					make_room_for_transition(ca, pre, panel_timeline->transition_tool_type, transition_start, transition_end, true);
-
-					if (panel_timeline->transition_tool_post_clip > -1) {
-						post = sequence->clips.at(panel_timeline->transition_tool_post_clip);
-						int opposite_type = (panel_timeline->transition_tool_type == TA_OPENING_TRANSITION) ? TA_CLOSING_TRANSITION : TA_OPENING_TRANSITION;
-						make_room_for_transition(
-									ca,
-									post,
-									opposite_type,
-									transition_start,
-									transition_end,
-									true
-								);
-
-						if (panel_timeline->transition_tool_type == TA_CLOSING_TRANSITION) {
-							// swap
-							Clip* temp = pre;
-							pre = post;
-							post = temp;
-						}
-					}
-
-					if (transition_start < post->timeline_in || transition_end > pre->timeline_out) {
-						// delete shit over there and extend timeline in
-						QVector<Selection> areas;
-						Selection s;
-						s.track = post->track;
-
-						bool move_post = false;
-						bool move_pre = false;
-
-						if (transition_start < post->timeline_in) {
-							s.in = transition_start;
-							s.out = post->timeline_in;
-							areas.append(s);
-							move_post = true;
-						}
-						if (transition_end > pre->timeline_out) {
-							s.in = pre->timeline_out;
-							s.out = transition_end;
-							areas.append(s);
-							move_pre = true;
-						}
-
-						panel_timeline->delete_areas_and_relink(ca, areas);
-
-						if (move_post) move_clip(ca, post, qMin(transition_start, post->timeline_in), post->timeline_out, post->clip_in - (post->timeline_in - transition_start), post->track);
-						if (move_pre) move_clip(ca, pre, pre->timeline_in, qMax(transition_end, pre->timeline_out), pre->clip_in, pre->track);
-					}
-
-					if (panel_timeline->transition_tool_post_clip > -1) {
-						ca->append(new AddTransitionCommand(pre, post, nullptr, panel_timeline->transition_tool_meta, TA_OPENING_TRANSITION, transition_end - pre->timeline_in));
-					} else {
-						ca->append(new AddTransitionCommand(pre, nullptr, nullptr, panel_timeline->transition_tool_meta, panel_timeline->transition_tool_type, transition_end - transition_start));
-					}
-
-					push_undo = true;
-				}
-			} else if (panel_timeline->splitting) {
-				bool split = false;
-				for (int i=0;i<panel_timeline->split_tracks.size();i++) {
-					int split_index = getClipIndexFromCoords(panel_timeline->drag_frame_start, panel_timeline->split_tracks.at(i));
-					if (split_index > -1 && panel_timeline->split_clip_and_relink(ca, split_index, panel_timeline->drag_frame_start, !alt)) {
-						split = true;
-					}
-				}
-				if (split) {
-					push_undo = true;
-				}
-				panel_timeline->split_cache.clear();
-			}
-
-			// remove duplicate selections
-			panel_timeline->clean_up_selections(sequence->selections);
-
-			if (selection_command != nullptr) {
-				selection_command->new_data = sequence->selections;
-				ca->append(selection_command);
-				selection_command = nullptr;
-				push_undo = true;
-			}
-
-			if (push_undo) {
-				undo_stack.push(ca);
-			} else {
-				delete ca;
-			}
-
-			// destroy all ghosts
-			panel_timeline->ghosts.clear();
-
-			// clear split tracks
-			panel_timeline->split_tracks.clear();
-
-			panel_timeline->selecting = false;
-			panel_timeline->moving_proc = false;
-			panel_timeline->moving_init = false;
-			panel_timeline->splitting = false;
-			panel_timeline->snapped = false;
-			panel_timeline->rect_select_init = false;
-			panel_timeline->rect_select_proc = false;
-			panel_timeline->transition_tool_init = false;
-			panel_timeline->transition_tool_proc = false;
-			pre_clips.clear();
-			post_clips.clear();
-
-			update_ui(true);
-		}
-		panel_timeline->hand_moving = false;
-	}
-}
-
-void TimelineWidget::init_ghosts() {
-	for (int i=0;i<panel_timeline->ghosts.size();i++) {
-		Ghost& g = panel_timeline->ghosts[i];
-		Clip* c = sequence->clips.at(g.clip);
-
-		g.track = g.old_track = c->track;
-		g.clip_in = g.old_clip_in = c->clip_in;
-
-		if (panel_timeline->tool == TIMELINE_TOOL_SLIP) {
-			g.clip_in = g.old_clip_in = c->get_clip_in_with_transition();
-			g.in = g.old_in = c->get_timeline_in_with_transition();
-			g.out = g.old_out = c->get_timeline_out_with_transition();
-			g.ghost_length = g.old_out - g.old_in;
-		} else if (g.transition == nullptr) {
-			// this ghost is for a clip
-			g.in = g.old_in = c->timeline_in;
-			g.out = g.old_out = c->timeline_out;
-			g.ghost_length = g.old_out - g.old_in;
-		} else if (g.transition == c->get_opening_transition()) {
-			g.in = g.old_in = c->get_timeline_in_with_transition();
-			g.ghost_length = c->get_opening_transition()->get_length();
-			g.out = g.old_out = g.in + g.ghost_length;
-		} else if (g.transition == c->get_closing_transition()) {
-			g.out = g.old_out = c->get_timeline_out_with_transition();
-			g.ghost_length = c->get_closing_transition()->get_length();
-			g.in = g.old_in = g.out - g.ghost_length;
-			g.clip_in = g.old_clip_in = c->clip_in + c->getLength() - c->get_closing_transition()->get_true_length();
-		}
-
-		// used for trim ops
-		g.media_length = c->getMaximumLength();
-	}
-	for (int i=0;i<sequence->selections.size();i++) {
-		Selection& s = sequence->selections[i];
-		s.old_in = s.in;
-		s.old_out = s.out;
-		s.old_track = s.track;
-	}
-}
-
-void validate_transitions(Clip* c, int transition_type, long& frame_diff) {
-	long validator;
-
-	if (transition_type == TA_OPENING_TRANSITION) {
-		// prevent from going below 0 on the timeline
-		validator = c->timeline_in + frame_diff;
-		if (validator < 0) frame_diff -= validator;
-
-		// prevent from going below 0 for the media
-		validator = c->clip_in + frame_diff;
-		if (validator < 0) frame_diff -= validator;
-
-		// prevent transition from exceeding media length
-		validator -= c->getMaximumLength();
-		if (validator > 0) frame_diff -= validator;
-	} else {
-		// prevent from going below 0 on the timeline
-		validator = c->timeline_out + frame_diff;
-		if (validator < 0) frame_diff -= validator;
-
-		// prevent from going below 0 for the media
-		validator = c->clip_in + c->getLength() + frame_diff;
-		if (validator < 0) frame_diff -= validator;
-
-		// prevent transition from exceeding media length
-		validator -= c->getMaximumLength();
-		if (validator > 0) frame_diff -= validator;
-	}
-}
-
-void TimelineWidget::update_ghosts(const QPoint& mouse_pos, bool lock_frame) {
-	int effective_tool = panel_timeline->tool;
-	if (panel_timeline->importing || panel_timeline->creating) effective_tool = TIMELINE_TOOL_POINTER;
-
-	int mouse_track = getTrackFromScreenPoint(mouse_pos.y());
-	long frame_diff = (lock_frame) ? 0 : panel_timeline->getTimelineFrameFromScreenPoint(mouse_pos.x()) - panel_timeline->drag_frame_start;
-	int track_diff = ((effective_tool == TIMELINE_TOOL_SLIDE || panel_timeline->transition_select != TA_NO_TRANSITION) && !panel_timeline->importing) ? 0 : mouse_track - panel_timeline->drag_track_start;
-	long validator;
-	long earliest_in_point = LONG_MAX;
-
-	// first try to snap
-	long fm;
-
-	if (effective_tool != TIMELINE_TOOL_SLIP) {
-		// slipping doesn't move the clips so we don't bother snapping for it
-		for (int i=0;i<panel_timeline->ghosts.size();i++) {
-			const Ghost& g = panel_timeline->ghosts.at(i);
-			if (panel_timeline->trim_target == -1 || g.trim_in) {
-				fm = g.old_in + frame_diff;
-				if (panel_timeline->snap_to_timeline(&fm, true, true, true)) {
-					frame_diff = fm - g.old_in;
-					break;
-				}
-			}
-			if (panel_timeline->trim_target == -1 || !g.trim_in) {
-				fm = g.old_out + frame_diff;
-				if (panel_timeline->snap_to_timeline(&fm, true, true, true)) {
-					frame_diff = fm - g.old_out;
-					break;
-				}
-			}
-		}
-	}
-
-	bool clips_are_movable = (effective_tool == TIMELINE_TOOL_POINTER || effective_tool == TIMELINE_TOOL_SLIDE);
-
-	// validate ghosts
-	long temp_frame_diff = frame_diff; // cache to see if we change it (thus cancelling any snap)
-	for (int i=0;i<panel_timeline->ghosts.size();i++) {
-		const Ghost& g = panel_timeline->ghosts.at(i);
-		Clip* c = nullptr;
-		if (g.clip != -1) c = sequence->clips.at(g.clip);
-
-		const FootageStream* ms = nullptr;
-		if (g.clip != -1 && c->media != nullptr && c->media->get_type() == MEDIA_TYPE_FOOTAGE) {
-			ms = c->media->to_footage()->get_stream_from_file_index(c->track < 0, c->media_stream);
-		}
-
-		// validate ghosts for trimming
-		if (panel_timeline->creating) {
-			// i feel like we might need something here but we haven't so far?
-		} else if (effective_tool == TIMELINE_TOOL_SLIP) {
-			if ((c->media != nullptr && c->media->get_type() == MEDIA_TYPE_SEQUENCE)
-					|| (ms != nullptr && !ms->infinite_length)) {
-				// prevent slip moving a clip below 0 clip_in
-				validator = g.old_clip_in - frame_diff;
-				if (validator < 0) frame_diff += validator;
-
-				// prevent slip moving clip beyond media length
-				validator += g.ghost_length;
-				if (validator > g.media_length) frame_diff += validator - g.media_length;
-			}
-		} else if (g.trimming) {
-			if (g.trim_in) {
-				// prevent clip/transition length from being less than 1 frame long
-				validator = g.ghost_length - frame_diff;
-				if (validator < 1) frame_diff -= (1 - validator);
-
-				// prevent timeline in from going below 0
-				if (effective_tool != TIMELINE_TOOL_RIPPLE) {
-					validator = g.old_in + frame_diff;
-					if (validator < 0) frame_diff -= validator;
-				}
-
-				// prevent clip_in from going below 0
-				if ((c->media != nullptr && c->media->get_type() == MEDIA_TYPE_SEQUENCE)
-						|| (ms != nullptr && !ms->infinite_length)) {
-					validator = g.old_clip_in + frame_diff;
-					if (validator < 0) frame_diff -= validator;
-				}
-			} else {
-				// prevent clip length from being less than 1 frame long
-				validator = g.ghost_length + frame_diff;
-				if (validator < 1) frame_diff += (1 - validator);
-
-				// prevent clip length exceeding media length
-				if ((c->media != nullptr && c->media->get_type() == MEDIA_TYPE_SEQUENCE)
-						|| (ms != nullptr && !ms->infinite_length)) {
-					validator = g.old_clip_in + g.ghost_length + frame_diff;
-					if (validator > g.media_length) frame_diff -= validator - g.media_length;
-				}
-			}
-
-			// prevent dual transition from going below 0 on the primary or media length on the secondary
-			if (g.transition != nullptr && g.transition->secondary_clip != nullptr) {
-				Clip* otc = g.transition->parent_clip;
-				Clip* ctc = g.transition->secondary_clip;
-
-				if (g.trim_in) {
-					frame_diff -= g.transition->get_true_length();
-				} else {
-					frame_diff += g.transition->get_true_length();
-				}
-
-				validate_transitions(otc, TA_OPENING_TRANSITION, frame_diff);
-				validate_transitions(ctc, TA_CLOSING_TRANSITION, frame_diff);
-
-				frame_diff = -frame_diff;
-				validate_transitions(otc, TA_OPENING_TRANSITION, frame_diff);
-				validate_transitions(ctc, TA_CLOSING_TRANSITION, frame_diff);
-				frame_diff = -frame_diff;
-
-				if (g.trim_in) {
-					frame_diff += g.transition->get_true_length();
-				} else {
-					frame_diff -= g.transition->get_true_length();
-				}
-			}
-
-			// ripple ops
-			if (effective_tool == TIMELINE_TOOL_RIPPLE) {
-				for (int j=0;j<post_clips.size();j++) {
-					Clip* post = post_clips.at(j);
-
-					// prevent any rippled clip from going below 0
-					if (panel_timeline->trim_in_point) {
-						validator = post->timeline_in - frame_diff;
-						if (validator < 0) frame_diff += validator;
-					}
-
-					// prevent any post-clips colliding with pre-clips
-					for (int k=0;k<pre_clips.size();k++) {
-						Clip* pre = pre_clips.at(k);
-						if (pre != post && pre->track == post->track) {
-							if (panel_timeline->trim_in_point) {
-								validator = post->timeline_in - frame_diff - pre->timeline_out;
-								if (validator < 0) frame_diff += validator;
-							} else {
-								validator = post->timeline_in + frame_diff - pre->timeline_out;
-								if (validator < 0) frame_diff -= validator;
-							}
-						}
-					}
-				}
-			}
-		} else if (clips_are_movable) { // validate ghosts for moving
-			// prevent clips from moving below 0 on the timeline
-			validator = g.old_in + frame_diff;
-			if (validator < 0) frame_diff -= validator;
-
-			if (g.transition != nullptr) {
-				if (g.transition->secondary_clip != nullptr) {
-					// prevent dual transitions from going below 0 on the primary or above media length on the secondary
-
-					validator = g.transition->parent_clip->get_clip_in_with_transition() + frame_diff;
-					if (validator < 0) frame_diff -= validator;
-
-					validator = g.transition->secondary_clip->get_timeline_out_with_transition() - g.transition->secondary_clip->get_timeline_in_with_transition() - g.transition->get_length() + g.transition->secondary_clip->get_clip_in_with_transition() + frame_diff;
-					if (validator < 0) frame_diff -= validator;
-
-					validator = g.transition->parent_clip->clip_in + frame_diff - g.transition->parent_clip->getMaximumLength() + g.transition->get_true_length();
-					if (validator > 0) frame_diff -= validator;
-
-					validator = g.transition->secondary_clip->get_timeline_out_with_transition() - g.transition->secondary_clip->get_timeline_in_with_transition() + g.transition->secondary_clip->get_clip_in_with_transition() + frame_diff - g.transition->secondary_clip->getMaximumLength();
-					if (validator > 0) frame_diff -= validator;
-				} else {
-					// prevent clip_in from going below 0
-					if (c->media->get_type() == MEDIA_TYPE_SEQUENCE
-							|| (ms != nullptr && !ms->infinite_length)) {
-						validator = g.old_clip_in + frame_diff;
-						if (validator < 0) frame_diff -= validator;
-					}
-
-					// prevent clip length exceeding media length
-					if (c->media->get_type() == MEDIA_TYPE_SEQUENCE
-							|| (ms != nullptr && !ms->infinite_length)) {
-						validator = g.old_clip_in + g.ghost_length + frame_diff;
-						if (validator > g.media_length) frame_diff -= validator - g.media_length;
-					}
-				}
-			}
-
-			// prevent clips from crossing tracks
-			if (same_sign(g.old_track, panel_timeline->drag_track_start)) {
-				while (!same_sign(g.old_track, g.old_track + track_diff)) {
-					if (g.old_track < 0) {
-						track_diff--;
-					} else {
-						track_diff++;
-					}
-				}
-			}
-		} else if (effective_tool == TIMELINE_TOOL_TRANSITION) {
-			if (panel_timeline->transition_tool_post_clip == -1) {
-				validate_transitions(c, panel_timeline->transition_tool_type, frame_diff);
-			} else {
-				Clip* otc = c; // open transition clip
-				Clip* ctc = sequence->clips.at(panel_timeline->transition_tool_post_clip); // close transition clip
-
-				if (panel_timeline->transition_tool_type == TA_CLOSING_TRANSITION) {
-					// swap
-					Clip* temp = otc;
-					otc = ctc;
-					ctc = temp;
-				}
-
-				// always gets a positive frame_diff
-				validate_transitions(otc, TA_OPENING_TRANSITION, frame_diff);
-				validate_transitions(ctc, TA_CLOSING_TRANSITION, frame_diff);
-
-				// always gets a negative frame_diff
-				frame_diff = -frame_diff;
-				validate_transitions(otc, TA_OPENING_TRANSITION, frame_diff);
-				validate_transitions(ctc, TA_CLOSING_TRANSITION, frame_diff);
-				frame_diff = -frame_diff;
-			}
-		}
-	}
-	if (temp_frame_diff != frame_diff) panel_timeline->snapped = false;
-
-	// apply changes to ghosts
-	for (int i=0;i<panel_timeline->ghosts.size();i++) {
-		Ghost& g = panel_timeline->ghosts[i];
-
-		if (effective_tool == TIMELINE_TOOL_SLIP) {
-			g.clip_in = g.old_clip_in - frame_diff;
-		} else if (g.trimming) {
-			long ghost_diff = frame_diff;
-
-			// prevent trimming clips from overlapping each other
-			for (int j=0;j<panel_timeline->ghosts.size();j++) {
-				const Ghost& comp = panel_timeline->ghosts.at(j);
-				if (i != j && g.track == comp.track) {
-					long validator;
-					if (g.trim_in && comp.out < g.out) {
-						validator = (g.old_in + ghost_diff) - comp.out;
-						if (validator < 0) ghost_diff -= validator;
-					} else if (comp.in > g.in) {
-						validator = (g.old_out + ghost_diff) - comp.in;
-						if (validator > 0) ghost_diff -= validator;
-					}
-				}
-			}
-
-			// apply changes
-			if (g.transition != nullptr && g.transition->secondary_clip != nullptr) {
-				if (g.trim_in) ghost_diff = -ghost_diff;
-				g.in = g.old_in - ghost_diff;
-				g.out = g.old_out + ghost_diff;
-			} else if (g.trim_in) {
-				g.in = g.old_in + ghost_diff;
-				g.clip_in = g.old_clip_in + ghost_diff;
-			} else {
-				g.out = g.old_out + ghost_diff;
-			}
-		} else if (clips_are_movable) {
-			g.track = g.old_track;
-			g.in = g.old_in + frame_diff;
-			g.out = g.old_out + frame_diff;
-
-			if (g.transition != nullptr && g.transition == sequence->clips.at(g.clip)->get_opening_transition()) {
-				g.clip_in = g.old_clip_in + frame_diff;
-			}
-
-			if (panel_timeline->importing) {
-				if ((panel_timeline->video_ghosts && mouse_track < 0)
-						|| (panel_timeline->audio_ghosts && mouse_track >= 0)) {
-					int abs_track_diff = abs(track_diff);
-					if (g.old_track < 0) { // clip is video
-						g.track -= abs_track_diff;
-					} else { // clip is audio
-						g.track += abs_track_diff;
-					}
-				}
-			} else if (same_sign(g.old_track, panel_timeline->drag_track_start)) {
-				g.track += track_diff;
-			}
-		} else if (effective_tool == TIMELINE_TOOL_TRANSITION) {
-			if (panel_timeline->transition_tool_post_clip > -1) {
-				g.in = g.old_in - frame_diff;
-				g.out = g.old_out + frame_diff;
-			} else if (panel_timeline->transition_tool_type == TA_OPENING_TRANSITION) {
-				g.out = g.old_out + frame_diff;
-			} else {
-				g.in = g.old_in + frame_diff;
-			}
-		}
-
-		earliest_in_point = qMin(earliest_in_point, g.in);
-	}
-
-	// apply changes to selections
-	if (effective_tool != TIMELINE_TOOL_SLIP && !panel_timeline->importing && !panel_timeline->creating) {
-		for (int i=0;i<sequence->selections.size();i++) {
-			Selection& s = sequence->selections[i];
-			if (panel_timeline->trim_target > -1) {
-				if (panel_timeline->trim_in_point) {
-					s.in = s.old_in + frame_diff;
-				} else {
-					s.out = s.old_out + frame_diff;
-				}
-			} else if (clips_are_movable) {
-				for (int i=0;i<sequence->selections.size();i++) {
-					Selection& s = sequence->selections[i];
-					s.in = s.old_in + frame_diff;
-					s.out = s.old_out + frame_diff;
-					s.track = s.old_track;
-
-					if (panel_timeline->importing) {
-						int abs_track_diff = abs(track_diff);
-						if (s.old_track < 0) {
-							s.track -= abs_track_diff;
-						} else {
-							s.track += abs_track_diff;
-						}
-					} else {
-						if (same_sign(s.track, panel_timeline->drag_track_start)) s.track += track_diff;
-					}
-				}
-			}
-		}
-	}
-
-	if (panel_timeline->importing) {
-		QToolTip::showText(mapToGlobal(mouse_pos), frame_to_timecode(earliest_in_point, config.timecode_view, sequence->frame_rate));
-	} else {
-		QString tip = ((frame_diff < 0) ? "-" : "+") + frame_to_timecode(qAbs(frame_diff), config.timecode_view, sequence->frame_rate);
-		if (panel_timeline->trim_target > -1) {
-			// find which clip is being moved
-			const Ghost* g = nullptr;
-			for (int i=0;i<panel_timeline->ghosts.size();i++) {
-				if (panel_timeline->ghosts.at(i).clip == panel_timeline->trim_target) {
-					g = &panel_timeline->ghosts.at(i);
-					break;
-				}
-			}
-
-<<<<<<< HEAD
-			if (g != nullptr) {
-				tip += " Duration: ";
-=======
-			if (g != NULL) {
-                tip += " " + tr("Duration:") + " ";
->>>>>>> 34532843
-				long len = (g->old_out-g->old_in);
-				if (panel_timeline->trim_in_point) {
-					len -= frame_diff;
-				} else {
-					len += frame_diff;
-				}
-				tip += frame_to_timecode(len, config.timecode_view, sequence->frame_rate);
-			}
-		}
-		QToolTip::showText(mapToGlobal(mouse_pos), tip);
-	}
-}
-
-void TimelineWidget::mouseMoveEvent(QMouseEvent *event) {
-	tooltip_timer.stop();
-	if (sequence != nullptr) {
-		bool alt = (event->modifiers() & Qt::AltModifier);
-
-		panel_timeline->cursor_frame = panel_timeline->getTimelineFrameFromScreenPoint(event->pos().x());
-		panel_timeline->cursor_track = getTrackFromScreenPoint(event->pos().y());
-
-		panel_timeline->move_insert = ((event->modifiers() & Qt::ControlModifier) && (panel_timeline->tool == TIMELINE_TOOL_POINTER || panel_timeline->importing || panel_timeline->creating));
-
-		if (!panel_timeline->moving_init) track_resizing = false;
-
-		if (isLiveEditing()) {
-			panel_timeline->snap_to_timeline(&panel_timeline->cursor_frame, !config.edit_tool_also_seeks || !panel_timeline->selecting, true, true);
-		}
-		if (panel_timeline->selecting) {
-			int selection_count = 1 + qMax(panel_timeline->cursor_track, panel_timeline->drag_track_start) - qMin(panel_timeline->cursor_track, panel_timeline->drag_track_start) + panel_timeline->selection_offset;
-			if (sequence->selections.size() != selection_count) {
-				sequence->selections.resize(selection_count);
-			}
-			int minimum_selection_track = qMin(panel_timeline->cursor_track, panel_timeline->drag_track_start);
-			for (int i=panel_timeline->selection_offset;i<selection_count;i++) {
-				Selection& s = sequence->selections[i];
-				s.track = minimum_selection_track + i - panel_timeline->selection_offset;
-				long in = panel_timeline->drag_frame_start;
-				long out = panel_timeline->cursor_frame;
-				s.in = qMin(in, out);
-				s.out = qMax(in, out);
-			}
-
-			// select linked clips too
-			if (config.edit_tool_selects_links) {
-				for (int j=0;j<sequence->clips.size();j++) {
-					Clip* c = sequence->clips.at(j);
-					for (int k=0;k<sequence->selections.size();k++) {
-						const Selection& s = sequence->selections.at(k);
-						if (!(c->timeline_in < s.in && c->timeline_out < s.in) &&
-								!(c->timeline_in > s.out && c->timeline_out > s.out) &&
-								c->track == s.track) {
-
-							QVector<int> linked_tracks = panel_timeline->get_tracks_of_linked_clips(j);
-							for (int k=0;k<linked_tracks.size();k++) {
-								bool found = false;
-								for (int l=0;l<sequence->selections.size();l++) {
-									const Selection& test_sel = sequence->selections.at(l);
-									if (test_sel.track == linked_tracks.at(k) &&
-											test_sel.in == s.in &&
-											test_sel.out == s.out) {
-										found = true;
-										break;
-									}
-								}
-								if (!found) {
-									Selection link_sel;
-									link_sel.in = s.in;
-									link_sel.out = s.out;
-									link_sel.track = linked_tracks.at(k);
-									sequence->selections.append(link_sel);
-								}
-							}
-
-							break;
-						}
-					}
-				}
-			}
-
-			if (config.edit_tool_also_seeks) {
-				panel_sequence_viewer->seek(qMin(panel_timeline->drag_frame_start, panel_timeline->cursor_frame));
-			} else {
-				panel_timeline->repaint_timeline();
-			}
-		} else if (panel_timeline->hand_moving) {
-			panel_timeline->block_repaints = true;
-			panel_timeline->horizontalScrollBar->setValue(panel_timeline->horizontalScrollBar->value() + panel_timeline->drag_x_start - event->pos().x());
-			scrollBar->setValue(scrollBar->value() + panel_timeline->drag_y_start - event->pos().y());
-			panel_timeline->block_repaints = false;
-
-			panel_timeline->repaint_timeline();
-
-			panel_timeline->drag_x_start = event->pos().x();
-			panel_timeline->drag_y_start = event->pos().y();
-		} else if (panel_timeline->moving_init) {
-			if (track_resizing) {
-				int diff = track_resize_mouse_cache - event->pos().y();
-				int new_height = track_resize_old_value;
-				if (bottom_align) {
-					new_height += diff;
-				} else {
-					new_height -= diff;
-				}
-				if (new_height < TRACK_MIN_HEIGHT) new_height = TRACK_MIN_HEIGHT;
-				panel_timeline->calculate_track_height(track_target, new_height);
-				update();
-			} else if (panel_timeline->moving_proc) {
-				update_ghosts(event->pos(), event->modifiers() & Qt::ShiftModifier);
-			} else {
-				// set up movement
-				// create ghosts
-				for (int i=0;i<sequence->clips.size();i++) {
-					Clip* c = sequence->clips.at(i);
-					if (c != nullptr) {
-						Ghost g;
-						g.transition = nullptr;
-
-						bool add = panel_timeline->is_clip_selected(c, true);
-
-						// if a whole clip is not selected, maybe just a transition is
-						if (panel_timeline->tool == TIMELINE_TOOL_POINTER && (c->get_opening_transition() != nullptr || c->get_closing_transition() != nullptr)) {
-							// check if any selections contain the whole clip or transition
-							for (int j=0;j<sequence->selections.size();j++) {
-								const Selection& s = sequence->selections.at(j);
-								if (s.track == c->track) {
-									if (selection_contains_transition(s, c, TA_OPENING_TRANSITION)) {
-										g.transition = c->get_opening_transition();
-										add = true;
-										break;
-									} else if (selection_contains_transition(s, c, TA_CLOSING_TRANSITION)) {
-										g.transition = c->get_closing_transition();
-										add = true;
-										break;
-									}
-								}
-							}
-						}
-
-						if (add && g.transition != nullptr) {
-							// check for duplicate transitions
-							for (int j=0;j<panel_timeline->ghosts.size();j++) {
-								if (panel_timeline->ghosts.at(j).transition == g.transition) {
-									add = false;
-									break;
-								}
-							}
-						}
-
-						if (add) {
-							g.clip = i;
-							g.trimming = (panel_timeline->trim_target > -1);
-							g.trim_in = panel_timeline->trim_in_point;
-							panel_timeline->ghosts.append(g);
-						}
-					}
-				}
-
-				int size = panel_timeline->ghosts.size();
-				if (panel_timeline->tool == TIMELINE_TOOL_ROLLING) {
-					for (int i=0;i<size;i++) {
-						Clip* ghost_clip = sequence->clips.at(panel_timeline->ghosts.at(i).clip);
-
-						// see if any ghosts are touching, in which case flip them
-						for (int k=0;k<size;k++) {
-							Clip* comp_clip = sequence->clips.at(panel_timeline->ghosts.at(k).clip);
-							if ((panel_timeline->trim_in_point && comp_clip->timeline_out == ghost_clip->timeline_in) ||
-									(!panel_timeline->trim_in_point && comp_clip->timeline_in == ghost_clip->timeline_out)) {
-								panel_timeline->ghosts[k].trim_in = !panel_timeline->trim_in_point;
-							}
-						}
-					}
-
-					// then look for other clips we're touching
-					for (int i=0;i<size;i++) {
-						const Ghost& g = panel_timeline->ghosts.at(i);
-						Clip* ghost_clip = sequence->clips.at(g.clip);
-						for (int j=0;j<sequence->clips.size();j++) {
-							Clip* comp_clip = sequence->clips.at(j);
-							if (comp_clip->track == ghost_clip->track) {
-								if ((panel_timeline->trim_in_point && comp_clip->timeline_out == ghost_clip->timeline_in) ||
-										(!panel_timeline->trim_in_point && comp_clip->timeline_in == ghost_clip->timeline_out)) {
-									// see if this clip is already selected, and if so just switch the trim_in
-									bool found = false;
-									int duplicate_ghost_index;
-									for (duplicate_ghost_index=0;duplicate_ghost_index<size;duplicate_ghost_index++) {
-										if (panel_timeline->ghosts.at(duplicate_ghost_index).clip == j) {
-											found = true;
-											break;
-										}
-									}
-									if (g.trim_in == panel_timeline->trim_in_point) {
-										if (!found) {
-											// add ghost for this clip with opposite trim_in
-											Ghost gh;
-											gh.transition = nullptr;
-											gh.clip = j;
-											gh.trimming = (panel_timeline->trim_target > -1);
-											gh.trim_in = !panel_timeline->trim_in_point;
-											panel_timeline->ghosts.append(gh);
-										}
-									} else {
-										if (found) {
-											panel_timeline->ghosts.removeAt(duplicate_ghost_index);
-											size--;
-											if (duplicate_ghost_index < i) i--;
-										}
-									}
-								}
-							}
-						}
-					}
-				} else if (panel_timeline->tool == TIMELINE_TOOL_SLIDE) {
-					for (int i=0;i<size;i++) {
-						const Ghost& g = panel_timeline->ghosts.at(i);
-						Clip* ghost_clip = sequence->clips.at(g.clip);
-						panel_timeline->ghosts[i].trimming = false;
-						for (int j=0;j<sequence->clips.size();j++) {
-							Clip* c = sequence->clips.at(j);
-							if (c != nullptr && c->track == ghost_clip->track) {
-								bool found = false;
-								for (int k=0;k<size;k++) {
-									if (panel_timeline->ghosts.at(k).clip == j) {
-										found = true;
-										break;
-									}
-								}
-								if (!found) {
-									bool is_in = (c->timeline_in == ghost_clip->timeline_out);
-									if (is_in || c->timeline_out == ghost_clip->timeline_in) {
-										Ghost gh;
-										gh.transition = nullptr;
-										gh.clip = j;
-										gh.trimming = true;
-										gh.trim_in = is_in;
-										panel_timeline->ghosts.append(gh);
-									}
-								}
-							}
-						}
-					}
-				}
-
-				init_ghosts();
-
-				// ripple edit prep
-				if (panel_timeline->tool == TIMELINE_TOOL_RIPPLE) {
-					long axis = LONG_MAX;
-
-					for (int i=0;i<panel_timeline->ghosts.size();i++) {
-						Clip* c = sequence->clips.at(panel_timeline->ghosts.at(i).clip);
-						if (panel_timeline->trim_in_point) {
-							axis = qMin(axis, c->timeline_in);
-						} else {
-							axis = qMin(axis, c->timeline_out);
-						}
-					}
-
-					for (int i=0;i<sequence->clips.size();i++) {
-						Clip* c = sequence->clips.at(i);
-						if (c != nullptr && !panel_timeline->is_clip_selected(c, true)) {
-							bool clip_is_post = (c->timeline_in >= axis);
-
-							// see if this a clip on this track is already in the list, and if it's closer
-							bool found = false;
-							QVector<Clip*>& clip_list = clip_is_post ? post_clips : pre_clips;
-							for (int j=0;j<clip_list.size();j++) {
-								Clip* compare = clip_list.at(j);
-								if (compare->track == c->track) {
-									if ((!clip_is_post && compare->timeline_out < c->timeline_out)
-											|| (clip_is_post && compare->timeline_in > c->timeline_in)) {
-										clip_list[j] = c;
-									}
-									found = true;
-									break;
-								}
-							}
-							if (!found) {
-								clip_list.append(c);
-							}
-						}
-					}
-				}
-
-				// store selections
-				selection_command = new SetSelectionsCommand(sequence);
-				selection_command->old_data = sequence->selections;
-
-				panel_timeline->moving_proc = true;
-			}
-			update_ui(false);
-		} else if (panel_timeline->splitting) {
-			int track_start = qMin(panel_timeline->cursor_track, panel_timeline->drag_track_start);
-			int track_end = qMax(panel_timeline->cursor_track, panel_timeline->drag_track_start);
-			int track_size = 1 + track_end - track_start;
-			panel_timeline->split_tracks.resize(track_size);
-			for (int i=0;i<track_size;i++) {
-				panel_timeline->split_tracks[i] = track_start + i;
-			}
-
-			if (!alt) {
-				for (int i=0;i<track_size;i++) {
-					int clip_index = getClipIndexFromCoords(panel_timeline->drag_frame_start, panel_timeline->split_tracks[i]);
-					if (clip_index > -1) {
-						QVector<int> tracks = panel_timeline->get_tracks_of_linked_clips(clip_index);
-						for (int j=0;j<tracks.size();j++) {
-							// check if this track is already included
-							if (tracks.at(j) < track_start || tracks.at(j) > track_end) {
-								panel_timeline->split_tracks.append(tracks.at(j));
-							}
-						}
-					}
-				}
-			}
-			update_ui(false);
-		} else if (panel_timeline->rect_select_init) {
-			if (panel_timeline->rect_select_proc) {
-				panel_timeline->rect_select_w = event->pos().x() - panel_timeline->rect_select_x;
-				panel_timeline->rect_select_h = event->pos().y() - panel_timeline->rect_select_y;
-				if (bottom_align) panel_timeline->rect_select_h -= height();
-
-				long frame_start = panel_timeline->getTimelineFrameFromScreenPoint(panel_timeline->rect_select_x);
-				long frame_end = panel_timeline->getTimelineFrameFromScreenPoint(event->pos().x());
-				long frame_min = qMin(frame_start, frame_end);
-				long frame_max = qMax(frame_start, frame_end);
-
-				int rsy = panel_timeline->rect_select_y;
-				if (bottom_align) rsy += height();
-				int track_start = getTrackFromScreenPoint(rsy);
-				int track_end = getTrackFromScreenPoint(event->pos().y());
-				int track_min = qMin(track_start, track_end);
-				int track_max = qMax(track_start, track_end);
-
-				QVector<Clip*> selected_clips;
-				for (int i=0;i<sequence->clips.size();i++) {
-					Clip* clip = sequence->clips.at(i);
-					if (clip != nullptr &&
-							clip->track >= track_min &&
-							clip->track <= track_max &&
-							!(clip->timeline_in < frame_min && clip->timeline_out < frame_min) &&
-							!(clip->timeline_in > frame_max && clip->timeline_out > frame_max)) {
-						QVector<Clip*> session_clips;
-						session_clips.append(clip);
-
-						if (!alt) {
-							for (int j=0;j<clip->linked.size();j++) {
-								session_clips.append(sequence->clips.at(clip->linked.at(j)));
-							}
-						}
-
-						for (int j=0;j<session_clips.size();j++) {
-							// see if clip has already been added - this can easily happen due to adding linked clips
-							bool found = false;
-							Clip* c = session_clips.at(j);
-							for (int k=0;k<selected_clips.size();k++) {
-								if (selected_clips.at(k) == c) {
-									found = true;
-									break;
-								}
-							}
-							if (!found) {
-								selected_clips.append(c);
-							}
-						}
-					}
-				}
-
-				sequence->selections.resize(selected_clips.size() + panel_timeline->selection_offset);
-				for (int i=0;i<selected_clips.size();i++) {
-					Selection& s = sequence->selections[i+panel_timeline->selection_offset];
-					Clip* clip = selected_clips.at(i);
-					s.old_in = s.in = clip->timeline_in;
-					s.old_out = s.out = clip->timeline_out;
-					s.old_track = s.track = clip->track;
-				}
-
-				panel_timeline->repaint_timeline();
-			} else {
-				panel_timeline->rect_select_x = event->pos().x();
-				panel_timeline->rect_select_y = event->pos().y();
-				if (bottom_align) panel_timeline->rect_select_y -= height();
-				panel_timeline->rect_select_w = 0;
-				panel_timeline->rect_select_h = 0;
-				panel_timeline->rect_select_proc = true;
-			}
-		} else if (isLiveEditing()) {
-			// redraw because we have a cursor
-			panel_timeline->repaint_timeline();
-		} else if (panel_timeline->tool == TIMELINE_TOOL_POINTER ||
-				   panel_timeline->tool == TIMELINE_TOOL_RIPPLE ||
-				   panel_timeline->tool == TIMELINE_TOOL_ROLLING) {
-			QToolTip::hideText();
-
-			QPoint pos = event->pos();
-
-			int lim = 5;
-			int mouse_track = getTrackFromScreenPoint(pos.y());
-			long mouse_frame_lower = panel_timeline->getTimelineFrameFromScreenPoint(pos.x()-lim)-1;
-			long mouse_frame_upper = panel_timeline->getTimelineFrameFromScreenPoint(pos.x()+lim)+1;
-			bool found = false;
-			bool cursor_contains_clip = false;
-			int closeness = INT_MAX;
-			int min_track = INT_MAX;
-			int max_track = INT_MIN;
-			panel_timeline->transition_select = TA_NO_TRANSITION;
-			for (int i=0;i<sequence->clips.size();i++) {
-				Clip* c = sequence->clips.at(i);
-				if (c != nullptr) {
-					min_track = qMin(min_track, c->track);
-					max_track = qMax(max_track, c->track);
-					if (c->track == mouse_track) {
-						if (panel_timeline->cursor_frame >= c->timeline_in &&
-								panel_timeline->cursor_frame <= c->timeline_out) {
-							cursor_contains_clip = true;
-
-							tooltip_timer.start();
-							tooltip_clip = i;
-
-							if (c->get_opening_transition() != nullptr && panel_timeline->cursor_frame <= c->timeline_in + c->get_opening_transition()->get_true_length()) {
-								panel_timeline->transition_select = TA_OPENING_TRANSITION;
-							} else if (c->get_closing_transition() != nullptr && panel_timeline->cursor_frame >= c->timeline_out - c->get_closing_transition()->get_true_length()) {
-								panel_timeline->transition_select = TA_CLOSING_TRANSITION;
-							}
-						}
-						if (c->timeline_in > mouse_frame_lower && c->timeline_in < mouse_frame_upper) {
-							int nc = qAbs(c->timeline_in + 1 - panel_timeline->cursor_frame);
-							if (nc < closeness) {
-								panel_timeline->trim_target = i;
-								panel_timeline->trim_in_point = true;
-								closeness = nc;
-								found = true;
-							}
-						}
-						if (c->timeline_out > mouse_frame_lower && c->timeline_out < mouse_frame_upper) {
-							int nc = qAbs(c->timeline_out - 1 - panel_timeline->cursor_frame);
-							if (nc < closeness) {
-								panel_timeline->trim_target = i;
-								panel_timeline->trim_in_point = false;
-								closeness = nc;
-								found = true;
-							}
-						}
-						if (panel_timeline->tool == TIMELINE_TOOL_POINTER) {
-							if (c->get_opening_transition() != nullptr) {
-								long transition_point = c->timeline_in + c->get_opening_transition()->get_true_length();
-
-								if (transition_point > mouse_frame_lower && transition_point < mouse_frame_upper) {
-									int nc = qAbs(transition_point - 1 - panel_timeline->cursor_frame);
-									if (nc < closeness) {
-										panel_timeline->trim_target = i;
-										panel_timeline->trim_in_point = false;
-										panel_timeline->transition_select = TA_OPENING_TRANSITION;
-										closeness = nc;
-										found = true;
-									}
-								}
-							}
-							if (c->get_closing_transition() != nullptr) {
-								long transition_point = c->timeline_out - c->get_closing_transition()->get_true_length();
-								if (transition_point > mouse_frame_lower && transition_point < mouse_frame_upper) {
-									int nc = qAbs(transition_point + 1 - panel_timeline->cursor_frame);
-									if (nc < closeness) {
-										panel_timeline->trim_target = i;
-										panel_timeline->trim_in_point = true;
-										panel_timeline->transition_select = TA_CLOSING_TRANSITION;
-										closeness = nc;
-										found = true;
-									}
-								}
-							}
-						}
-					}
-				}
-			}
-			/*if (cursor_contains_clip) {
-				QToolTip::showText(mapToGlobal(event->pos()), "HOVER OVER CLIP");
-			}*/
-			if (found) {
-				setCursor(Qt::SizeHorCursor);
-			} else {
-				panel_timeline->trim_target = -1;
-
-				// look for track heights
-				int track_y = 0;
-				for (int i=0;i<panel_timeline->get_track_height_size(bottom_align);i++) {
-					int track = (bottom_align) ? -1-i : i;
-					if (track >= min_track && track <= max_track) {
-						int track_height = panel_timeline->calculate_track_height(track, -1);
-						track_y += track_height;
-						int y_test_value = (bottom_align) ? rect().bottom() - track_y : track_y;
-						int test_range = 5;
-						int mouse_pos = pos.y() + scroll;
-						if (mouse_pos > y_test_value-test_range && mouse_pos < y_test_value+test_range) {
-							// if track lines are hidden, only resize track if a clip is already there
-							if (config.show_track_lines || cursor_contains_clip) {
-								found = true;
-								track_resizing = true;
-								track_target = track;
-								track_resize_old_value = track_height;
-							}
-							break;
-						}
-					}
-				}
-
-				if (found) {
-					setCursor(Qt::SizeVerCursor);
-				} else {
-					unsetCursor();
-				}
-			}
-		} else if (panel_timeline->tool == TIMELINE_TOOL_SLIP) {
-			if (getClipIndexFromCoords(panel_timeline->cursor_frame, panel_timeline->cursor_track) > -1) {
-				setCursor(Qt::SizeHorCursor);
-			} else {
-				unsetCursor();
-			}
-		} else if (panel_timeline->tool == TIMELINE_TOOL_TRANSITION) {
-			if (panel_timeline->transition_tool_init) {
-				if (panel_timeline->transition_tool_proc) {
-					update_ghosts(event->pos(), event->modifiers() & Qt::ShiftModifier);
-				} else {
-					Clip* c = sequence->clips.at(panel_timeline->transition_tool_pre_clip);
-
-					Ghost g;
-
-					g.in = g.old_in = g.out = g.old_out = (panel_timeline->transition_tool_type == TA_OPENING_TRANSITION) ? c->timeline_in : c->timeline_out;
-					g.track = c->track;
-					g.clip = panel_timeline->transition_tool_pre_clip;
-					g.media_stream = panel_timeline->transition_tool_type;
-					g.trimming = false;
-
-					panel_timeline->ghosts.append(g);
-
-					panel_timeline->transition_tool_proc = true;
-				}
-			} else {
-				int mouse_clip = getClipIndexFromCoords(panel_timeline->cursor_frame, panel_timeline->cursor_track);
-				if (mouse_clip > -1) {
-					Clip* c = sequence->clips.at(mouse_clip);
-					if (same_sign(c->track, panel_timeline->transition_tool_side)) {
-						panel_timeline->transition_tool_pre_clip = mouse_clip;
-						long halfway = c->timeline_in + (c->getLength()/2);
-						long between_range = getFrameFromScreenPoint(panel_timeline->zoom, TRANSITION_BETWEEN_RANGE) + 1;
-
-						if (panel_timeline->cursor_frame > halfway) {
-							panel_timeline->transition_tool_type = TA_CLOSING_TRANSITION;
-						} else {
-							panel_timeline->transition_tool_type = TA_OPENING_TRANSITION;
-						}
-
-						panel_timeline->transition_tool_post_clip = -1;
-						if (panel_timeline->cursor_frame < c->timeline_in + between_range) {
-							panel_timeline->transition_tool_post_clip = getClipIndexFromCoords(c->timeline_in-1, c->track);
-						} else if (panel_timeline->cursor_frame > c->timeline_out - between_range) {
-							panel_timeline->transition_tool_post_clip = getClipIndexFromCoords(c->timeline_out+1, c->track);
-						}
-					}
-				} else {
-					panel_timeline->transition_tool_pre_clip = -1;
-					panel_timeline->transition_tool_post_clip = -1;
-				}
-			}
-
-			panel_timeline->repaint_timeline();
-		}
-	}
-}
-
-void TimelineWidget::leaveEvent(QEvent*) {
-	tooltip_timer.stop();
-}
-
-int color_brightness(int r, int g, int b) {
-	return qRound(0.2126*r + 0.7152*g + 0.0722*b);
-}
-
-void draw_waveform(Clip* clip, const FootageStream* ms, long media_length, QPainter *p, const QRect& clip_rect, int waveform_start, int waveform_limit, double zoom) {
-	int divider = ms->audio_channels*2;
-	int channel_height = clip_rect.height()/ms->audio_channels;
-
-	for (int i=waveform_start;i<waveform_limit;i++) {
-		int waveform_index = qFloor((((clip->clip_in + ((double) i/zoom))/media_length) * ms->audio_preview.size())/divider)*divider;
-
-		if (clip->reverse) {
-			waveform_index = ms->audio_preview.size() - waveform_index - (ms->audio_channels * 2);
-		}
-
-		for (int j=0;j<ms->audio_channels;j++) {
-			int mid = (config.rectified_waveforms) ? clip_rect.top()+channel_height*(j+1) : clip_rect.top()+channel_height*j+(channel_height/2);
-			int offset = waveform_index+(j*2);
-
-			if ((offset + 1) < ms->audio_preview.size()) {
-				qint8 min = (double)ms->audio_preview.at(offset) / 128.0 * (channel_height/2);
-				qint8 max = (double)ms->audio_preview.at(offset+1) / 128.0 * (channel_height/2);
-
-				if (config.rectified_waveforms)  {
-					p->drawLine(clip_rect.left()+i, mid, clip_rect.left()+i, mid - (max - min));
-				} else {
-					p->drawLine(clip_rect.left()+i, mid+min, clip_rect.left()+i, mid+max);
-				}
-			}/* else {
-				qWarning() << "Tried to reach" << offset + 1 << ", limit:" << ms->audio_preview.size();
-			}*/
-		}
-	}
-}
-
-void draw_transition(QPainter& p, Clip* c, const QRect& clip_rect, QRect& text_rect, int transition_type) {
-	Transition* t = (transition_type == TA_OPENING_TRANSITION) ? c->get_opening_transition() : c->get_closing_transition();
-	if (t != nullptr) {
-		QColor transition_color(255, 0, 0, 16);
-		int transition_width = getScreenPointFromFrame(panel_timeline->zoom, t->get_true_length());
-		int transition_height = clip_rect.height();
-		int tr_y = clip_rect.y();
-		int tr_x = 0;
-		if (transition_type == TA_OPENING_TRANSITION) {
-			tr_x = clip_rect.x();
-			text_rect.setX(text_rect.x()+transition_width);
-		} else {
-			tr_x = clip_rect.right()-transition_width;
-			text_rect.setWidth(text_rect.width()-transition_width);
-		}
-		QRect transition_rect = QRect(tr_x, tr_y, transition_width, transition_height);
-		p.fillRect(transition_rect, transition_color);
-		QRect transition_text_rect(transition_rect.x() + CLIP_TEXT_PADDING, transition_rect.y() + CLIP_TEXT_PADDING, transition_rect.width() - CLIP_TEXT_PADDING, transition_rect.height() - CLIP_TEXT_PADDING);
-		if (transition_text_rect.width() > MAX_TEXT_WIDTH) {
-			bool draw_text = true;
-
-			p.setPen(QColor(0, 0, 0, 96));
-			if (t->secondary_clip == nullptr) {
-				if (transition_type == TA_OPENING_TRANSITION) {
-					p.drawLine(transition_rect.bottomLeft(), transition_rect.topRight());
-				} else {
-					p.drawLine(transition_rect.topLeft(), transition_rect.bottomRight());
-				}
-			} else {
-				if (transition_type == TA_OPENING_TRANSITION) {
-					p.drawLine(QPoint(transition_rect.left(), transition_rect.center().y()), transition_rect.topRight());
-					p.drawLine(QPoint(transition_rect.left(), transition_rect.center().y()), transition_rect.bottomRight());
-					draw_text = false;
-				} else {
-					p.drawLine(QPoint(transition_rect.right(), transition_rect.center().y()), transition_rect.topLeft());
-					p.drawLine(QPoint(transition_rect.right(), transition_rect.center().y()), transition_rect.bottomLeft());
-				}
-			}
-
-			if (draw_text) {
-				p.setPen(Qt::white);
-				p.drawText(transition_text_rect, 0, t->meta->name, &transition_text_rect);
-			}
-		}
-		p.setPen(Qt::black);
-		p.drawRect(transition_rect);
-	}
-
-}
-
-void TimelineWidget::paintEvent(QPaintEvent*) {
-	// Draw clips
-	if (sequence != nullptr) {
-		QPainter p(this);
-
-		// get widget width and height
-		int video_track_limit = 0;
-		int audio_track_limit = 0;
-		for (int i=0;i<sequence->clips.size();i++) {
-			Clip* clip = sequence->clips.at(i);
-			if (clip != nullptr) {
-				video_track_limit = qMin(video_track_limit, clip->track);
-				audio_track_limit = qMax(audio_track_limit, clip->track);
-			}
-		}
-
-		int panel_height = TRACK_DEFAULT_HEIGHT;
-		if (bottom_align) {
-			for (int i=-1;i>=video_track_limit;i--) {
-				panel_height += panel_timeline->calculate_track_height(i, -1);
-			}
-		} else {
-			for (int i=0;i<=audio_track_limit;i++) {
-				panel_height += panel_timeline->calculate_track_height(i, -1);
-			}
-		}
-		if (bottom_align) {
-			scrollBar->setMinimum(qMin(0, - panel_height + height()));
-		} else {
-			scrollBar->setMaximum(qMax(0, panel_height - height()));
-		}
-
-		for (int i=0;i<sequence->clips.size();i++) {
-			Clip* clip = sequence->clips.at(i);
-			if (clip != nullptr && is_track_visible(clip->track)) {
-				QRect clip_rect(panel_timeline->getTimelineScreenPointFromFrame(clip->timeline_in), getScreenPointFromTrack(clip->track), getScreenPointFromFrame(panel_timeline->zoom, clip->getLength()), panel_timeline->calculate_track_height(clip->track, -1));
-				QRect text_rect(clip_rect.left() + CLIP_TEXT_PADDING, clip_rect.top() + CLIP_TEXT_PADDING, clip_rect.width() - CLIP_TEXT_PADDING - 1, clip_rect.height() - CLIP_TEXT_PADDING - 1);
-				if (clip_rect.left() < width() && clip_rect.right() >= 0 && clip_rect.top() < height() && clip_rect.bottom() >= 0) {
-					QRect actual_clip_rect = clip_rect;
-					if (actual_clip_rect.x() < 0) actual_clip_rect.setX(0);
-					if (actual_clip_rect.right() > width()) actual_clip_rect.setRight(width());
-					if (actual_clip_rect.y() < 0) actual_clip_rect.setY(0);
-					if (actual_clip_rect.bottom() > height()) actual_clip_rect.setBottom(height());
-					p.fillRect(actual_clip_rect, (clip->enabled) ? QColor(clip->color_r, clip->color_g, clip->color_b) : QColor(96, 96, 96));
-
-					int thumb_x = clip_rect.x() + 1;
-
-					if (clip->media != nullptr && clip->media->get_type() == MEDIA_TYPE_FOOTAGE) {
-						bool draw_checkerboard = false;
-						QRect checkerboard_rect(clip_rect);
-						Footage* m = clip->media->to_footage();
-						FootageStream* ms = m->get_stream_from_file_index(clip->track < 0, clip->media_stream);
-						if (ms == nullptr) {
-							draw_checkerboard = true;
-						} else if (ms->preview_done) {
-							// draw top and tail triangles
-							int triangle_size = TRACK_MIN_HEIGHT >> 2;
-							if (!ms->infinite_length && clip_rect.width() > triangle_size) {
-								p.setPen(Qt::NoPen);
-								p.setBrush(QColor(80, 80, 80));
-								if (clip->clip_in == 0
-										&& clip_rect.x() + triangle_size > 0
-										&& clip_rect.y() + triangle_size > 0
-										&& clip_rect.x() < width()
-										&& clip_rect.y() < height()) {
-									const QPoint points[3] = {
-										QPoint(clip_rect.x(), clip_rect.y()),
-										QPoint(clip_rect.x() + triangle_size, clip_rect.y()),
-										QPoint(clip_rect.x(), clip_rect.y() + triangle_size)
-									};
-									p.drawPolygon(points, 3);
-									text_rect.setLeft(text_rect.left() + (triangle_size >> 2));
-								}
-								if (clip->timeline_out - clip->timeline_in + clip->clip_in == clip->getMaximumLength()
-										&& clip_rect.right() - triangle_size < width()
-										&& clip_rect.y() + triangle_size > 0
-										&& clip_rect.right() > 0
-										&& clip_rect.y() < height()) {
-									const QPoint points[3] = {
-										QPoint(clip_rect.right(), clip_rect.y()),
-										QPoint(clip_rect.right() - triangle_size, clip_rect.y()),
-										QPoint(clip_rect.right(), clip_rect.y() + triangle_size)
-									};
-									p.drawPolygon(points, 3);
-									text_rect.setRight(text_rect.right() - (triangle_size >> 2));
-								}
-							}
-
-							p.setBrush(Qt::NoBrush);
-
-							// draw thumbnail/waveform
-							long media_length = clip->getMaximumLength();
-
-							if (clip->track < 0) {
-								// draw thumbnail
-								int thumb_y = p.fontMetrics().height()+CLIP_TEXT_PADDING+CLIP_TEXT_PADDING;
-								if (thumb_x < width() && thumb_y < height()) {
-									int space_for_thumb = clip_rect.width()-1;
-									if (clip->get_opening_transition() != nullptr) {
-										int ot_width = getScreenPointFromFrame(panel_timeline->zoom, clip->get_opening_transition()->get_true_length());
-										thumb_x += ot_width;
-										space_for_thumb -= ot_width;
-									}
-									if (clip->get_closing_transition() != nullptr) {
-										space_for_thumb -= getScreenPointFromFrame(panel_timeline->zoom, clip->get_closing_transition()->get_true_length());
-									}
-									int thumb_height = clip_rect.height()-thumb_y;
-									int thumb_width = (thumb_height*((double)ms->video_preview.width()/(double)ms->video_preview.height()));
-									if (thumb_x + thumb_width >= 0
-											&& thumb_height > thumb_y
-											&& thumb_y + thumb_height >= 0
-											&& space_for_thumb > MAX_TEXT_WIDTH) {
-										int thumb_clip_width = qMin(thumb_width, space_for_thumb);
-										p.drawImage(QRect(thumb_x, clip_rect.y()+thumb_y, thumb_clip_width, thumb_height), ms->video_preview, QRect(0, 0, thumb_clip_width*((double)ms->video_preview.width()/(double)thumb_width), ms->video_preview.height()));
-									}
-								}
-								if (clip->timeline_out - clip->timeline_in + clip->clip_in > clip->getMaximumLength()) {
-									draw_checkerboard = true;
-									checkerboard_rect.setLeft(panel_timeline->getTimelineScreenPointFromFrame(clip->getMaximumLength() + clip->timeline_in - clip->clip_in));
-								}
-							} else if (clip_rect.height() > TRACK_MIN_HEIGHT) {
-								// draw waveform
-								p.setPen(QColor(80, 80, 80));
-
-								int waveform_start = -qMin(clip_rect.x(), 0);
-								int waveform_limit = qMin(clip_rect.width(), getScreenPointFromFrame(panel_timeline->zoom, media_length - clip->clip_in));
-
-								if ((clip_rect.x() + waveform_limit) > width()) {
-									waveform_limit -= (clip_rect.x() + waveform_limit - width());
-								} else if (waveform_limit < clip_rect.width()) {
-									draw_checkerboard = true;
-									if (waveform_limit > 0) checkerboard_rect.setLeft(checkerboard_rect.left() + waveform_limit);
-								}
-
-								draw_waveform(clip, ms, media_length, &p, clip_rect, waveform_start, waveform_limit, panel_timeline->zoom);
-							}
-						}
-						if (draw_checkerboard) {
-							checkerboard_rect.setLeft(qMax(checkerboard_rect.left(), 0));
-							checkerboard_rect.setRight(qMin(checkerboard_rect.right(), width()));
-							checkerboard_rect.setTop(qMax(checkerboard_rect.top(), 0));
-							checkerboard_rect.setBottom(qMin(checkerboard_rect.bottom(), height()));
-
-							if (checkerboard_rect.left() < width()
-									&& checkerboard_rect.right() >= 0
-									&& checkerboard_rect.top() < height()
-									&& checkerboard_rect.bottom() >= 0) {
-								// draw "error lines" if media stream is missing
-								p.setPen(QPen(QColor(64, 64, 64), 2));
-								int limit = checkerboard_rect.width();
-								int clip_height = checkerboard_rect.height();
-								for (int j=-clip_height;j<limit;j+=15) {
-									int lines_start_x = checkerboard_rect.left()+j;
-									int lines_start_y = checkerboard_rect.bottom();
-									int lines_end_x = lines_start_x + clip_height;
-									int lines_end_y = checkerboard_rect.top();
-									if (lines_start_x < checkerboard_rect.left()) {
-										lines_start_y -= (checkerboard_rect.left() - lines_start_x);
-										lines_start_x = checkerboard_rect.left();
-									}
-									if (lines_end_x > checkerboard_rect.right()) {
-										lines_end_y -= (checkerboard_rect.right() - lines_end_x);
-										lines_end_x = checkerboard_rect.right();
-									}
-									p.drawLine(lines_start_x, lines_start_y, lines_end_x, lines_end_y);
-								}
-							}
-						}
-					}
-
-					// draw clip transitions
-					draw_transition(p, clip, clip_rect, text_rect, TA_OPENING_TRANSITION);
-					draw_transition(p, clip, clip_rect, text_rect, TA_CLOSING_TRANSITION);
-
-					// top left bevel
-					p.setPen(Qt::white);
-					if (clip_rect.x() >= 0 && clip_rect.x() < width()) p.drawLine(clip_rect.bottomLeft(), clip_rect.topLeft());
-					if (clip_rect.y() >= 0 && clip_rect.y() < height()) p.drawLine(QPoint(qMax(0, clip_rect.left()), clip_rect.top()), QPoint(qMin(width(), clip_rect.right()), clip_rect.top()));
-
-					// draw text
-					if (text_rect.width() > MAX_TEXT_WIDTH && text_rect.right() > 0 && text_rect.left() < width()) {
-						if (!clip->enabled) {
-							p.setPen(Qt::gray);
-						} else if (color_brightness(clip->color_r, clip->color_g, clip->color_b) > 160) {
-							// set to black if color is bright
-							p.setPen(Qt::black);
-						}
-						if (clip->linked.size() > 0) {
-							int underline_y = CLIP_TEXT_PADDING + p.fontMetrics().height() + clip_rect.top();
-							int underline_width = qMin(text_rect.width() - 1, p.fontMetrics().width(clip->name));
-							p.drawLine(text_rect.x(), underline_y, text_rect.x() + underline_width, underline_y);
-						}
-						QString name = clip->name;
-						if (clip->speed != 1.0 || clip->reverse) {
-							name += " (";
-							if (clip->reverse) name += "-";
-							name += QString::number(clip->speed*100) + "%)";
-						}
-						p.drawText(text_rect, 0, name, &text_rect);
-					}
-
-					// bottom right gray
-					p.setPen(QColor(0, 0, 0, 128));
-					if (clip_rect.right() >= 0 && clip_rect.right() < width()) p.drawLine(clip_rect.bottomRight(), clip_rect.topRight());
-					if (clip_rect.bottom() >= 0 && clip_rect.bottom() < height()) p.drawLine(QPoint(qMax(0, clip_rect.left()), clip_rect.bottom()), QPoint(qMin(width(), clip_rect.right()), clip_rect.bottom()));
-
-					// draw transition tool
-					if (panel_timeline->tool == TIMELINE_TOOL_TRANSITION && (panel_timeline->transition_tool_pre_clip == i || panel_timeline->transition_tool_post_clip == i)) {
-						int type = panel_timeline->transition_tool_type;
-						if (panel_timeline->transition_tool_post_clip == i) {
-							// invert transition type
-							type = (type == TA_CLOSING_TRANSITION) ? TA_OPENING_TRANSITION : TA_CLOSING_TRANSITION;
-						}
-						QRect transition_tool_rect = clip_rect;
-						if (type == TA_CLOSING_TRANSITION) {
-							if (panel_timeline->transition_tool_post_clip > -1) {
-								transition_tool_rect.setLeft(transition_tool_rect.right() - TRANSITION_BETWEEN_RANGE);
-							} else {
-								transition_tool_rect.setLeft(transition_tool_rect.left() + (3*(transition_tool_rect.width()>>2)));
-							}
-						} else {
-							if (panel_timeline->transition_tool_post_clip > -1) {
-								transition_tool_rect.setWidth(TRANSITION_BETWEEN_RANGE);
-							} else {
-								transition_tool_rect.setWidth(transition_tool_rect.width()>>2);
-							}
-						}
-						if (transition_tool_rect.left() < width() && transition_tool_rect.right() > 0) {
-							if (transition_tool_rect.left() < 0) {
-								transition_tool_rect.setLeft(0);
-							}
-							if (transition_tool_rect.right() > width()) {
-								transition_tool_rect.setRight(width());
-							}
-							p.fillRect(transition_tool_rect, QColor(0, 0, 0, 128));
-						}
-					}
-				}
-			}
-		}
-
-		// Draw recording clip if recording if valid
-		if (panel_sequence_viewer->is_recording_cued() && is_track_visible(panel_sequence_viewer->recording_track)) {
-			int rec_track_x = panel_timeline->getTimelineScreenPointFromFrame(panel_sequence_viewer->recording_start);
-			int rec_track_y = getScreenPointFromTrack(panel_sequence_viewer->recording_track);
-			int rec_track_height = panel_timeline->calculate_track_height(panel_sequence_viewer->recording_track, -1);
-			if (panel_sequence_viewer->recording_start != panel_sequence_viewer->recording_end) {
-				QRect rec_rect(
-							rec_track_x,
-							rec_track_y,
-							getScreenPointFromFrame(panel_timeline->zoom, panel_sequence_viewer->recording_end - panel_sequence_viewer->recording_start),
-							rec_track_height
-						 );
-				p.setPen(QPen(QColor(96, 96, 96), 2));
-				p.fillRect(rec_rect, QColor(192, 192, 192));
-				p.drawRect(rec_rect);
-			}
-			QRect active_rec_rect(
-						rec_track_x,
-						rec_track_y,
-						getScreenPointFromFrame(panel_timeline->zoom, panel_sequence_viewer->seq->playhead - panel_sequence_viewer->recording_start),
-						rec_track_height
-					 );
-			p.setPen(QPen(QColor(192, 0, 0), 2));
-			p.fillRect(active_rec_rect, QColor(255, 96, 96));
-			p.drawRect(active_rec_rect);
-
-			p.setPen(Qt::NoPen);
-
-			if (!panel_sequence_viewer->playing) {
-				int rec_marker_size = 6;
-				int rec_track_midY = rec_track_y + (rec_track_height >> 1);
-				p.setBrush(Qt::white);
-				QPoint cue_marker[3] = {
-					QPoint(rec_track_x, rec_track_midY - rec_marker_size),
-					QPoint(rec_track_x + rec_marker_size, rec_track_midY),
-					QPoint(rec_track_x, rec_track_midY + rec_marker_size)
-				};
-				p.drawPolygon(cue_marker, 3);
-			}
-		}
-
-		// Draw track lines
-		if (config.show_track_lines) {
-			p.setPen(QColor(0, 0, 0, 96));
-			audio_track_limit++;
-			if (video_track_limit == 0) video_track_limit--;
-
-			if (bottom_align) {
-				// only draw lines for video tracks
-				for (int i=video_track_limit;i<0;i++) {
-					int line_y = getScreenPointFromTrack(i) - 1;
-					p.drawLine(0, line_y, rect().width(), line_y);
-				}
-			} else {
-				// only draw lines for audio tracks
-				for (int i=0;i<audio_track_limit;i++) {
-					int line_y = getScreenPointFromTrack(i) + panel_timeline->calculate_track_height(i, -1);
-					p.drawLine(0, line_y, rect().width(), line_y);
-				}
-			}
-		}
-
-		// Draw selections
-		for (int i=0;i<sequence->selections.size();i++) {
-			const Selection& s = sequence->selections.at(i);
-			if (is_track_visible(s.track)) {
-				int selection_y = getScreenPointFromTrack(s.track);
-				int selection_x = panel_timeline->getTimelineScreenPointFromFrame(s.in);
-				p.setPen(Qt::NoPen);
-				p.setBrush(Qt::NoBrush);
-				p.fillRect(selection_x, selection_y, panel_timeline->getTimelineScreenPointFromFrame(s.out) - selection_x, panel_timeline->calculate_track_height(s.track, -1), QColor(0, 0, 0, 64));
-			}
-		}
-
-		// draw rectangle select
-		if (panel_timeline->rect_select_proc) {
-			int rsy = panel_timeline->rect_select_y;
-			int rsh = panel_timeline->rect_select_h;
-			if (bottom_align) {
-				rsy += height();
-			}
-			QRect rect_select(panel_timeline->rect_select_x, rsy, panel_timeline->rect_select_w, rsh);
-			draw_selection_rectangle(p, rect_select);
-		}
-
-		// Draw ghosts
-		if (!panel_timeline->ghosts.isEmpty()) {
-			QVector<int> insert_points;
-			long first_ghost = LONG_MAX;
-			for (int i=0;i<panel_timeline->ghosts.size();i++) {
-				const Ghost& g = panel_timeline->ghosts.at(i);
-				first_ghost = qMin(first_ghost, g.in);
-				if (is_track_visible(g.track)) {
-					int ghost_x = panel_timeline->getTimelineScreenPointFromFrame(g.in);
-					int ghost_y = getScreenPointFromTrack(g.track);
-					int ghost_width = panel_timeline->getTimelineScreenPointFromFrame(g.out) - ghost_x - 1;
-					int ghost_height = panel_timeline->calculate_track_height(g.track, -1) - 1;
-
-					insert_points.append(ghost_y + (ghost_height>>1));
-
-					p.setPen(QColor(255, 255, 0));
-					for (int j=0;j<GHOST_THICKNESS;j++) {
-						p.drawRect(ghost_x+j, ghost_y+j, ghost_width-j-j, ghost_height-j-j);
-					}
-				}
-			}
-
-			// draw insert indicator
-			if (panel_timeline->move_insert && !insert_points.isEmpty()) {
-				p.setBrush(Qt::white);
-				p.setPen(Qt::NoPen);
-				int insert_x = panel_timeline->getTimelineScreenPointFromFrame(first_ghost);
-				int tri_size = TRACK_MIN_HEIGHT>>2;
-
-				for (int i=0;i<insert_points.size();i++) {
-					QPoint points[3] = {
-						QPoint(insert_x, insert_points.at(i) - tri_size),
-						QPoint(insert_x + tri_size, insert_points.at(i)),
-						QPoint(insert_x, insert_points.at(i) + tri_size)
-					};
-					p.drawPolygon(points, 3);
-				}
-			}
-		}
-
-
-		// Draw splitting cursor
-		if (panel_timeline->splitting) {
-			for (int i=0;i<panel_timeline->split_tracks.size();i++) {
-				if (is_track_visible(panel_timeline->split_tracks.at(i))) {
-					int cursor_x = panel_timeline->getTimelineScreenPointFromFrame(panel_timeline->drag_frame_start);
-					int cursor_y = getScreenPointFromTrack(panel_timeline->split_tracks.at(i));
-
-					p.setPen(QColor(64, 64, 64));
-					p.drawLine(cursor_x, cursor_y, cursor_x, cursor_y + panel_timeline->calculate_track_height(panel_timeline->split_tracks.at(i), -1));
-				}
-			}
-		}
-
-		// Draw playhead
-		p.setPen(Qt::red);
-		int playhead_x = panel_timeline->getTimelineScreenPointFromFrame(sequence->playhead);
-		p.drawLine(playhead_x, rect().top(), playhead_x, rect().bottom());
-
-		// draw border
-		p.setPen(QColor(0, 0, 0, 64));
-		int edge_y = (bottom_align) ? rect().height()-1 : 0;
-		p.drawLine(0, edge_y, rect().width(), edge_y);
-
-		// draw snap point
-		if (panel_timeline->snapped) {
-			p.setPen(Qt::white);
-			int snap_x = panel_timeline->getTimelineScreenPointFromFrame(panel_timeline->snap_point);
-			p.drawLine(snap_x, 0, snap_x, height());
-		}
-
-		// Draw edit cursor
-		if (isLiveEditing() && is_track_visible(panel_timeline->cursor_track)) {
-			int cursor_x = panel_timeline->getTimelineScreenPointFromFrame(panel_timeline->cursor_frame);
-			int cursor_y = getScreenPointFromTrack(panel_timeline->cursor_track);
-
-			p.setPen(Qt::gray);
-			p.drawLine(cursor_x, cursor_y, cursor_x, cursor_y + panel_timeline->calculate_track_height(panel_timeline->cursor_track, -1));
-		}
-	}
-}
-
-void TimelineWidget::resizeEvent(QResizeEvent *) {
-	scrollBar->setPageStep(height());
-}
-
-bool TimelineWidget::is_track_visible(int track) {
-	return (bottom_align == (track < 0));
-}
-
-// **************************************
-// screen point <-> frame/track functions
-// **************************************
-
-int TimelineWidget::getTrackFromScreenPoint(int y) {
-	y += scroll;
-	if (bottom_align) {
-		y = -(y - height());
-	}
-	y--;
-	int height_measure = 0;
-	int counter = ((!bottom_align && y > 0) || (bottom_align && y < 0)) ? 0 : -1;
-	int track_height = panel_timeline->calculate_track_height(counter, -1);
-	while (qAbs(y) > height_measure+track_height) {
-		if (config.show_track_lines && counter != -1) y--;
-		height_measure += track_height;
-		if ((!bottom_align && y > 0) || (bottom_align && y < 0)) {
-			counter++;
-		} else {
-			counter--;
-		}
-		track_height = panel_timeline->calculate_track_height(counter, -1);
-	}
-	return counter;
-}
-
-int TimelineWidget::getScreenPointFromTrack(int track) {
-	int y = 0;
-	int counter = 0;
-	while (counter != track) {
-		if (bottom_align) counter--;
-		y += panel_timeline->calculate_track_height(counter, -1);
-		if (!bottom_align) counter++;
-		if (config.show_track_lines && counter != -1) y++;
-	}
-	y++;
-	return (bottom_align) ? height() - y - scroll : y - scroll;
-}
-
-int TimelineWidget::getClipIndexFromCoords(long frame, int track) {
-	for (int i=0;i<sequence->clips.size();i++) {
-		Clip* c = sequence->clips.at(i);
-		if (c != nullptr && c->track == track && frame >= c->timeline_in && frame < c->timeline_out) {
-			return i;
-		}
-	}
-	return -1;
-}
-
-void TimelineWidget::setScroll(int s) {
-	scroll = s;
-	update();
-}
-
-void TimelineWidget::reveal_media() {
-	panel_project->reveal_media(rc_reveal_media);
-}
+#include "timelinewidget.h"
+
+#include "playback/audio.h"
+#include "panels/panels.h"
+#include "io/config.h"
+#include "project/sequence.h"
+#include "project/transition.h"
+#include "project/clip.h"
+#include "panels/project.h"
+#include "panels/timeline.h"
+#include "project/footage.h"
+#include "ui/sourcetable.h"
+#include "ui/sourceiconview.h"
+#include "panels/effectcontrols.h"
+#include "panels/viewer.h"
+#include "project/undo.h"
+#include "mainwindow.h"
+#include "ui/viewerwidget.h"
+#include "dialogs/stabilizerdialog.h"
+#include "project/media.h"
+#include "ui/resizablescrollbar.h"
+#include "dialogs/newsequencedialog.h"
+#include "mainwindow.h"
+#include "ui/rectangleselect.h"
+#include "debug.h"
+
+#include "project/effect.h"
+
+#include "effects/internal/solideffect.h"
+#include "effects/internal/texteffect.h"
+
+#include <QPainter>
+#include <QColor>
+#include <QMouseEvent>
+#include <QObject>
+#include <QVariant>
+#include <QPoint>
+#include <QMenu>
+#include <QMessageBox>
+#include <QtMath>
+#include <QScrollBar>
+#include <QMimeData>
+#include <QToolTip>
+#include <QInputDialog>
+#include <QStatusBar>
+
+#define MAX_TEXT_WIDTH 20
+#define TRANSITION_BETWEEN_RANGE 40
+
+TimelineWidget::TimelineWidget(QWidget *parent) : QWidget(parent) {
+	selection_command = nullptr;
+	self_created_sequence = nullptr;
+	scroll = 0;
+
+	bottom_align = false;
+	track_resizing = false;
+	setMouseTracking(true);
+
+	setAcceptDrops(true);
+
+	setContextMenuPolicy(Qt::CustomContextMenu);
+	connect(this, SIGNAL(customContextMenuRequested(const QPoint&)), this, SLOT(show_context_menu(const QPoint&)));
+
+	tooltip_timer.setInterval(500);
+	connect(&tooltip_timer, SIGNAL(timeout()), this, SLOT(tooltip_timer_timeout()));
+}
+
+void TimelineWidget::right_click_ripple() {
+	QVector<Selection> sels;
+
+	Selection s;
+	s.in = rc_ripple_min;
+	s.out = rc_ripple_max;
+	s.track = panel_timeline->cursor_track;
+
+	sels.append(s);
+
+	panel_timeline->delete_selection(sels, true);
+}
+
+void TimelineWidget::show_context_menu(const QPoint& pos) {
+	if (sequence != nullptr) {
+		// hack because sometimes right clicking doesn't trigger mouse release event
+		panel_timeline->rect_select_init = false;
+		panel_timeline->rect_select_proc = false;
+
+		QMenu menu(this);
+
+		QAction* undoAction = menu.addAction("&Undo");
+		QAction* redoAction = menu.addAction("&Redo");
+		connect(undoAction, SIGNAL(triggered(bool)), mainWindow, SLOT(undo()));
+		connect(redoAction, SIGNAL(triggered(bool)), mainWindow, SLOT(redo()));
+		undoAction->setEnabled(undo_stack.canUndo());
+		redoAction->setEnabled(undo_stack.canRedo());
+		menu.addSeparator();
+
+		// collect all the selected clips
+		QVector<Clip*> selected_clips;
+		for (int i=0;i<sequence->clips.size();i++) {
+			Clip* c = sequence->clips.at(i);
+			if (c != nullptr && panel_timeline->is_clip_selected(c, true)) {
+				selected_clips.append(c);
+			}
+		}
+
+		if (selected_clips.isEmpty()) {
+			// no clips are selected
+			panel_timeline->cursor_frame = panel_timeline->getTimelineFrameFromScreenPoint(pos.x());
+			panel_timeline->cursor_track = getTrackFromScreenPoint(pos.y());
+
+			bool can_ripple_delete = true;
+			bool at_end_of_sequence = true;
+			rc_ripple_min = 0;
+			rc_ripple_max = LONG_MAX;
+
+			for (int i=0;i<sequence->clips.size();i++) {
+				Clip* c = sequence->clips.at(i);
+				if (c != nullptr) {
+					if (c->timeline_in > panel_timeline->cursor_frame || c->timeline_out > panel_timeline->cursor_frame) {
+						at_end_of_sequence = false;
+					}
+					if (c->track == panel_timeline->cursor_track) {
+						if (c->timeline_in <= panel_timeline->cursor_frame && c->timeline_out >= panel_timeline->cursor_frame) {
+							can_ripple_delete = false;
+							break;
+						} else if (c->timeline_out < panel_timeline->cursor_frame) {
+							rc_ripple_min = qMax(rc_ripple_min, c->timeline_out);
+						} else if (c->timeline_in > panel_timeline->cursor_frame) {
+							rc_ripple_max = qMin(rc_ripple_max, c->timeline_in);
+						}
+					}
+				}
+			}
+
+			if (can_ripple_delete && !at_end_of_sequence) {
+				QAction* ripple_delete_action = menu.addAction("R&ipple Delete");
+				connect(ripple_delete_action, SIGNAL(triggered(bool)), this, SLOT(right_click_ripple()));
+			}
+
+			QAction* seq_settings = menu.addAction("Sequence Settings");
+			connect(seq_settings, SIGNAL(triggered(bool)), this, SLOT(open_sequence_properties()));
+		} else {
+			// clips are selected
+			QAction* cutAction = menu.addAction("C&ut");
+			connect(cutAction, SIGNAL(triggered(bool)), mainWindow, SLOT(cut()));
+			QAction* copyAction = menu.addAction("Cop&y");
+			connect(copyAction, SIGNAL(triggered(bool)), mainWindow, SLOT(copy()));
+			QAction* pasteAction = menu.addAction("&Paste");
+			connect(pasteAction, SIGNAL(triggered(bool)), mainWindow, SLOT(paste()));
+			menu.addSeparator();
+			QAction* speedAction = menu.addAction("&Speed/Duration");
+			connect(speedAction, SIGNAL(triggered(bool)), mainWindow, SLOT(open_speed_dialog()));
+			QAction* autoscaleAction = menu.addAction("Auto-s&cale");
+			autoscaleAction->setCheckable(true);
+			connect(autoscaleAction, SIGNAL(triggered(bool)), this, SLOT(toggle_autoscale()));
+
+			QAction* nestAction = menu.addAction("&Nest");
+			connect(nestAction, SIGNAL(triggered(bool)), mainWindow, SLOT(nest()));
+
+			// stabilizer option
+			/*int video_clip_count = 0;
+			bool all_video_is_footage = true;
+			for (int i=0;i<selected_clips.size();i++) {
+				if (selected_clips.at(i)->track < 0) {
+					video_clip_count++;
+					if (selected_clips.at(i)->media == nullptr
+							|| selected_clips.at(i)->media->get_type() != MEDIA_TYPE_FOOTAGE) {
+						all_video_is_footage = false;
+					}
+				}
+			}
+			if (video_clip_count == 1 && all_video_is_footage) {
+				QAction* stabilizerAction = menu.addAction("S&tabilizer");
+				connect(stabilizerAction, SIGNAL(triggered(bool)), this, SLOT(show_stabilizer_diag()));
+			}*/
+
+			// set autoscale arbitrarily to the first selected clip
+			autoscaleAction->setChecked(selected_clips.at(0)->autoscale);
+
+			// check if all selected clips have the same media for a "Reveal In Project"
+			bool same_media = true;
+			rc_reveal_media = selected_clips.at(0)->media;
+			for (int i=1;i<selected_clips.size();i++) {
+				if (selected_clips.at(i)->media != rc_reveal_media) {
+					same_media = false;
+					break;
+				}
+			}
+
+			if (same_media) {
+				QAction* revealInProjectAction = menu.addAction("&Reveal in Project");
+				connect(revealInProjectAction, SIGNAL(triggered(bool)), this, SLOT(reveal_media()));
+			}
+
+			QAction* rename = menu.addAction("R&ename");
+			connect(rename, SIGNAL(triggered(bool)), this, SLOT(rename_clip()));
+		}
+
+		menu.exec(mapToGlobal(pos));
+	}
+}
+
+void TimelineWidget::toggle_autoscale() {
+	SetAutoscaleAction* action = new SetAutoscaleAction();
+	for (int i=0;i<sequence->clips.size();i++) {
+		Clip* c = sequence->clips.at(i);
+		if (c != nullptr && panel_timeline->is_clip_selected(c, true)) {
+			action->clips.append(c);
+		}
+	}
+	if (action->clips.size() > 0) {
+		undo_stack.push(action);
+	} else {
+		delete action;
+	}
+}
+
+void TimelineWidget::tooltip_timer_timeout() {
+	if (sequence != nullptr) {
+		if (tooltip_clip < sequence->clips.size()) {
+			Clip* c = sequence->clips.at(tooltip_clip);
+			if (c != nullptr) {
+				QToolTip::showText(QCursor::pos(),
+							tr("%1\nStart: %2\nEnd: %3\nDuration: %4").arg(
+									   c->name,
+									   frame_to_timecode(c->timeline_in, config.timecode_view, sequence->frame_rate),
+									   frame_to_timecode(c->timeline_out, config.timecode_view, sequence->frame_rate),
+									   frame_to_timecode(c->getLength(), config.timecode_view, sequence->frame_rate)
+									));
+			}
+		}
+	}
+	tooltip_timer.stop();
+}
+
+void TimelineWidget::rename_clip() {
+	QVector<Clip*> selected_clips;
+	for (int i=0;i<sequence->clips.size();i++) {
+		Clip* c = sequence->clips.at(i);
+		if (c != nullptr && panel_timeline->is_clip_selected(c, true)) {
+			selected_clips.append(c);
+		}
+	}
+	if (selected_clips.size() > 0) {
+		QString s = QInputDialog::getText(this,
+										  (selected_clips.size() == 1) ? tr("Rename '%1'").arg(selected_clips.at(0)->name) : tr("Rename multiple clips"),
+										  tr("Enter a new name for this clip:"),
+										  QLineEdit::Normal,
+										  selected_clips.at(0)->name
+									);
+		if (!s.isEmpty()) {
+			RenameClipCommand* rcc = new RenameClipCommand();
+			rcc->new_name = s;
+			rcc->clips = selected_clips;
+			undo_stack.push(rcc);
+			update_ui(true);
+		}
+	}
+}
+
+void TimelineWidget::show_stabilizer_diag() {
+	StabilizerDialog sd;
+	sd.exec();
+}
+
+void TimelineWidget::open_sequence_properties() {
+	QList<Media*> sequence_items;
+	QList<Media*> all_top_level_items;
+	for (int i=0;i<project_model.childCount();i++) {
+		all_top_level_items.append(project_model.child(i));
+	}
+	panel_project->get_all_media_from_table(all_top_level_items, sequence_items, MEDIA_TYPE_SEQUENCE); // find all sequences in project
+	for (int i=0;i<sequence_items.size();i++) {
+		if (sequence_items.at(i)->to_sequence() == sequence) {
+			NewSequenceDialog nsd(this, sequence_items.at(i));
+			nsd.exec();
+			return;
+		}
+	}
+	QMessageBox::critical(this, tr("Error"), tr("Couldn't locate media wrapper for sequence."));
+}
+
+bool same_sign(int a, int b) {
+	return (a < 0) == (b < 0);
+}
+
+void TimelineWidget::dragEnterEvent(QDragEnterEvent *event) {
+	bool import_init = false;
+
+	QVector<Media*> media_list;
+	panel_timeline->importing_files = false;
+
+	if (event->source() == panel_project->tree_view || event->source() == panel_project->icon_view) {
+		QModelIndexList items = panel_project->get_current_selected();
+		media_list.resize(items.size());
+		for (int i=0;i<items.size();i++) {
+			media_list[i] = panel_project->item_to_media(items.at(i));
+		}
+		import_init = true;
+	}
+
+	if (event->source() == panel_footage_viewer->viewer_widget) {
+		Sequence* proposed_seq = panel_footage_viewer->seq;
+		if (proposed_seq != sequence) { // don't allow nesting the same sequence
+			media_list.append(panel_footage_viewer->media);
+			import_init = true;
+		}
+	}
+
+	if (config.enable_drag_files_to_timeline && event->mimeData()->hasUrls()) {
+		QList<QUrl> urls = event->mimeData()->urls();
+		if (!urls.isEmpty()) {
+			QStringList file_list;
+
+			for (int i=0;i<urls.size();i++) {
+				file_list.append(urls.at(i).toLocalFile());
+			}
+
+			panel_project->process_file_list(file_list);
+
+			for (int i=0;i<panel_project->last_imported_media.size();i++) {
+				// waits for media to have a duration
+				// TODO would be much nicer if this was multithreaded
+				Footage* f = panel_project->last_imported_media.at(i)->to_footage();
+				f->ready_lock.lock();
+				f->ready_lock.unlock();
+
+				if (f->ready) {
+					media_list.append(panel_project->last_imported_media.at(i));
+				}
+			}
+
+			if (media_list.isEmpty()) {
+				undo_stack.undo();
+			} else {
+				import_init = true;
+				panel_timeline->importing_files = true;
+			}
+		}
+	}
+
+	if (import_init) {
+		event->acceptProposedAction();
+
+		long entry_point;
+		Sequence* seq = sequence;
+
+		if (seq == nullptr) {
+			// if no sequence, we're going to create a new one using the clips as a reference
+			entry_point = 0;
+
+			self_created_sequence = create_sequence_from_media(media_list);
+			seq = self_created_sequence;
+		} else {
+			entry_point = panel_timeline->getTimelineFrameFromScreenPoint(event->pos().x());
+			panel_timeline->drag_frame_start = entry_point + getFrameFromScreenPoint(panel_timeline->zoom, 50);
+			panel_timeline->drag_track_start = (bottom_align) ? -1 : 0;
+		}
+
+		panel_timeline->create_ghosts_from_media(seq, entry_point, media_list);
+
+		panel_timeline->importing = true;
+	}
+}
+
+void TimelineWidget::dragMoveEvent(QDragMoveEvent *event) {
+	if (panel_timeline->importing) {
+		event->acceptProposedAction();
+
+		if (sequence != nullptr) {
+			QPoint pos = event->pos();
+			update_ghosts(pos, event->keyboardModifiers() & Qt::ShiftModifier);
+			panel_timeline->move_insert = ((event->keyboardModifiers() & Qt::ControlModifier) && (panel_timeline->tool == TIMELINE_TOOL_POINTER || panel_timeline->importing));
+			update_ui(false);
+		}
+	}
+}
+
+void TimelineWidget::wheelEvent(QWheelEvent *event) {
+	bool alt = (event->modifiers() & Qt::AltModifier);
+	int scroll_amount = alt ? (event->angleDelta().x()) : (event->angleDelta().y());
+	if (scroll_amount != 0) {
+		bool shift = (event->modifiers() & Qt::ShiftModifier);
+		bool in = (scroll_amount > 0);
+		if (config.scroll_zooms != shift) {
+			panel_timeline->set_zoom(in);
+		} else {
+			QScrollBar* bar = alt ? scrollBar : panel_timeline->horizontalScrollBar;
+
+			int step = bar->singleStep();
+			if (in) step = -step;
+			bar->setValue(bar->value() + step);
+		}
+	}
+}
+
+void TimelineWidget::dragLeaveEvent(QDragLeaveEvent* event) {
+	event->accept();
+	if (panel_timeline->importing) {
+		if (panel_timeline->importing_files) {
+			undo_stack.undo();
+		}
+		panel_timeline->importing_files = false;
+		panel_timeline->ghosts.clear();
+		panel_timeline->importing = false;
+		update_ui(false);
+	}
+	if (self_created_sequence != nullptr) {
+		delete self_created_sequence;
+		self_created_sequence = nullptr;
+	}
+}
+
+void delete_area_under_ghosts(ComboAction* ca) {
+	// delete areas before adding
+	QVector<Selection> delete_areas;
+	for (int i=0;i<panel_timeline->ghosts.size();i++) {
+		const Ghost& g = panel_timeline->ghosts.at(i);
+		Selection sel;
+		sel.in = g.in;
+		sel.out = g.out;
+		sel.track = g.track;
+		delete_areas.append(sel);
+	}
+	panel_timeline->delete_areas_and_relink(ca, delete_areas);
+}
+
+void insert_clips(ComboAction* ca) {
+	bool ripple_old_point = true;
+
+	long earliest_old_point = LONG_MAX;
+	long latest_old_point = LONG_MIN;
+
+	long earliest_new_point = LONG_MAX;
+	long latest_new_point = LONG_MIN;
+
+	QVector<int> ignore_clips;
+	for (int i=0;i<panel_timeline->ghosts.size();i++) {
+		const Ghost& g = panel_timeline->ghosts.at(i);
+
+		earliest_old_point = qMin(earliest_old_point, g.old_in);
+		latest_old_point = qMax(latest_old_point, g.old_out);
+		earliest_new_point = qMin(earliest_new_point, g.in);
+		latest_new_point = qMax(latest_new_point, g.out);
+
+		if (g.clip >= 0) {
+			ignore_clips.append(g.clip);
+		} else {
+			// don't try to close old gap if importing
+			ripple_old_point = false;
+		}
+	}
+
+	panel_timeline->split_cache.clear();
+
+	for (int i=0;i<sequence->clips.size();i++) {
+		Clip* c = sequence->clips.at(i);
+		if (c != nullptr) {
+			// don't split any clips that are moving
+			bool found = false;
+			for (int j=0;j<panel_timeline->ghosts.size();j++) {
+				if (panel_timeline->ghosts.at(j).clip == i) {
+					found = true;
+					break;
+				}
+			}
+			if (!found) {
+				if (c->timeline_in < earliest_new_point && c->timeline_out > earliest_new_point) {
+					panel_timeline->split_clip_and_relink(ca, i, earliest_new_point, true);
+				}
+
+				// determine if we should close the gap the old clips left behind
+				if (ripple_old_point
+						&& !((c->timeline_in < earliest_old_point && c->timeline_out <= earliest_old_point) || (c->timeline_in >= latest_old_point && c->timeline_out > latest_old_point))
+						&& !ignore_clips.contains(i)) {
+					ripple_old_point = false;
+				}
+			}
+		}
+	}
+
+	long ripple_length = (latest_new_point - earliest_new_point);
+
+	ripple_clips(ca, sequence, earliest_new_point, ripple_length, ignore_clips);
+
+	if (ripple_old_point) {
+		// works for moving later clips earlier but not earlier to later
+		long second_ripple_length = (earliest_old_point - latest_old_point);
+
+		ripple_clips(ca, sequence, latest_old_point, second_ripple_length, ignore_clips);
+
+		if (earliest_old_point < earliest_new_point) {
+			for (int i=0;i<panel_timeline->ghosts.size();i++) {
+				Ghost& g = panel_timeline->ghosts[i];
+				g.in += second_ripple_length;
+				g.out += second_ripple_length;
+			}
+			for (int i=0;i<sequence->selections.size();i++) {
+				Selection& s = sequence->selections[i];
+				s.in += second_ripple_length;
+				s.out += second_ripple_length;
+			}
+		}
+	}
+}
+
+void TimelineWidget::dropEvent(QDropEvent* event) {
+	if (panel_timeline->importing && panel_timeline->ghosts.size() > 0) {
+		event->acceptProposedAction();
+
+		ComboAction* ca = new ComboAction();
+
+		Sequence* s = sequence;
+
+		// if we're dropping into nothing, create a new sequences based on the clip being dragged
+		if (s == nullptr) {
+			s = self_created_sequence;
+			panel_project->new_sequence(ca, self_created_sequence, true, nullptr);
+			self_created_sequence = nullptr;
+		} else if (event->keyboardModifiers() & Qt::ControlModifier) {
+			insert_clips(ca);
+		} else {
+			delete_area_under_ghosts(ca);
+		}
+
+		panel_timeline->add_clips_from_ghosts(ca, s);
+
+		undo_stack.push(ca);
+
+		setFocus();
+
+		update_ui(true);
+	}
+}
+
+void TimelineWidget::mouseDoubleClickEvent(QMouseEvent *event) {
+	if (panel_timeline->tool == TIMELINE_TOOL_EDIT) {
+		int clip_index = getClipIndexFromCoords(panel_timeline->cursor_frame, panel_timeline->cursor_track);
+		if (clip_index >= 0) {
+			Clip* clip = sequence->clips.at(clip_index);
+			if (!(event->modifiers() & Qt::ShiftModifier)) sequence->selections.clear();
+			Selection s;
+			s.in = clip->timeline_in;
+			s.out = clip->timeline_out;
+			s.track = clip->track;
+			sequence->selections.append(s);
+			update_ui(false);
+		}
+	}
+}
+
+bool isLiveEditing() {
+	return (panel_timeline->tool == TIMELINE_TOOL_EDIT || panel_timeline->tool == TIMELINE_TOOL_RAZOR || panel_timeline->creating);
+}
+
+void TimelineWidget::mousePressEvent(QMouseEvent *event) {
+	if (sequence != nullptr) {
+		int tool = panel_timeline->tool;
+		if (event->button() == Qt::MiddleButton) {
+			tool = TIMELINE_TOOL_HAND;
+			panel_timeline->creating = false;
+		} else if (event->button() == Qt::RightButton) {
+			tool = TIMELINE_TOOL_MENU;
+			panel_timeline->creating = false;
+		}
+
+		QPoint pos = event->pos();
+		if (isLiveEditing()) {
+			panel_timeline->drag_frame_start = panel_timeline->cursor_frame;
+			panel_timeline->drag_track_start = panel_timeline->cursor_track;
+		} else {
+			panel_timeline->drag_frame_start = panel_timeline->getTimelineFrameFromScreenPoint(pos.x());
+			panel_timeline->drag_track_start = getTrackFromScreenPoint(pos.y());
+		}
+
+		int clip_index = panel_timeline->trim_target;
+		if (clip_index == -1) clip_index = getClipIndexFromCoords(panel_timeline->drag_frame_start, panel_timeline->drag_track_start);
+
+		bool shift = (event->modifiers() & Qt::ShiftModifier);
+		bool alt = (event->modifiers() & Qt::AltModifier);
+
+		if (shift) {
+			panel_timeline->selection_offset = sequence->selections.size();
+		} else {
+			panel_timeline->selection_offset = 0;
+		}
+
+		if (panel_timeline->creating) {
+			int comp = 0;
+			switch (panel_timeline->creating_object) {
+			case ADD_OBJ_TITLE:
+			case ADD_OBJ_SOLID:
+			case ADD_OBJ_BARS:
+				comp = -1;
+				break;
+			case ADD_OBJ_TONE:
+			case ADD_OBJ_NOISE:
+			case ADD_OBJ_AUDIO:
+				comp = 1;
+				break;
+			}
+
+			if ((panel_timeline->drag_track_start < 0) == (comp < 0)) {
+				Ghost g;
+				g.in = g.old_in = g.out = g.old_out = panel_timeline->drag_frame_start;
+				g.track = g.old_track = panel_timeline->drag_track_start;
+				g.transition = nullptr;
+				g.clip = -1;
+				g.trimming = true;
+				g.trim_in = false;
+				panel_timeline->ghosts.append(g);
+
+				panel_timeline->moving_init = true;
+				panel_timeline->moving_proc = true;
+			}
+		} else {
+			switch (tool) {
+			case TIMELINE_TOOL_POINTER:
+			case TIMELINE_TOOL_RIPPLE:
+			case TIMELINE_TOOL_SLIP:
+			case TIMELINE_TOOL_ROLLING:
+			case TIMELINE_TOOL_SLIDE:
+			case TIMELINE_TOOL_MENU:
+			{
+				if (track_resizing && tool != TIMELINE_TOOL_MENU) {
+					track_resize_mouse_cache = event->pos().y();
+					panel_timeline->moving_init = true;
+				} else {
+					if (clip_index >= 0) {
+						Clip* clip = sequence->clips.at(clip_index);
+						if (clip != nullptr) {
+							if (panel_timeline->is_clip_selected(clip, true)) {
+								if (shift) {
+									panel_timeline->deselect_area(clip->timeline_in, clip->timeline_out, clip->track);
+
+									if (!alt) {
+										for (int i=0;i<clip->linked.size();i++) {
+											Clip* link = sequence->clips.at(clip->linked.at(i));
+											panel_timeline->deselect_area(link->timeline_in, link->timeline_out, link->track);
+										}
+									}
+								} else if (panel_timeline->tool == TIMELINE_TOOL_POINTER && panel_timeline->transition_select != TA_NO_TRANSITION) {
+									panel_timeline->deselect_area(clip->timeline_in, clip->timeline_out, clip->track);
+
+									for (int i=0;i<clip->linked.size();i++) {
+										Clip* link = sequence->clips.at(clip->linked.at(i));
+										panel_timeline->deselect_area(link->timeline_in, link->timeline_out, link->track);
+									}
+
+									Selection s;
+									s.track = clip->track;
+
+									if (panel_timeline->transition_select == TA_OPENING_TRANSITION && clip->get_opening_transition() != nullptr) {
+										s.in = clip->timeline_in;
+										if (clip->get_opening_transition()->secondary_clip != nullptr) s.in -= clip->get_opening_transition()->get_true_length();
+										s.out = clip->timeline_in + clip->get_opening_transition()->get_true_length();
+									} else if (panel_timeline->transition_select == TA_CLOSING_TRANSITION && clip->get_closing_transition() != nullptr) {
+										s.in = clip->timeline_out - clip->get_closing_transition()->get_true_length();
+										s.out = clip->timeline_out;
+										if (clip->get_closing_transition()->secondary_clip != nullptr) s.out += clip->get_closing_transition()->get_true_length();
+									}
+									sequence->selections.append(s);
+								}
+							} else {
+								// if "shift" is not down
+								if (!shift) {
+									sequence->selections.clear();
+								}
+
+								Selection s;
+
+								s.in = clip->timeline_in;
+								s.out = clip->timeline_out;
+
+								if (panel_timeline->tool == TIMELINE_TOOL_POINTER) {
+									if (panel_timeline->transition_select == TA_OPENING_TRANSITION) {
+										s.out = clip->timeline_in + clip->get_opening_transition()->get_true_length();
+										if (clip->get_opening_transition()->secondary_clip != nullptr) s.in -= clip->get_opening_transition()->get_true_length();
+									}
+
+									if (panel_timeline->transition_select == TA_CLOSING_TRANSITION) {
+										s.in = clip->timeline_out - clip->get_closing_transition()->get_true_length();
+										if (clip->get_closing_transition()->secondary_clip != nullptr) s.out += clip->get_closing_transition()->get_true_length();
+									}
+								}
+
+								s.track = clip->track;
+								sequence->selections.append(s);
+
+								if (config.select_also_seeks) {
+									panel_sequence_viewer->seek(clip->timeline_in);
+								}
+
+								// if alt is not down, select links
+								if (!alt && panel_timeline->transition_select == TA_NO_TRANSITION) {
+									for (int i=0;i<clip->linked.size();i++) {
+										Clip* link = sequence->clips.at(clip->linked.at(i));
+										if (!panel_timeline->is_clip_selected(link, true)) {
+											Selection ss;
+											ss.in = link->timeline_in;
+											ss.out = link->timeline_out;
+											ss.track = link->track;
+											sequence->selections.append(ss);
+										}
+									}
+								}
+							}
+						}
+
+						if (tool != TIMELINE_TOOL_MENU) panel_timeline->moving_init = true;
+					} else {
+						// if "shift" is not down
+						if (!shift) {
+							sequence->selections.clear();
+						}
+
+						panel_timeline->rect_select_init = true;
+					}
+					update_ui(false);
+				}
+			}
+				break;
+			case TIMELINE_TOOL_HAND:
+				panel_timeline->hand_moving = true;
+				panel_timeline->drag_x_start = pos.x();
+				panel_timeline->drag_y_start = pos.y();
+				break;
+			case TIMELINE_TOOL_EDIT:
+				if (config.edit_tool_also_seeks) panel_sequence_viewer->seek(panel_timeline->drag_frame_start);
+				panel_timeline->selecting = true;
+				break;
+			case TIMELINE_TOOL_RAZOR:
+			{
+				panel_timeline->splitting = true;
+				panel_timeline->split_tracks.append(panel_timeline->drag_track_start);
+				update_ui(false);
+			}
+				break;
+			case TIMELINE_TOOL_TRANSITION:
+			{
+				if (panel_timeline->transition_tool_pre_clip > -1) {
+					panel_timeline->transition_tool_init = true;
+				}
+			}
+				break;
+			}
+		}
+	}
+}
+
+void make_room_for_transition(ComboAction* ca, Clip* c, int type, long transition_start, long transition_end, bool delete_old_transitions) {
+	// make room for transition
+	if (type == TA_OPENING_TRANSITION) {
+		if (delete_old_transitions && c->get_opening_transition() != nullptr) {
+			ca->append(new DeleteTransitionCommand(c->sequence, c->opening_transition));
+		}
+		if (c->get_closing_transition() != nullptr) {
+			if (transition_end >= c->timeline_out) {
+				ca->append(new DeleteTransitionCommand(c->sequence, c->closing_transition));
+			} else if (transition_end > c->timeline_out - c->get_closing_transition()->get_true_length()) {
+				ca->append(new ModifyTransitionCommand(c, TA_CLOSING_TRANSITION, c->timeline_out - transition_end));
+			}
+		}
+	} else {
+		if (delete_old_transitions && c->get_closing_transition() != nullptr) {
+			ca->append(new DeleteTransitionCommand(c->sequence, c->closing_transition));
+		}
+		if (c->get_opening_transition() != nullptr) {
+			if (transition_start <= c->timeline_in) {
+				ca->append(new DeleteTransitionCommand(c->sequence, c->opening_transition));
+			} else if (transition_start < c->timeline_in + c->get_opening_transition()->get_true_length()) {
+				ca->append(new ModifyTransitionCommand(c, TA_OPENING_TRANSITION, transition_start - c->timeline_in));
+			}
+		}
+	}
+}
+
+void TimelineWidget::mouseReleaseEvent(QMouseEvent *event) {
+	QToolTip::hideText();
+	if (sequence != nullptr) {
+		bool alt = (event->modifiers() & Qt::AltModifier);
+		bool shift = (event->modifiers() & Qt::ShiftModifier);
+		bool ctrl = (event->modifiers() & Qt::ControlModifier);
+
+		if (event->button() == Qt::LeftButton) {
+			ComboAction* ca = new ComboAction();
+			bool push_undo = false;
+
+			if (panel_timeline->creating) {
+				if (panel_timeline->ghosts.size() > 0) {
+					const Ghost& g = panel_timeline->ghosts.at(0);
+
+					if (panel_timeline->creating_object == ADD_OBJ_AUDIO) {
+						mainWindow->statusBar()->clearMessage();
+						panel_sequence_viewer->cue_recording(qMin(g.in, g.out), qMax(g.in, g.out), g.track);
+						panel_timeline->creating = false;
+					} else if (g.in != g.out) {
+						Clip* c = new Clip(sequence);
+						c->media = nullptr;
+						c->timeline_in = qMin(g.in, g.out);
+						c->timeline_out = qMax(g.in, g.out);
+						c->clip_in = 0;
+						c->color_r = 192;
+						c->color_g = 192;
+						c->color_b = 64;
+						c->track = g.track;
+
+						if (ctrl) {
+							insert_clips(ca);
+						} else {
+							Selection s;
+							s.in = c->timeline_in;
+							s.out = c->timeline_out;
+							s.track = c->track;
+							QVector<Selection> areas;
+							areas.append(s);
+							panel_timeline->delete_areas_and_relink(ca, areas);
+						}
+
+						QVector<Clip*> add;
+						add.append(c);
+						ca->append(new AddClipCommand(sequence, add));
+
+						if (c->track < 0) {
+							// default video effects (before custom effects)
+							c->effects.append(create_effect(c, get_internal_meta(EFFECT_INTERNAL_TRANSFORM, EFFECT_TYPE_EFFECT)));
+							//c->media_type = MEDIA_TYPE_SOLID;
+						}
+
+						switch (panel_timeline->creating_object) {
+						case ADD_OBJ_TITLE:
+							c->name = tr("Title");
+							c->effects.append(create_effect(c, get_internal_meta(EFFECT_INTERNAL_TEXT, EFFECT_TYPE_EFFECT)));
+							break;
+						case ADD_OBJ_SOLID:
+							c->name = tr("Solid Color");
+							c->effects.append(create_effect(c, get_internal_meta(EFFECT_INTERNAL_SOLID, EFFECT_TYPE_EFFECT)));
+							break;
+						case ADD_OBJ_BARS:
+						{
+							c->name = tr("Bars");
+							Effect* e = create_effect(c, get_internal_meta(EFFECT_INTERNAL_SOLID, EFFECT_TYPE_EFFECT));
+							e->row(0)->field(0)->set_combo_index(1);
+							c->effects.append(e);
+						}
+							break;
+						case ADD_OBJ_TONE:
+							c->name = tr("Tone");
+							c->effects.append(create_effect(c, get_internal_meta(EFFECT_INTERNAL_TONE, EFFECT_TYPE_EFFECT)));
+							break;
+						case ADD_OBJ_NOISE:
+							c->name = tr("Noise");
+							c->effects.append(create_effect(c, get_internal_meta(EFFECT_INTERNAL_NOISE, EFFECT_TYPE_EFFECT)));
+							break;
+						}
+
+						if (c->track >= 0) {
+							// default audio effects (after custom effects)
+							c->effects.append(create_effect(c, get_internal_meta(EFFECT_INTERNAL_VOLUME, EFFECT_TYPE_EFFECT)));
+							c->effects.append(create_effect(c, get_internal_meta(EFFECT_INTERNAL_PAN, EFFECT_TYPE_EFFECT)));
+							//c->media_type = MEDIA_TYPE_TONE;
+						}
+
+						push_undo = true;
+
+						if (!shift) {
+							panel_timeline->creating = false;
+						}
+					}
+				}
+			} else if (panel_timeline->moving_proc) {
+				if (panel_timeline->ghosts.size() > 0) {
+					 const Ghost& first_ghost = panel_timeline->ghosts.at(0);
+
+					 // if we were RIPPLING, move all the clips
+					 if (panel_timeline->tool == TIMELINE_TOOL_RIPPLE) {
+						 long ripple_length, ripple_point;
+
+						 // ripple_length becomes the length/number of frames we trimmed
+						 // ripple point becomes the point to ripple (i.e. the point after or before which we move every clip)
+						 if (panel_timeline->trim_in_point) {
+							 ripple_length = first_ghost.old_in - first_ghost.in;
+							 ripple_point = first_ghost.old_in;
+
+							 for (int i=0;i<sequence->selections.size();i++) {
+								 sequence->selections[i].in += ripple_length;
+								 sequence->selections[i].out += ripple_length;
+							 }
+						 } else {
+							 // if we're trimming an out-point
+							 ripple_length = first_ghost.old_out - panel_timeline->ghosts.at(0).out;
+							 ripple_point = first_ghost.old_out;
+						 }
+						 QVector<int> ignore_clips;
+						 for (int i=0;i<panel_timeline->ghosts.size();i++) {
+							 const Ghost& g = panel_timeline->ghosts.at(i);
+
+							 // push rippled clips forward if necessary
+							 if (panel_timeline->trim_in_point) {
+								 ignore_clips.append(g.clip);
+								 panel_timeline->ghosts[i].in += ripple_length;
+								 panel_timeline->ghosts[i].out += ripple_length;
+							 }
+
+							 long comp_point = panel_timeline->trim_in_point ? g.old_in : g.old_out;
+							 ripple_point = qMin(ripple_point, comp_point);
+						 }
+						 if (!panel_timeline->trim_in_point) ripple_length = -ripple_length;
+
+						 ripple_clips(ca, sequence, ripple_point, ripple_length, ignore_clips);
+					 }
+
+					 if (panel_timeline->tool == TIMELINE_TOOL_POINTER
+							 && (event->modifiers() & Qt::AltModifier)
+							 && panel_timeline->trim_target == -1) { // if holding alt (and not trimming), duplicate rather than move
+						 // duplicate clips
+						 QVector<int> old_clips;
+						 QVector<Clip*> new_clips;
+						 QVector<Selection> delete_areas;
+						 for (int i=0;i<panel_timeline->ghosts.size();i++) {
+							 const Ghost& g = panel_timeline->ghosts.at(i);
+							 if (g.old_in != g.in || g.old_out != g.out || g.track != g.old_track || g.clip_in != g.old_clip_in) {
+								 // create copy of clip
+								 Clip* c = sequence->clips.at(g.clip)->copy(sequence);
+
+								 c->timeline_in = g.in;
+								 c->timeline_out = g.out;
+								 c->track = g.track;
+
+								 Selection s;
+								 s.in = g.in;
+								 s.out = g.out;
+								 s.track = g.track;
+								 delete_areas.append(s);
+
+								 old_clips.append(g.clip);
+								 new_clips.append(c);
+							 }
+						 }
+						 if (new_clips.size() > 0) {
+							 panel_timeline->delete_areas_and_relink(ca, delete_areas);
+
+							 // relink duplicated clips
+							 panel_timeline->relink_clips_using_ids(old_clips, new_clips);
+
+							 ca->append(new AddClipCommand(sequence, new_clips));
+						 }
+					 } else {
+						 // INSERT if holding ctrl
+						 if (panel_timeline->tool == TIMELINE_TOOL_POINTER && ctrl) {
+							 insert_clips(ca);
+						 } else if (panel_timeline->tool == TIMELINE_TOOL_POINTER || panel_timeline->tool == TIMELINE_TOOL_SLIDE) {
+							// move clips
+							 QVector<Selection> delete_areas;
+							 for (int i=0;i<panel_timeline->ghosts.size();i++) {
+								 // step 1 - set clips that are moving to "undeletable" (to avoid step 2 deleting any part of them)
+								 const Ghost& g = panel_timeline->ghosts.at(i);
+
+								 sequence->clips.at(g.clip)->undeletable = true;
+								 if (g.transition != nullptr) {
+									 g.transition->parent_clip->undeletable = true;
+									 if (g.transition->secondary_clip != nullptr) g.transition->secondary_clip->undeletable = true;
+								 }
+
+								 Selection s;
+								 s.in = g.in;
+								 s.out = g.out;
+								 s.track = g.track;
+								 delete_areas.append(s);
+							 }
+							 panel_timeline->delete_areas_and_relink(ca, delete_areas);
+							 for (int i=0;i<panel_timeline->ghosts.size();i++) {
+								 const Ghost& g = panel_timeline->ghosts.at(i);
+								 sequence->clips.at(g.clip)->undeletable = false;
+								 if (g.transition != nullptr) {
+									 g.transition->parent_clip->undeletable = false;
+									 if (g.transition->secondary_clip != nullptr) g.transition->secondary_clip->undeletable = false;
+								 }
+							 }
+						 }
+						 for (int i=0;i<panel_timeline->ghosts.size();i++) {
+							 Ghost& g = panel_timeline->ghosts[i];
+
+							 // step 3 - move clips
+							 Clip* c = sequence->clips.at(g.clip);
+							 if (g.transition == nullptr) {
+								 move_clip(ca, c, (g.in - g.old_in), (g.out - g.old_out), (g.clip_in - g.old_clip_in), (g.track - g.old_track), true, true);
+
+								 // adjust transitions if we need to
+								 long new_clip_length = (g.out - g.in);
+								 if (c->get_opening_transition() != nullptr) {
+									 long max_open_length = new_clip_length;
+									 if (c->get_closing_transition() != nullptr && !panel_timeline->trim_in_point) {
+										 max_open_length -= c->get_closing_transition()->get_true_length();
+									 }
+									 if (max_open_length <= 0) {
+										 ca->append(new DeleteTransitionCommand(c->sequence, c->opening_transition));
+									 } else if (c->get_opening_transition()->get_true_length() > max_open_length) {
+										 ca->append(new ModifyTransitionCommand(c, TA_OPENING_TRANSITION, max_open_length));
+									 }
+								 }
+								 if (c->get_closing_transition() != nullptr) {
+									 long max_open_length = new_clip_length;
+									 if (c->get_opening_transition() != nullptr && panel_timeline->trim_in_point) {
+										 max_open_length -= c->get_opening_transition()->get_true_length();
+									 }
+									 if (max_open_length <= 0) {
+										 ca->append(new DeleteTransitionCommand(c->sequence, c->closing_transition));
+									 } else if (c->get_closing_transition()->get_true_length() > max_open_length) {
+										 ca->append(new ModifyTransitionCommand(c, TA_CLOSING_TRANSITION, max_open_length));
+									 }
+								 }
+							 } else {
+								 bool is_opening_transition = (g.transition == c->get_opening_transition());
+								 long new_transition_length = g.out - g.in;
+								 if (g.transition->secondary_clip != nullptr) new_transition_length >>= 1;
+								 ca->append(new ModifyTransitionCommand(c, is_opening_transition ? TA_OPENING_TRANSITION : TA_CLOSING_TRANSITION, new_transition_length));
+
+								 long clip_length = c->getLength();
+
+								 if (g.transition->secondary_clip != nullptr) {
+									 if (g.in != g.old_in && !g.trimming) {
+										 long movement = g.in - g.old_in;
+										 move_clip(ca, g.transition->parent_clip, movement, 0, movement, 0, false, true);
+										 move_clip(ca, g.transition->secondary_clip, 0, movement, 0, 0, false, true);
+									 }
+								 } else if (is_opening_transition) {
+									 if (g.in != g.old_in) {
+										 // if transition is going to make the clip bigger, make the clip bigger
+										 move_clip(ca, c, (g.in - g.old_in), 0, (g.clip_in - g.old_clip_in), 0, true, true);
+										 clip_length -= (g.in - g.old_in);
+									 }
+
+									 make_room_for_transition(ca, c, TA_OPENING_TRANSITION, g.in, g.out, false);
+								 } else {
+									 if (g.out != g.old_out) {
+										 // if transition is going to make the clip bigger, make the clip bigger
+										 move_clip(ca, c, 0, (g.out - g.old_out), 0, 0, true, true);
+										 clip_length += (g.out - g.old_out);
+									 }
+
+									 make_room_for_transition(ca, c, TA_CLOSING_TRANSITION, g.in, g.out, false);
+								 }
+							 }
+						 }
+					 }
+					 push_undo = true;
+				}
+			} else if (panel_timeline->selecting || panel_timeline->rect_select_proc) {
+			} else if (panel_timeline->transition_tool_proc) {
+				const Ghost& g = panel_timeline->ghosts.at(0);
+
+				if (g.in != g.out) {
+					long transition_start = qMin(g.in, g.out);
+					long transition_end = qMax(g.in, g.out);
+
+					Clip* pre = sequence->clips.at(g.clip);
+					Clip* post = pre;
+
+					make_room_for_transition(ca, pre, panel_timeline->transition_tool_type, transition_start, transition_end, true);
+
+					if (panel_timeline->transition_tool_post_clip > -1) {
+						post = sequence->clips.at(panel_timeline->transition_tool_post_clip);
+						int opposite_type = (panel_timeline->transition_tool_type == TA_OPENING_TRANSITION) ? TA_CLOSING_TRANSITION : TA_OPENING_TRANSITION;
+						make_room_for_transition(
+									ca,
+									post,
+									opposite_type,
+									transition_start,
+									transition_end,
+									true
+								);
+
+						if (panel_timeline->transition_tool_type == TA_CLOSING_TRANSITION) {
+							// swap
+							Clip* temp = pre;
+							pre = post;
+							post = temp;
+						}
+					}
+
+					if (transition_start < post->timeline_in || transition_end > pre->timeline_out) {
+						// delete shit over there and extend timeline in
+						QVector<Selection> areas;
+						Selection s;
+						s.track = post->track;
+
+						bool move_post = false;
+						bool move_pre = false;
+
+						if (transition_start < post->timeline_in) {
+							s.in = transition_start;
+							s.out = post->timeline_in;
+							areas.append(s);
+							move_post = true;
+						}
+						if (transition_end > pre->timeline_out) {
+							s.in = pre->timeline_out;
+							s.out = transition_end;
+							areas.append(s);
+							move_pre = true;
+						}
+
+						panel_timeline->delete_areas_and_relink(ca, areas);
+
+						if (move_post) move_clip(ca, post, qMin(transition_start, post->timeline_in), post->timeline_out, post->clip_in - (post->timeline_in - transition_start), post->track);
+						if (move_pre) move_clip(ca, pre, pre->timeline_in, qMax(transition_end, pre->timeline_out), pre->clip_in, pre->track);
+					}
+
+					if (panel_timeline->transition_tool_post_clip > -1) {
+						ca->append(new AddTransitionCommand(pre, post, nullptr, panel_timeline->transition_tool_meta, TA_OPENING_TRANSITION, transition_end - pre->timeline_in));
+					} else {
+						ca->append(new AddTransitionCommand(pre, nullptr, nullptr, panel_timeline->transition_tool_meta, panel_timeline->transition_tool_type, transition_end - transition_start));
+					}
+
+					push_undo = true;
+				}
+			} else if (panel_timeline->splitting) {
+				bool split = false;
+				for (int i=0;i<panel_timeline->split_tracks.size();i++) {
+					int split_index = getClipIndexFromCoords(panel_timeline->drag_frame_start, panel_timeline->split_tracks.at(i));
+					if (split_index > -1 && panel_timeline->split_clip_and_relink(ca, split_index, panel_timeline->drag_frame_start, !alt)) {
+						split = true;
+					}
+				}
+				if (split) {
+					push_undo = true;
+				}
+				panel_timeline->split_cache.clear();
+			}
+
+			// remove duplicate selections
+			panel_timeline->clean_up_selections(sequence->selections);
+
+			if (selection_command != nullptr) {
+				selection_command->new_data = sequence->selections;
+				ca->append(selection_command);
+				selection_command = nullptr;
+				push_undo = true;
+			}
+
+			if (push_undo) {
+				undo_stack.push(ca);
+			} else {
+				delete ca;
+			}
+
+			// destroy all ghosts
+			panel_timeline->ghosts.clear();
+
+			// clear split tracks
+			panel_timeline->split_tracks.clear();
+
+			panel_timeline->selecting = false;
+			panel_timeline->moving_proc = false;
+			panel_timeline->moving_init = false;
+			panel_timeline->splitting = false;
+			panel_timeline->snapped = false;
+			panel_timeline->rect_select_init = false;
+			panel_timeline->rect_select_proc = false;
+			panel_timeline->transition_tool_init = false;
+			panel_timeline->transition_tool_proc = false;
+			pre_clips.clear();
+			post_clips.clear();
+
+			update_ui(true);
+		}
+		panel_timeline->hand_moving = false;
+	}
+}
+
+void TimelineWidget::init_ghosts() {
+	for (int i=0;i<panel_timeline->ghosts.size();i++) {
+		Ghost& g = panel_timeline->ghosts[i];
+		Clip* c = sequence->clips.at(g.clip);
+
+		g.track = g.old_track = c->track;
+		g.clip_in = g.old_clip_in = c->clip_in;
+
+		if (panel_timeline->tool == TIMELINE_TOOL_SLIP) {
+			g.clip_in = g.old_clip_in = c->get_clip_in_with_transition();
+			g.in = g.old_in = c->get_timeline_in_with_transition();
+			g.out = g.old_out = c->get_timeline_out_with_transition();
+			g.ghost_length = g.old_out - g.old_in;
+		} else if (g.transition == nullptr) {
+			// this ghost is for a clip
+			g.in = g.old_in = c->timeline_in;
+			g.out = g.old_out = c->timeline_out;
+			g.ghost_length = g.old_out - g.old_in;
+		} else if (g.transition == c->get_opening_transition()) {
+			g.in = g.old_in = c->get_timeline_in_with_transition();
+			g.ghost_length = c->get_opening_transition()->get_length();
+			g.out = g.old_out = g.in + g.ghost_length;
+		} else if (g.transition == c->get_closing_transition()) {
+			g.out = g.old_out = c->get_timeline_out_with_transition();
+			g.ghost_length = c->get_closing_transition()->get_length();
+			g.in = g.old_in = g.out - g.ghost_length;
+			g.clip_in = g.old_clip_in = c->clip_in + c->getLength() - c->get_closing_transition()->get_true_length();
+		}
+
+		// used for trim ops
+		g.media_length = c->getMaximumLength();
+	}
+	for (int i=0;i<sequence->selections.size();i++) {
+		Selection& s = sequence->selections[i];
+		s.old_in = s.in;
+		s.old_out = s.out;
+		s.old_track = s.track;
+	}
+}
+
+void validate_transitions(Clip* c, int transition_type, long& frame_diff) {
+	long validator;
+
+	if (transition_type == TA_OPENING_TRANSITION) {
+		// prevent from going below 0 on the timeline
+		validator = c->timeline_in + frame_diff;
+		if (validator < 0) frame_diff -= validator;
+
+		// prevent from going below 0 for the media
+		validator = c->clip_in + frame_diff;
+		if (validator < 0) frame_diff -= validator;
+
+		// prevent transition from exceeding media length
+		validator -= c->getMaximumLength();
+		if (validator > 0) frame_diff -= validator;
+	} else {
+		// prevent from going below 0 on the timeline
+		validator = c->timeline_out + frame_diff;
+		if (validator < 0) frame_diff -= validator;
+
+		// prevent from going below 0 for the media
+		validator = c->clip_in + c->getLength() + frame_diff;
+		if (validator < 0) frame_diff -= validator;
+
+		// prevent transition from exceeding media length
+		validator -= c->getMaximumLength();
+		if (validator > 0) frame_diff -= validator;
+	}
+}
+
+void TimelineWidget::update_ghosts(const QPoint& mouse_pos, bool lock_frame) {
+	int effective_tool = panel_timeline->tool;
+	if (panel_timeline->importing || panel_timeline->creating) effective_tool = TIMELINE_TOOL_POINTER;
+
+	int mouse_track = getTrackFromScreenPoint(mouse_pos.y());
+	long frame_diff = (lock_frame) ? 0 : panel_timeline->getTimelineFrameFromScreenPoint(mouse_pos.x()) - panel_timeline->drag_frame_start;
+	int track_diff = ((effective_tool == TIMELINE_TOOL_SLIDE || panel_timeline->transition_select != TA_NO_TRANSITION) && !panel_timeline->importing) ? 0 : mouse_track - panel_timeline->drag_track_start;
+	long validator;
+	long earliest_in_point = LONG_MAX;
+
+	// first try to snap
+	long fm;
+
+	if (effective_tool != TIMELINE_TOOL_SLIP) {
+		// slipping doesn't move the clips so we don't bother snapping for it
+		for (int i=0;i<panel_timeline->ghosts.size();i++) {
+			const Ghost& g = panel_timeline->ghosts.at(i);
+			if (panel_timeline->trim_target == -1 || g.trim_in) {
+				fm = g.old_in + frame_diff;
+				if (panel_timeline->snap_to_timeline(&fm, true, true, true)) {
+					frame_diff = fm - g.old_in;
+					break;
+				}
+			}
+			if (panel_timeline->trim_target == -1 || !g.trim_in) {
+				fm = g.old_out + frame_diff;
+				if (panel_timeline->snap_to_timeline(&fm, true, true, true)) {
+					frame_diff = fm - g.old_out;
+					break;
+				}
+			}
+		}
+	}
+
+	bool clips_are_movable = (effective_tool == TIMELINE_TOOL_POINTER || effective_tool == TIMELINE_TOOL_SLIDE);
+
+	// validate ghosts
+	long temp_frame_diff = frame_diff; // cache to see if we change it (thus cancelling any snap)
+	for (int i=0;i<panel_timeline->ghosts.size();i++) {
+		const Ghost& g = panel_timeline->ghosts.at(i);
+		Clip* c = nullptr;
+		if (g.clip != -1) c = sequence->clips.at(g.clip);
+
+		const FootageStream* ms = nullptr;
+		if (g.clip != -1 && c->media != nullptr && c->media->get_type() == MEDIA_TYPE_FOOTAGE) {
+			ms = c->media->to_footage()->get_stream_from_file_index(c->track < 0, c->media_stream);
+		}
+
+		// validate ghosts for trimming
+		if (panel_timeline->creating) {
+			// i feel like we might need something here but we haven't so far?
+		} else if (effective_tool == TIMELINE_TOOL_SLIP) {
+			if ((c->media != nullptr && c->media->get_type() == MEDIA_TYPE_SEQUENCE)
+					|| (ms != nullptr && !ms->infinite_length)) {
+				// prevent slip moving a clip below 0 clip_in
+				validator = g.old_clip_in - frame_diff;
+				if (validator < 0) frame_diff += validator;
+
+				// prevent slip moving clip beyond media length
+				validator += g.ghost_length;
+				if (validator > g.media_length) frame_diff += validator - g.media_length;
+			}
+		} else if (g.trimming) {
+			if (g.trim_in) {
+				// prevent clip/transition length from being less than 1 frame long
+				validator = g.ghost_length - frame_diff;
+				if (validator < 1) frame_diff -= (1 - validator);
+
+				// prevent timeline in from going below 0
+				if (effective_tool != TIMELINE_TOOL_RIPPLE) {
+					validator = g.old_in + frame_diff;
+					if (validator < 0) frame_diff -= validator;
+				}
+
+				// prevent clip_in from going below 0
+				if ((c->media != nullptr && c->media->get_type() == MEDIA_TYPE_SEQUENCE)
+						|| (ms != nullptr && !ms->infinite_length)) {
+					validator = g.old_clip_in + frame_diff;
+					if (validator < 0) frame_diff -= validator;
+				}
+			} else {
+				// prevent clip length from being less than 1 frame long
+				validator = g.ghost_length + frame_diff;
+				if (validator < 1) frame_diff += (1 - validator);
+
+				// prevent clip length exceeding media length
+				if ((c->media != nullptr && c->media->get_type() == MEDIA_TYPE_SEQUENCE)
+						|| (ms != nullptr && !ms->infinite_length)) {
+					validator = g.old_clip_in + g.ghost_length + frame_diff;
+					if (validator > g.media_length) frame_diff -= validator - g.media_length;
+				}
+			}
+
+			// prevent dual transition from going below 0 on the primary or media length on the secondary
+			if (g.transition != nullptr && g.transition->secondary_clip != nullptr) {
+				Clip* otc = g.transition->parent_clip;
+				Clip* ctc = g.transition->secondary_clip;
+
+				if (g.trim_in) {
+					frame_diff -= g.transition->get_true_length();
+				} else {
+					frame_diff += g.transition->get_true_length();
+				}
+
+				validate_transitions(otc, TA_OPENING_TRANSITION, frame_diff);
+				validate_transitions(ctc, TA_CLOSING_TRANSITION, frame_diff);
+
+				frame_diff = -frame_diff;
+				validate_transitions(otc, TA_OPENING_TRANSITION, frame_diff);
+				validate_transitions(ctc, TA_CLOSING_TRANSITION, frame_diff);
+				frame_diff = -frame_diff;
+
+				if (g.trim_in) {
+					frame_diff += g.transition->get_true_length();
+				} else {
+					frame_diff -= g.transition->get_true_length();
+				}
+			}
+
+			// ripple ops
+			if (effective_tool == TIMELINE_TOOL_RIPPLE) {
+				for (int j=0;j<post_clips.size();j++) {
+					Clip* post = post_clips.at(j);
+
+					// prevent any rippled clip from going below 0
+					if (panel_timeline->trim_in_point) {
+						validator = post->timeline_in - frame_diff;
+						if (validator < 0) frame_diff += validator;
+					}
+
+					// prevent any post-clips colliding with pre-clips
+					for (int k=0;k<pre_clips.size();k++) {
+						Clip* pre = pre_clips.at(k);
+						if (pre != post && pre->track == post->track) {
+							if (panel_timeline->trim_in_point) {
+								validator = post->timeline_in - frame_diff - pre->timeline_out;
+								if (validator < 0) frame_diff += validator;
+							} else {
+								validator = post->timeline_in + frame_diff - pre->timeline_out;
+								if (validator < 0) frame_diff -= validator;
+							}
+						}
+					}
+				}
+			}
+		} else if (clips_are_movable) { // validate ghosts for moving
+			// prevent clips from moving below 0 on the timeline
+			validator = g.old_in + frame_diff;
+			if (validator < 0) frame_diff -= validator;
+
+			if (g.transition != nullptr) {
+				if (g.transition->secondary_clip != nullptr) {
+					// prevent dual transitions from going below 0 on the primary or above media length on the secondary
+
+					validator = g.transition->parent_clip->get_clip_in_with_transition() + frame_diff;
+					if (validator < 0) frame_diff -= validator;
+
+					validator = g.transition->secondary_clip->get_timeline_out_with_transition() - g.transition->secondary_clip->get_timeline_in_with_transition() - g.transition->get_length() + g.transition->secondary_clip->get_clip_in_with_transition() + frame_diff;
+					if (validator < 0) frame_diff -= validator;
+
+					validator = g.transition->parent_clip->clip_in + frame_diff - g.transition->parent_clip->getMaximumLength() + g.transition->get_true_length();
+					if (validator > 0) frame_diff -= validator;
+
+					validator = g.transition->secondary_clip->get_timeline_out_with_transition() - g.transition->secondary_clip->get_timeline_in_with_transition() + g.transition->secondary_clip->get_clip_in_with_transition() + frame_diff - g.transition->secondary_clip->getMaximumLength();
+					if (validator > 0) frame_diff -= validator;
+				} else {
+					// prevent clip_in from going below 0
+					if (c->media->get_type() == MEDIA_TYPE_SEQUENCE
+							|| (ms != nullptr && !ms->infinite_length)) {
+						validator = g.old_clip_in + frame_diff;
+						if (validator < 0) frame_diff -= validator;
+					}
+
+					// prevent clip length exceeding media length
+					if (c->media->get_type() == MEDIA_TYPE_SEQUENCE
+							|| (ms != nullptr && !ms->infinite_length)) {
+						validator = g.old_clip_in + g.ghost_length + frame_diff;
+						if (validator > g.media_length) frame_diff -= validator - g.media_length;
+					}
+				}
+			}
+
+			// prevent clips from crossing tracks
+			if (same_sign(g.old_track, panel_timeline->drag_track_start)) {
+				while (!same_sign(g.old_track, g.old_track + track_diff)) {
+					if (g.old_track < 0) {
+						track_diff--;
+					} else {
+						track_diff++;
+					}
+				}
+			}
+		} else if (effective_tool == TIMELINE_TOOL_TRANSITION) {
+			if (panel_timeline->transition_tool_post_clip == -1) {
+				validate_transitions(c, panel_timeline->transition_tool_type, frame_diff);
+			} else {
+				Clip* otc = c; // open transition clip
+				Clip* ctc = sequence->clips.at(panel_timeline->transition_tool_post_clip); // close transition clip
+
+				if (panel_timeline->transition_tool_type == TA_CLOSING_TRANSITION) {
+					// swap
+					Clip* temp = otc;
+					otc = ctc;
+					ctc = temp;
+				}
+
+				// always gets a positive frame_diff
+				validate_transitions(otc, TA_OPENING_TRANSITION, frame_diff);
+				validate_transitions(ctc, TA_CLOSING_TRANSITION, frame_diff);
+
+				// always gets a negative frame_diff
+				frame_diff = -frame_diff;
+				validate_transitions(otc, TA_OPENING_TRANSITION, frame_diff);
+				validate_transitions(ctc, TA_CLOSING_TRANSITION, frame_diff);
+				frame_diff = -frame_diff;
+			}
+		}
+	}
+	if (temp_frame_diff != frame_diff) panel_timeline->snapped = false;
+
+	// apply changes to ghosts
+	for (int i=0;i<panel_timeline->ghosts.size();i++) {
+		Ghost& g = panel_timeline->ghosts[i];
+
+		if (effective_tool == TIMELINE_TOOL_SLIP) {
+			g.clip_in = g.old_clip_in - frame_diff;
+		} else if (g.trimming) {
+			long ghost_diff = frame_diff;
+
+			// prevent trimming clips from overlapping each other
+			for (int j=0;j<panel_timeline->ghosts.size();j++) {
+				const Ghost& comp = panel_timeline->ghosts.at(j);
+				if (i != j && g.track == comp.track) {
+					long validator;
+					if (g.trim_in && comp.out < g.out) {
+						validator = (g.old_in + ghost_diff) - comp.out;
+						if (validator < 0) ghost_diff -= validator;
+					} else if (comp.in > g.in) {
+						validator = (g.old_out + ghost_diff) - comp.in;
+						if (validator > 0) ghost_diff -= validator;
+					}
+				}
+			}
+
+			// apply changes
+			if (g.transition != nullptr && g.transition->secondary_clip != nullptr) {
+				if (g.trim_in) ghost_diff = -ghost_diff;
+				g.in = g.old_in - ghost_diff;
+				g.out = g.old_out + ghost_diff;
+			} else if (g.trim_in) {
+				g.in = g.old_in + ghost_diff;
+				g.clip_in = g.old_clip_in + ghost_diff;
+			} else {
+				g.out = g.old_out + ghost_diff;
+			}
+		} else if (clips_are_movable) {
+			g.track = g.old_track;
+			g.in = g.old_in + frame_diff;
+			g.out = g.old_out + frame_diff;
+
+			if (g.transition != nullptr && g.transition == sequence->clips.at(g.clip)->get_opening_transition()) {
+				g.clip_in = g.old_clip_in + frame_diff;
+			}
+
+			if (panel_timeline->importing) {
+				if ((panel_timeline->video_ghosts && mouse_track < 0)
+						|| (panel_timeline->audio_ghosts && mouse_track >= 0)) {
+					int abs_track_diff = abs(track_diff);
+					if (g.old_track < 0) { // clip is video
+						g.track -= abs_track_diff;
+					} else { // clip is audio
+						g.track += abs_track_diff;
+					}
+				}
+			} else if (same_sign(g.old_track, panel_timeline->drag_track_start)) {
+				g.track += track_diff;
+			}
+		} else if (effective_tool == TIMELINE_TOOL_TRANSITION) {
+			if (panel_timeline->transition_tool_post_clip > -1) {
+				g.in = g.old_in - frame_diff;
+				g.out = g.old_out + frame_diff;
+			} else if (panel_timeline->transition_tool_type == TA_OPENING_TRANSITION) {
+				g.out = g.old_out + frame_diff;
+			} else {
+				g.in = g.old_in + frame_diff;
+			}
+		}
+
+		earliest_in_point = qMin(earliest_in_point, g.in);
+	}
+
+	// apply changes to selections
+	if (effective_tool != TIMELINE_TOOL_SLIP && !panel_timeline->importing && !panel_timeline->creating) {
+		for (int i=0;i<sequence->selections.size();i++) {
+			Selection& s = sequence->selections[i];
+			if (panel_timeline->trim_target > -1) {
+				if (panel_timeline->trim_in_point) {
+					s.in = s.old_in + frame_diff;
+				} else {
+					s.out = s.old_out + frame_diff;
+				}
+			} else if (clips_are_movable) {
+				for (int i=0;i<sequence->selections.size();i++) {
+					Selection& s = sequence->selections[i];
+					s.in = s.old_in + frame_diff;
+					s.out = s.old_out + frame_diff;
+					s.track = s.old_track;
+
+					if (panel_timeline->importing) {
+						int abs_track_diff = abs(track_diff);
+						if (s.old_track < 0) {
+							s.track -= abs_track_diff;
+						} else {
+							s.track += abs_track_diff;
+						}
+					} else {
+						if (same_sign(s.track, panel_timeline->drag_track_start)) s.track += track_diff;
+					}
+				}
+			}
+		}
+	}
+
+	if (panel_timeline->importing) {
+		QToolTip::showText(mapToGlobal(mouse_pos), frame_to_timecode(earliest_in_point, config.timecode_view, sequence->frame_rate));
+	} else {
+		QString tip = ((frame_diff < 0) ? "-" : "+") + frame_to_timecode(qAbs(frame_diff), config.timecode_view, sequence->frame_rate);
+		if (panel_timeline->trim_target > -1) {
+			// find which clip is being moved
+			const Ghost* g = nullptr;
+			for (int i=0;i<panel_timeline->ghosts.size();i++) {
+				if (panel_timeline->ghosts.at(i).clip == panel_timeline->trim_target) {
+					g = &panel_timeline->ghosts.at(i);
+					break;
+				}
+			}
+
+			if (g != nullptr) {
+				tip += " " + tr("Duration:") + " ";
+				long len = (g->old_out-g->old_in);
+				if (panel_timeline->trim_in_point) {
+					len -= frame_diff;
+				} else {
+					len += frame_diff;
+				}
+				tip += frame_to_timecode(len, config.timecode_view, sequence->frame_rate);
+			}
+		}
+		QToolTip::showText(mapToGlobal(mouse_pos), tip);
+	}
+}
+
+void TimelineWidget::mouseMoveEvent(QMouseEvent *event) {
+	tooltip_timer.stop();
+	if (sequence != nullptr) {
+		bool alt = (event->modifiers() & Qt::AltModifier);
+
+		panel_timeline->cursor_frame = panel_timeline->getTimelineFrameFromScreenPoint(event->pos().x());
+		panel_timeline->cursor_track = getTrackFromScreenPoint(event->pos().y());
+
+		panel_timeline->move_insert = ((event->modifiers() & Qt::ControlModifier) && (panel_timeline->tool == TIMELINE_TOOL_POINTER || panel_timeline->importing || panel_timeline->creating));
+
+		if (!panel_timeline->moving_init) track_resizing = false;
+
+		if (isLiveEditing()) {
+			panel_timeline->snap_to_timeline(&panel_timeline->cursor_frame, !config.edit_tool_also_seeks || !panel_timeline->selecting, true, true);
+		}
+		if (panel_timeline->selecting) {
+			int selection_count = 1 + qMax(panel_timeline->cursor_track, panel_timeline->drag_track_start) - qMin(panel_timeline->cursor_track, panel_timeline->drag_track_start) + panel_timeline->selection_offset;
+			if (sequence->selections.size() != selection_count) {
+				sequence->selections.resize(selection_count);
+			}
+			int minimum_selection_track = qMin(panel_timeline->cursor_track, panel_timeline->drag_track_start);
+			for (int i=panel_timeline->selection_offset;i<selection_count;i++) {
+				Selection& s = sequence->selections[i];
+				s.track = minimum_selection_track + i - panel_timeline->selection_offset;
+				long in = panel_timeline->drag_frame_start;
+				long out = panel_timeline->cursor_frame;
+				s.in = qMin(in, out);
+				s.out = qMax(in, out);
+			}
+
+			// select linked clips too
+			if (config.edit_tool_selects_links) {
+				for (int j=0;j<sequence->clips.size();j++) {
+					Clip* c = sequence->clips.at(j);
+					for (int k=0;k<sequence->selections.size();k++) {
+						const Selection& s = sequence->selections.at(k);
+						if (!(c->timeline_in < s.in && c->timeline_out < s.in) &&
+								!(c->timeline_in > s.out && c->timeline_out > s.out) &&
+								c->track == s.track) {
+
+							QVector<int> linked_tracks = panel_timeline->get_tracks_of_linked_clips(j);
+							for (int k=0;k<linked_tracks.size();k++) {
+								bool found = false;
+								for (int l=0;l<sequence->selections.size();l++) {
+									const Selection& test_sel = sequence->selections.at(l);
+									if (test_sel.track == linked_tracks.at(k) &&
+											test_sel.in == s.in &&
+											test_sel.out == s.out) {
+										found = true;
+										break;
+									}
+								}
+								if (!found) {
+									Selection link_sel;
+									link_sel.in = s.in;
+									link_sel.out = s.out;
+									link_sel.track = linked_tracks.at(k);
+									sequence->selections.append(link_sel);
+								}
+							}
+
+							break;
+						}
+					}
+				}
+			}
+
+			if (config.edit_tool_also_seeks) {
+				panel_sequence_viewer->seek(qMin(panel_timeline->drag_frame_start, panel_timeline->cursor_frame));
+			} else {
+				panel_timeline->repaint_timeline();
+			}
+		} else if (panel_timeline->hand_moving) {
+			panel_timeline->block_repaints = true;
+			panel_timeline->horizontalScrollBar->setValue(panel_timeline->horizontalScrollBar->value() + panel_timeline->drag_x_start - event->pos().x());
+			scrollBar->setValue(scrollBar->value() + panel_timeline->drag_y_start - event->pos().y());
+			panel_timeline->block_repaints = false;
+
+			panel_timeline->repaint_timeline();
+
+			panel_timeline->drag_x_start = event->pos().x();
+			panel_timeline->drag_y_start = event->pos().y();
+		} else if (panel_timeline->moving_init) {
+			if (track_resizing) {
+				int diff = track_resize_mouse_cache - event->pos().y();
+				int new_height = track_resize_old_value;
+				if (bottom_align) {
+					new_height += diff;
+				} else {
+					new_height -= diff;
+				}
+				if (new_height < TRACK_MIN_HEIGHT) new_height = TRACK_MIN_HEIGHT;
+				panel_timeline->calculate_track_height(track_target, new_height);
+				update();
+			} else if (panel_timeline->moving_proc) {
+				update_ghosts(event->pos(), event->modifiers() & Qt::ShiftModifier);
+			} else {
+				// set up movement
+				// create ghosts
+				for (int i=0;i<sequence->clips.size();i++) {
+					Clip* c = sequence->clips.at(i);
+					if (c != nullptr) {
+						Ghost g;
+						g.transition = nullptr;
+
+						bool add = panel_timeline->is_clip_selected(c, true);
+
+						// if a whole clip is not selected, maybe just a transition is
+						if (panel_timeline->tool == TIMELINE_TOOL_POINTER && (c->get_opening_transition() != nullptr || c->get_closing_transition() != nullptr)) {
+							// check if any selections contain the whole clip or transition
+							for (int j=0;j<sequence->selections.size();j++) {
+								const Selection& s = sequence->selections.at(j);
+								if (s.track == c->track) {
+									if (selection_contains_transition(s, c, TA_OPENING_TRANSITION)) {
+										g.transition = c->get_opening_transition();
+										add = true;
+										break;
+									} else if (selection_contains_transition(s, c, TA_CLOSING_TRANSITION)) {
+										g.transition = c->get_closing_transition();
+										add = true;
+										break;
+									}
+								}
+							}
+						}
+
+						if (add && g.transition != nullptr) {
+							// check for duplicate transitions
+							for (int j=0;j<panel_timeline->ghosts.size();j++) {
+								if (panel_timeline->ghosts.at(j).transition == g.transition) {
+									add = false;
+									break;
+								}
+							}
+						}
+
+						if (add) {
+							g.clip = i;
+							g.trimming = (panel_timeline->trim_target > -1);
+							g.trim_in = panel_timeline->trim_in_point;
+							panel_timeline->ghosts.append(g);
+						}
+					}
+				}
+
+				int size = panel_timeline->ghosts.size();
+				if (panel_timeline->tool == TIMELINE_TOOL_ROLLING) {
+					for (int i=0;i<size;i++) {
+						Clip* ghost_clip = sequence->clips.at(panel_timeline->ghosts.at(i).clip);
+
+						// see if any ghosts are touching, in which case flip them
+						for (int k=0;k<size;k++) {
+							Clip* comp_clip = sequence->clips.at(panel_timeline->ghosts.at(k).clip);
+							if ((panel_timeline->trim_in_point && comp_clip->timeline_out == ghost_clip->timeline_in) ||
+									(!panel_timeline->trim_in_point && comp_clip->timeline_in == ghost_clip->timeline_out)) {
+								panel_timeline->ghosts[k].trim_in = !panel_timeline->trim_in_point;
+							}
+						}
+					}
+
+					// then look for other clips we're touching
+					for (int i=0;i<size;i++) {
+						const Ghost& g = panel_timeline->ghosts.at(i);
+						Clip* ghost_clip = sequence->clips.at(g.clip);
+						for (int j=0;j<sequence->clips.size();j++) {
+							Clip* comp_clip = sequence->clips.at(j);
+							if (comp_clip->track == ghost_clip->track) {
+								if ((panel_timeline->trim_in_point && comp_clip->timeline_out == ghost_clip->timeline_in) ||
+										(!panel_timeline->trim_in_point && comp_clip->timeline_in == ghost_clip->timeline_out)) {
+									// see if this clip is already selected, and if so just switch the trim_in
+									bool found = false;
+									int duplicate_ghost_index;
+									for (duplicate_ghost_index=0;duplicate_ghost_index<size;duplicate_ghost_index++) {
+										if (panel_timeline->ghosts.at(duplicate_ghost_index).clip == j) {
+											found = true;
+											break;
+										}
+									}
+									if (g.trim_in == panel_timeline->trim_in_point) {
+										if (!found) {
+											// add ghost for this clip with opposite trim_in
+											Ghost gh;
+											gh.transition = nullptr;
+											gh.clip = j;
+											gh.trimming = (panel_timeline->trim_target > -1);
+											gh.trim_in = !panel_timeline->trim_in_point;
+											panel_timeline->ghosts.append(gh);
+										}
+									} else {
+										if (found) {
+											panel_timeline->ghosts.removeAt(duplicate_ghost_index);
+											size--;
+											if (duplicate_ghost_index < i) i--;
+										}
+									}
+								}
+							}
+						}
+					}
+				} else if (panel_timeline->tool == TIMELINE_TOOL_SLIDE) {
+					for (int i=0;i<size;i++) {
+						const Ghost& g = panel_timeline->ghosts.at(i);
+						Clip* ghost_clip = sequence->clips.at(g.clip);
+						panel_timeline->ghosts[i].trimming = false;
+						for (int j=0;j<sequence->clips.size();j++) {
+							Clip* c = sequence->clips.at(j);
+							if (c != nullptr && c->track == ghost_clip->track) {
+								bool found = false;
+								for (int k=0;k<size;k++) {
+									if (panel_timeline->ghosts.at(k).clip == j) {
+										found = true;
+										break;
+									}
+								}
+								if (!found) {
+									bool is_in = (c->timeline_in == ghost_clip->timeline_out);
+									if (is_in || c->timeline_out == ghost_clip->timeline_in) {
+										Ghost gh;
+										gh.transition = nullptr;
+										gh.clip = j;
+										gh.trimming = true;
+										gh.trim_in = is_in;
+										panel_timeline->ghosts.append(gh);
+									}
+								}
+							}
+						}
+					}
+				}
+
+				init_ghosts();
+
+				// ripple edit prep
+				if (panel_timeline->tool == TIMELINE_TOOL_RIPPLE) {
+					long axis = LONG_MAX;
+
+					for (int i=0;i<panel_timeline->ghosts.size();i++) {
+						Clip* c = sequence->clips.at(panel_timeline->ghosts.at(i).clip);
+						if (panel_timeline->trim_in_point) {
+							axis = qMin(axis, c->timeline_in);
+						} else {
+							axis = qMin(axis, c->timeline_out);
+						}
+					}
+
+					for (int i=0;i<sequence->clips.size();i++) {
+						Clip* c = sequence->clips.at(i);
+						if (c != nullptr && !panel_timeline->is_clip_selected(c, true)) {
+							bool clip_is_post = (c->timeline_in >= axis);
+
+							// see if this a clip on this track is already in the list, and if it's closer
+							bool found = false;
+							QVector<Clip*>& clip_list = clip_is_post ? post_clips : pre_clips;
+							for (int j=0;j<clip_list.size();j++) {
+								Clip* compare = clip_list.at(j);
+								if (compare->track == c->track) {
+									if ((!clip_is_post && compare->timeline_out < c->timeline_out)
+											|| (clip_is_post && compare->timeline_in > c->timeline_in)) {
+										clip_list[j] = c;
+									}
+									found = true;
+									break;
+								}
+							}
+							if (!found) {
+								clip_list.append(c);
+							}
+						}
+					}
+				}
+
+				// store selections
+				selection_command = new SetSelectionsCommand(sequence);
+				selection_command->old_data = sequence->selections;
+
+				panel_timeline->moving_proc = true;
+			}
+			update_ui(false);
+		} else if (panel_timeline->splitting) {
+			int track_start = qMin(panel_timeline->cursor_track, panel_timeline->drag_track_start);
+			int track_end = qMax(panel_timeline->cursor_track, panel_timeline->drag_track_start);
+			int track_size = 1 + track_end - track_start;
+			panel_timeline->split_tracks.resize(track_size);
+			for (int i=0;i<track_size;i++) {
+				panel_timeline->split_tracks[i] = track_start + i;
+			}
+
+			if (!alt) {
+				for (int i=0;i<track_size;i++) {
+					int clip_index = getClipIndexFromCoords(panel_timeline->drag_frame_start, panel_timeline->split_tracks[i]);
+					if (clip_index > -1) {
+						QVector<int> tracks = panel_timeline->get_tracks_of_linked_clips(clip_index);
+						for (int j=0;j<tracks.size();j++) {
+							// check if this track is already included
+							if (tracks.at(j) < track_start || tracks.at(j) > track_end) {
+								panel_timeline->split_tracks.append(tracks.at(j));
+							}
+						}
+					}
+				}
+			}
+			update_ui(false);
+		} else if (panel_timeline->rect_select_init) {
+			if (panel_timeline->rect_select_proc) {
+				panel_timeline->rect_select_w = event->pos().x() - panel_timeline->rect_select_x;
+				panel_timeline->rect_select_h = event->pos().y() - panel_timeline->rect_select_y;
+				if (bottom_align) panel_timeline->rect_select_h -= height();
+
+				long frame_start = panel_timeline->getTimelineFrameFromScreenPoint(panel_timeline->rect_select_x);
+				long frame_end = panel_timeline->getTimelineFrameFromScreenPoint(event->pos().x());
+				long frame_min = qMin(frame_start, frame_end);
+				long frame_max = qMax(frame_start, frame_end);
+
+				int rsy = panel_timeline->rect_select_y;
+				if (bottom_align) rsy += height();
+				int track_start = getTrackFromScreenPoint(rsy);
+				int track_end = getTrackFromScreenPoint(event->pos().y());
+				int track_min = qMin(track_start, track_end);
+				int track_max = qMax(track_start, track_end);
+
+				QVector<Clip*> selected_clips;
+				for (int i=0;i<sequence->clips.size();i++) {
+					Clip* clip = sequence->clips.at(i);
+					if (clip != nullptr &&
+							clip->track >= track_min &&
+							clip->track <= track_max &&
+							!(clip->timeline_in < frame_min && clip->timeline_out < frame_min) &&
+							!(clip->timeline_in > frame_max && clip->timeline_out > frame_max)) {
+						QVector<Clip*> session_clips;
+						session_clips.append(clip);
+
+						if (!alt) {
+							for (int j=0;j<clip->linked.size();j++) {
+								session_clips.append(sequence->clips.at(clip->linked.at(j)));
+							}
+						}
+
+						for (int j=0;j<session_clips.size();j++) {
+							// see if clip has already been added - this can easily happen due to adding linked clips
+							bool found = false;
+							Clip* c = session_clips.at(j);
+							for (int k=0;k<selected_clips.size();k++) {
+								if (selected_clips.at(k) == c) {
+									found = true;
+									break;
+								}
+							}
+							if (!found) {
+								selected_clips.append(c);
+							}
+						}
+					}
+				}
+
+				sequence->selections.resize(selected_clips.size() + panel_timeline->selection_offset);
+				for (int i=0;i<selected_clips.size();i++) {
+					Selection& s = sequence->selections[i+panel_timeline->selection_offset];
+					Clip* clip = selected_clips.at(i);
+					s.old_in = s.in = clip->timeline_in;
+					s.old_out = s.out = clip->timeline_out;
+					s.old_track = s.track = clip->track;
+				}
+
+				panel_timeline->repaint_timeline();
+			} else {
+				panel_timeline->rect_select_x = event->pos().x();
+				panel_timeline->rect_select_y = event->pos().y();
+				if (bottom_align) panel_timeline->rect_select_y -= height();
+				panel_timeline->rect_select_w = 0;
+				panel_timeline->rect_select_h = 0;
+				panel_timeline->rect_select_proc = true;
+			}
+		} else if (isLiveEditing()) {
+			// redraw because we have a cursor
+			panel_timeline->repaint_timeline();
+		} else if (panel_timeline->tool == TIMELINE_TOOL_POINTER ||
+				   panel_timeline->tool == TIMELINE_TOOL_RIPPLE ||
+				   panel_timeline->tool == TIMELINE_TOOL_ROLLING) {
+			QToolTip::hideText();
+
+			QPoint pos = event->pos();
+
+			int lim = 5;
+			int mouse_track = getTrackFromScreenPoint(pos.y());
+			long mouse_frame_lower = panel_timeline->getTimelineFrameFromScreenPoint(pos.x()-lim)-1;
+			long mouse_frame_upper = panel_timeline->getTimelineFrameFromScreenPoint(pos.x()+lim)+1;
+			bool found = false;
+			bool cursor_contains_clip = false;
+			int closeness = INT_MAX;
+			int min_track = INT_MAX;
+			int max_track = INT_MIN;
+			panel_timeline->transition_select = TA_NO_TRANSITION;
+			for (int i=0;i<sequence->clips.size();i++) {
+				Clip* c = sequence->clips.at(i);
+				if (c != nullptr) {
+					min_track = qMin(min_track, c->track);
+					max_track = qMax(max_track, c->track);
+					if (c->track == mouse_track) {
+						if (panel_timeline->cursor_frame >= c->timeline_in &&
+								panel_timeline->cursor_frame <= c->timeline_out) {
+							cursor_contains_clip = true;
+
+							tooltip_timer.start();
+							tooltip_clip = i;
+
+							if (c->get_opening_transition() != nullptr && panel_timeline->cursor_frame <= c->timeline_in + c->get_opening_transition()->get_true_length()) {
+								panel_timeline->transition_select = TA_OPENING_TRANSITION;
+							} else if (c->get_closing_transition() != nullptr && panel_timeline->cursor_frame >= c->timeline_out - c->get_closing_transition()->get_true_length()) {
+								panel_timeline->transition_select = TA_CLOSING_TRANSITION;
+							}
+						}
+						if (c->timeline_in > mouse_frame_lower && c->timeline_in < mouse_frame_upper) {
+							int nc = qAbs(c->timeline_in + 1 - panel_timeline->cursor_frame);
+							if (nc < closeness) {
+								panel_timeline->trim_target = i;
+								panel_timeline->trim_in_point = true;
+								closeness = nc;
+								found = true;
+							}
+						}
+						if (c->timeline_out > mouse_frame_lower && c->timeline_out < mouse_frame_upper) {
+							int nc = qAbs(c->timeline_out - 1 - panel_timeline->cursor_frame);
+							if (nc < closeness) {
+								panel_timeline->trim_target = i;
+								panel_timeline->trim_in_point = false;
+								closeness = nc;
+								found = true;
+							}
+						}
+						if (panel_timeline->tool == TIMELINE_TOOL_POINTER) {
+							if (c->get_opening_transition() != nullptr) {
+								long transition_point = c->timeline_in + c->get_opening_transition()->get_true_length();
+
+								if (transition_point > mouse_frame_lower && transition_point < mouse_frame_upper) {
+									int nc = qAbs(transition_point - 1 - panel_timeline->cursor_frame);
+									if (nc < closeness) {
+										panel_timeline->trim_target = i;
+										panel_timeline->trim_in_point = false;
+										panel_timeline->transition_select = TA_OPENING_TRANSITION;
+										closeness = nc;
+										found = true;
+									}
+								}
+							}
+							if (c->get_closing_transition() != nullptr) {
+								long transition_point = c->timeline_out - c->get_closing_transition()->get_true_length();
+								if (transition_point > mouse_frame_lower && transition_point < mouse_frame_upper) {
+									int nc = qAbs(transition_point + 1 - panel_timeline->cursor_frame);
+									if (nc < closeness) {
+										panel_timeline->trim_target = i;
+										panel_timeline->trim_in_point = true;
+										panel_timeline->transition_select = TA_CLOSING_TRANSITION;
+										closeness = nc;
+										found = true;
+									}
+								}
+							}
+						}
+					}
+				}
+			}
+			/*if (cursor_contains_clip) {
+				QToolTip::showText(mapToGlobal(event->pos()), "HOVER OVER CLIP");
+			}*/
+			if (found) {
+				setCursor(Qt::SizeHorCursor);
+			} else {
+				panel_timeline->trim_target = -1;
+
+				// look for track heights
+				int track_y = 0;
+				for (int i=0;i<panel_timeline->get_track_height_size(bottom_align);i++) {
+					int track = (bottom_align) ? -1-i : i;
+					if (track >= min_track && track <= max_track) {
+						int track_height = panel_timeline->calculate_track_height(track, -1);
+						track_y += track_height;
+						int y_test_value = (bottom_align) ? rect().bottom() - track_y : track_y;
+						int test_range = 5;
+						int mouse_pos = pos.y() + scroll;
+						if (mouse_pos > y_test_value-test_range && mouse_pos < y_test_value+test_range) {
+							// if track lines are hidden, only resize track if a clip is already there
+							if (config.show_track_lines || cursor_contains_clip) {
+								found = true;
+								track_resizing = true;
+								track_target = track;
+								track_resize_old_value = track_height;
+							}
+							break;
+						}
+					}
+				}
+
+				if (found) {
+					setCursor(Qt::SizeVerCursor);
+				} else {
+					unsetCursor();
+				}
+			}
+		} else if (panel_timeline->tool == TIMELINE_TOOL_SLIP) {
+			if (getClipIndexFromCoords(panel_timeline->cursor_frame, panel_timeline->cursor_track) > -1) {
+				setCursor(Qt::SizeHorCursor);
+			} else {
+				unsetCursor();
+			}
+		} else if (panel_timeline->tool == TIMELINE_TOOL_TRANSITION) {
+			if (panel_timeline->transition_tool_init) {
+				if (panel_timeline->transition_tool_proc) {
+					update_ghosts(event->pos(), event->modifiers() & Qt::ShiftModifier);
+				} else {
+					Clip* c = sequence->clips.at(panel_timeline->transition_tool_pre_clip);
+
+					Ghost g;
+
+					g.in = g.old_in = g.out = g.old_out = (panel_timeline->transition_tool_type == TA_OPENING_TRANSITION) ? c->timeline_in : c->timeline_out;
+					g.track = c->track;
+					g.clip = panel_timeline->transition_tool_pre_clip;
+					g.media_stream = panel_timeline->transition_tool_type;
+					g.trimming = false;
+
+					panel_timeline->ghosts.append(g);
+
+					panel_timeline->transition_tool_proc = true;
+				}
+			} else {
+				int mouse_clip = getClipIndexFromCoords(panel_timeline->cursor_frame, panel_timeline->cursor_track);
+				if (mouse_clip > -1) {
+					Clip* c = sequence->clips.at(mouse_clip);
+					if (same_sign(c->track, panel_timeline->transition_tool_side)) {
+						panel_timeline->transition_tool_pre_clip = mouse_clip;
+						long halfway = c->timeline_in + (c->getLength()/2);
+						long between_range = getFrameFromScreenPoint(panel_timeline->zoom, TRANSITION_BETWEEN_RANGE) + 1;
+
+						if (panel_timeline->cursor_frame > halfway) {
+							panel_timeline->transition_tool_type = TA_CLOSING_TRANSITION;
+						} else {
+							panel_timeline->transition_tool_type = TA_OPENING_TRANSITION;
+						}
+
+						panel_timeline->transition_tool_post_clip = -1;
+						if (panel_timeline->cursor_frame < c->timeline_in + between_range) {
+							panel_timeline->transition_tool_post_clip = getClipIndexFromCoords(c->timeline_in-1, c->track);
+						} else if (panel_timeline->cursor_frame > c->timeline_out - between_range) {
+							panel_timeline->transition_tool_post_clip = getClipIndexFromCoords(c->timeline_out+1, c->track);
+						}
+					}
+				} else {
+					panel_timeline->transition_tool_pre_clip = -1;
+					panel_timeline->transition_tool_post_clip = -1;
+				}
+			}
+
+			panel_timeline->repaint_timeline();
+		}
+	}
+}
+
+void TimelineWidget::leaveEvent(QEvent*) {
+	tooltip_timer.stop();
+}
+
+int color_brightness(int r, int g, int b) {
+	return qRound(0.2126*r + 0.7152*g + 0.0722*b);
+}
+
+void draw_waveform(Clip* clip, const FootageStream* ms, long media_length, QPainter *p, const QRect& clip_rect, int waveform_start, int waveform_limit, double zoom) {
+	int divider = ms->audio_channels*2;
+	int channel_height = clip_rect.height()/ms->audio_channels;
+
+	for (int i=waveform_start;i<waveform_limit;i++) {
+		int waveform_index = qFloor((((clip->clip_in + ((double) i/zoom))/media_length) * ms->audio_preview.size())/divider)*divider;
+
+		if (clip->reverse) {
+			waveform_index = ms->audio_preview.size() - waveform_index - (ms->audio_channels * 2);
+		}
+
+		for (int j=0;j<ms->audio_channels;j++) {
+			int mid = (config.rectified_waveforms) ? clip_rect.top()+channel_height*(j+1) : clip_rect.top()+channel_height*j+(channel_height/2);
+			int offset = waveform_index+(j*2);
+
+			if ((offset + 1) < ms->audio_preview.size()) {
+				qint8 min = (double)ms->audio_preview.at(offset) / 128.0 * (channel_height/2);
+				qint8 max = (double)ms->audio_preview.at(offset+1) / 128.0 * (channel_height/2);
+
+				if (config.rectified_waveforms)  {
+					p->drawLine(clip_rect.left()+i, mid, clip_rect.left()+i, mid - (max - min));
+				} else {
+					p->drawLine(clip_rect.left()+i, mid+min, clip_rect.left()+i, mid+max);
+				}
+			}/* else {
+				qWarning() << "Tried to reach" << offset + 1 << ", limit:" << ms->audio_preview.size();
+			}*/
+		}
+	}
+}
+
+void draw_transition(QPainter& p, Clip* c, const QRect& clip_rect, QRect& text_rect, int transition_type) {
+	Transition* t = (transition_type == TA_OPENING_TRANSITION) ? c->get_opening_transition() : c->get_closing_transition();
+	if (t != nullptr) {
+		QColor transition_color(255, 0, 0, 16);
+		int transition_width = getScreenPointFromFrame(panel_timeline->zoom, t->get_true_length());
+		int transition_height = clip_rect.height();
+		int tr_y = clip_rect.y();
+		int tr_x = 0;
+		if (transition_type == TA_OPENING_TRANSITION) {
+			tr_x = clip_rect.x();
+			text_rect.setX(text_rect.x()+transition_width);
+		} else {
+			tr_x = clip_rect.right()-transition_width;
+			text_rect.setWidth(text_rect.width()-transition_width);
+		}
+		QRect transition_rect = QRect(tr_x, tr_y, transition_width, transition_height);
+		p.fillRect(transition_rect, transition_color);
+		QRect transition_text_rect(transition_rect.x() + CLIP_TEXT_PADDING, transition_rect.y() + CLIP_TEXT_PADDING, transition_rect.width() - CLIP_TEXT_PADDING, transition_rect.height() - CLIP_TEXT_PADDING);
+		if (transition_text_rect.width() > MAX_TEXT_WIDTH) {
+			bool draw_text = true;
+
+			p.setPen(QColor(0, 0, 0, 96));
+			if (t->secondary_clip == nullptr) {
+				if (transition_type == TA_OPENING_TRANSITION) {
+					p.drawLine(transition_rect.bottomLeft(), transition_rect.topRight());
+				} else {
+					p.drawLine(transition_rect.topLeft(), transition_rect.bottomRight());
+				}
+			} else {
+				if (transition_type == TA_OPENING_TRANSITION) {
+					p.drawLine(QPoint(transition_rect.left(), transition_rect.center().y()), transition_rect.topRight());
+					p.drawLine(QPoint(transition_rect.left(), transition_rect.center().y()), transition_rect.bottomRight());
+					draw_text = false;
+				} else {
+					p.drawLine(QPoint(transition_rect.right(), transition_rect.center().y()), transition_rect.topLeft());
+					p.drawLine(QPoint(transition_rect.right(), transition_rect.center().y()), transition_rect.bottomLeft());
+				}
+			}
+
+			if (draw_text) {
+				p.setPen(Qt::white);
+				p.drawText(transition_text_rect, 0, t->meta->name, &transition_text_rect);
+			}
+		}
+		p.setPen(Qt::black);
+		p.drawRect(transition_rect);
+	}
+
+}
+
+void TimelineWidget::paintEvent(QPaintEvent*) {
+	// Draw clips
+	if (sequence != nullptr) {
+		QPainter p(this);
+
+		// get widget width and height
+		int video_track_limit = 0;
+		int audio_track_limit = 0;
+		for (int i=0;i<sequence->clips.size();i++) {
+			Clip* clip = sequence->clips.at(i);
+			if (clip != nullptr) {
+				video_track_limit = qMin(video_track_limit, clip->track);
+				audio_track_limit = qMax(audio_track_limit, clip->track);
+			}
+		}
+
+		int panel_height = TRACK_DEFAULT_HEIGHT;
+		if (bottom_align) {
+			for (int i=-1;i>=video_track_limit;i--) {
+				panel_height += panel_timeline->calculate_track_height(i, -1);
+			}
+		} else {
+			for (int i=0;i<=audio_track_limit;i++) {
+				panel_height += panel_timeline->calculate_track_height(i, -1);
+			}
+		}
+		if (bottom_align) {
+			scrollBar->setMinimum(qMin(0, - panel_height + height()));
+		} else {
+			scrollBar->setMaximum(qMax(0, panel_height - height()));
+		}
+
+		for (int i=0;i<sequence->clips.size();i++) {
+			Clip* clip = sequence->clips.at(i);
+			if (clip != nullptr && is_track_visible(clip->track)) {
+				QRect clip_rect(panel_timeline->getTimelineScreenPointFromFrame(clip->timeline_in), getScreenPointFromTrack(clip->track), getScreenPointFromFrame(panel_timeline->zoom, clip->getLength()), panel_timeline->calculate_track_height(clip->track, -1));
+				QRect text_rect(clip_rect.left() + CLIP_TEXT_PADDING, clip_rect.top() + CLIP_TEXT_PADDING, clip_rect.width() - CLIP_TEXT_PADDING - 1, clip_rect.height() - CLIP_TEXT_PADDING - 1);
+				if (clip_rect.left() < width() && clip_rect.right() >= 0 && clip_rect.top() < height() && clip_rect.bottom() >= 0) {
+					QRect actual_clip_rect = clip_rect;
+					if (actual_clip_rect.x() < 0) actual_clip_rect.setX(0);
+					if (actual_clip_rect.right() > width()) actual_clip_rect.setRight(width());
+					if (actual_clip_rect.y() < 0) actual_clip_rect.setY(0);
+					if (actual_clip_rect.bottom() > height()) actual_clip_rect.setBottom(height());
+					p.fillRect(actual_clip_rect, (clip->enabled) ? QColor(clip->color_r, clip->color_g, clip->color_b) : QColor(96, 96, 96));
+
+					int thumb_x = clip_rect.x() + 1;
+
+					if (clip->media != nullptr && clip->media->get_type() == MEDIA_TYPE_FOOTAGE) {
+						bool draw_checkerboard = false;
+						QRect checkerboard_rect(clip_rect);
+						Footage* m = clip->media->to_footage();
+						FootageStream* ms = m->get_stream_from_file_index(clip->track < 0, clip->media_stream);
+						if (ms == nullptr) {
+							draw_checkerboard = true;
+						} else if (ms->preview_done) {
+							// draw top and tail triangles
+							int triangle_size = TRACK_MIN_HEIGHT >> 2;
+							if (!ms->infinite_length && clip_rect.width() > triangle_size) {
+								p.setPen(Qt::NoPen);
+								p.setBrush(QColor(80, 80, 80));
+								if (clip->clip_in == 0
+										&& clip_rect.x() + triangle_size > 0
+										&& clip_rect.y() + triangle_size > 0
+										&& clip_rect.x() < width()
+										&& clip_rect.y() < height()) {
+									const QPoint points[3] = {
+										QPoint(clip_rect.x(), clip_rect.y()),
+										QPoint(clip_rect.x() + triangle_size, clip_rect.y()),
+										QPoint(clip_rect.x(), clip_rect.y() + triangle_size)
+									};
+									p.drawPolygon(points, 3);
+									text_rect.setLeft(text_rect.left() + (triangle_size >> 2));
+								}
+								if (clip->timeline_out - clip->timeline_in + clip->clip_in == clip->getMaximumLength()
+										&& clip_rect.right() - triangle_size < width()
+										&& clip_rect.y() + triangle_size > 0
+										&& clip_rect.right() > 0
+										&& clip_rect.y() < height()) {
+									const QPoint points[3] = {
+										QPoint(clip_rect.right(), clip_rect.y()),
+										QPoint(clip_rect.right() - triangle_size, clip_rect.y()),
+										QPoint(clip_rect.right(), clip_rect.y() + triangle_size)
+									};
+									p.drawPolygon(points, 3);
+									text_rect.setRight(text_rect.right() - (triangle_size >> 2));
+								}
+							}
+
+							p.setBrush(Qt::NoBrush);
+
+							// draw thumbnail/waveform
+							long media_length = clip->getMaximumLength();
+
+							if (clip->track < 0) {
+								// draw thumbnail
+								int thumb_y = p.fontMetrics().height()+CLIP_TEXT_PADDING+CLIP_TEXT_PADDING;
+								if (thumb_x < width() && thumb_y < height()) {
+									int space_for_thumb = clip_rect.width()-1;
+									if (clip->get_opening_transition() != nullptr) {
+										int ot_width = getScreenPointFromFrame(panel_timeline->zoom, clip->get_opening_transition()->get_true_length());
+										thumb_x += ot_width;
+										space_for_thumb -= ot_width;
+									}
+									if (clip->get_closing_transition() != nullptr) {
+										space_for_thumb -= getScreenPointFromFrame(panel_timeline->zoom, clip->get_closing_transition()->get_true_length());
+									}
+									int thumb_height = clip_rect.height()-thumb_y;
+									int thumb_width = (thumb_height*((double)ms->video_preview.width()/(double)ms->video_preview.height()));
+									if (thumb_x + thumb_width >= 0
+											&& thumb_height > thumb_y
+											&& thumb_y + thumb_height >= 0
+											&& space_for_thumb > MAX_TEXT_WIDTH) {
+										int thumb_clip_width = qMin(thumb_width, space_for_thumb);
+										p.drawImage(QRect(thumb_x, clip_rect.y()+thumb_y, thumb_clip_width, thumb_height), ms->video_preview, QRect(0, 0, thumb_clip_width*((double)ms->video_preview.width()/(double)thumb_width), ms->video_preview.height()));
+									}
+								}
+								if (clip->timeline_out - clip->timeline_in + clip->clip_in > clip->getMaximumLength()) {
+									draw_checkerboard = true;
+									checkerboard_rect.setLeft(panel_timeline->getTimelineScreenPointFromFrame(clip->getMaximumLength() + clip->timeline_in - clip->clip_in));
+								}
+							} else if (clip_rect.height() > TRACK_MIN_HEIGHT) {
+								// draw waveform
+								p.setPen(QColor(80, 80, 80));
+
+								int waveform_start = -qMin(clip_rect.x(), 0);
+								int waveform_limit = qMin(clip_rect.width(), getScreenPointFromFrame(panel_timeline->zoom, media_length - clip->clip_in));
+
+								if ((clip_rect.x() + waveform_limit) > width()) {
+									waveform_limit -= (clip_rect.x() + waveform_limit - width());
+								} else if (waveform_limit < clip_rect.width()) {
+									draw_checkerboard = true;
+									if (waveform_limit > 0) checkerboard_rect.setLeft(checkerboard_rect.left() + waveform_limit);
+								}
+
+								draw_waveform(clip, ms, media_length, &p, clip_rect, waveform_start, waveform_limit, panel_timeline->zoom);
+							}
+						}
+						if (draw_checkerboard) {
+							checkerboard_rect.setLeft(qMax(checkerboard_rect.left(), 0));
+							checkerboard_rect.setRight(qMin(checkerboard_rect.right(), width()));
+							checkerboard_rect.setTop(qMax(checkerboard_rect.top(), 0));
+							checkerboard_rect.setBottom(qMin(checkerboard_rect.bottom(), height()));
+
+							if (checkerboard_rect.left() < width()
+									&& checkerboard_rect.right() >= 0
+									&& checkerboard_rect.top() < height()
+									&& checkerboard_rect.bottom() >= 0) {
+								// draw "error lines" if media stream is missing
+								p.setPen(QPen(QColor(64, 64, 64), 2));
+								int limit = checkerboard_rect.width();
+								int clip_height = checkerboard_rect.height();
+								for (int j=-clip_height;j<limit;j+=15) {
+									int lines_start_x = checkerboard_rect.left()+j;
+									int lines_start_y = checkerboard_rect.bottom();
+									int lines_end_x = lines_start_x + clip_height;
+									int lines_end_y = checkerboard_rect.top();
+									if (lines_start_x < checkerboard_rect.left()) {
+										lines_start_y -= (checkerboard_rect.left() - lines_start_x);
+										lines_start_x = checkerboard_rect.left();
+									}
+									if (lines_end_x > checkerboard_rect.right()) {
+										lines_end_y -= (checkerboard_rect.right() - lines_end_x);
+										lines_end_x = checkerboard_rect.right();
+									}
+									p.drawLine(lines_start_x, lines_start_y, lines_end_x, lines_end_y);
+								}
+							}
+						}
+					}
+
+					// draw clip transitions
+					draw_transition(p, clip, clip_rect, text_rect, TA_OPENING_TRANSITION);
+					draw_transition(p, clip, clip_rect, text_rect, TA_CLOSING_TRANSITION);
+
+					// top left bevel
+					p.setPen(Qt::white);
+					if (clip_rect.x() >= 0 && clip_rect.x() < width()) p.drawLine(clip_rect.bottomLeft(), clip_rect.topLeft());
+					if (clip_rect.y() >= 0 && clip_rect.y() < height()) p.drawLine(QPoint(qMax(0, clip_rect.left()), clip_rect.top()), QPoint(qMin(width(), clip_rect.right()), clip_rect.top()));
+
+					// draw text
+					if (text_rect.width() > MAX_TEXT_WIDTH && text_rect.right() > 0 && text_rect.left() < width()) {
+						if (!clip->enabled) {
+							p.setPen(Qt::gray);
+						} else if (color_brightness(clip->color_r, clip->color_g, clip->color_b) > 160) {
+							// set to black if color is bright
+							p.setPen(Qt::black);
+						}
+						if (clip->linked.size() > 0) {
+							int underline_y = CLIP_TEXT_PADDING + p.fontMetrics().height() + clip_rect.top();
+							int underline_width = qMin(text_rect.width() - 1, p.fontMetrics().width(clip->name));
+							p.drawLine(text_rect.x(), underline_y, text_rect.x() + underline_width, underline_y);
+						}
+						QString name = clip->name;
+						if (clip->speed != 1.0 || clip->reverse) {
+							name += " (";
+							if (clip->reverse) name += "-";
+							name += QString::number(clip->speed*100) + "%)";
+						}
+						p.drawText(text_rect, 0, name, &text_rect);
+					}
+
+					// bottom right gray
+					p.setPen(QColor(0, 0, 0, 128));
+					if (clip_rect.right() >= 0 && clip_rect.right() < width()) p.drawLine(clip_rect.bottomRight(), clip_rect.topRight());
+					if (clip_rect.bottom() >= 0 && clip_rect.bottom() < height()) p.drawLine(QPoint(qMax(0, clip_rect.left()), clip_rect.bottom()), QPoint(qMin(width(), clip_rect.right()), clip_rect.bottom()));
+
+					// draw transition tool
+					if (panel_timeline->tool == TIMELINE_TOOL_TRANSITION && (panel_timeline->transition_tool_pre_clip == i || panel_timeline->transition_tool_post_clip == i)) {
+						int type = panel_timeline->transition_tool_type;
+						if (panel_timeline->transition_tool_post_clip == i) {
+							// invert transition type
+							type = (type == TA_CLOSING_TRANSITION) ? TA_OPENING_TRANSITION : TA_CLOSING_TRANSITION;
+						}
+						QRect transition_tool_rect = clip_rect;
+						if (type == TA_CLOSING_TRANSITION) {
+							if (panel_timeline->transition_tool_post_clip > -1) {
+								transition_tool_rect.setLeft(transition_tool_rect.right() - TRANSITION_BETWEEN_RANGE);
+							} else {
+								transition_tool_rect.setLeft(transition_tool_rect.left() + (3*(transition_tool_rect.width()>>2)));
+							}
+						} else {
+							if (panel_timeline->transition_tool_post_clip > -1) {
+								transition_tool_rect.setWidth(TRANSITION_BETWEEN_RANGE);
+							} else {
+								transition_tool_rect.setWidth(transition_tool_rect.width()>>2);
+							}
+						}
+						if (transition_tool_rect.left() < width() && transition_tool_rect.right() > 0) {
+							if (transition_tool_rect.left() < 0) {
+								transition_tool_rect.setLeft(0);
+							}
+							if (transition_tool_rect.right() > width()) {
+								transition_tool_rect.setRight(width());
+							}
+							p.fillRect(transition_tool_rect, QColor(0, 0, 0, 128));
+						}
+					}
+				}
+			}
+		}
+
+		// Draw recording clip if recording if valid
+		if (panel_sequence_viewer->is_recording_cued() && is_track_visible(panel_sequence_viewer->recording_track)) {
+			int rec_track_x = panel_timeline->getTimelineScreenPointFromFrame(panel_sequence_viewer->recording_start);
+			int rec_track_y = getScreenPointFromTrack(panel_sequence_viewer->recording_track);
+			int rec_track_height = panel_timeline->calculate_track_height(panel_sequence_viewer->recording_track, -1);
+			if (panel_sequence_viewer->recording_start != panel_sequence_viewer->recording_end) {
+				QRect rec_rect(
+							rec_track_x,
+							rec_track_y,
+							getScreenPointFromFrame(panel_timeline->zoom, panel_sequence_viewer->recording_end - panel_sequence_viewer->recording_start),
+							rec_track_height
+						 );
+				p.setPen(QPen(QColor(96, 96, 96), 2));
+				p.fillRect(rec_rect, QColor(192, 192, 192));
+				p.drawRect(rec_rect);
+			}
+			QRect active_rec_rect(
+						rec_track_x,
+						rec_track_y,
+						getScreenPointFromFrame(panel_timeline->zoom, panel_sequence_viewer->seq->playhead - panel_sequence_viewer->recording_start),
+						rec_track_height
+					 );
+			p.setPen(QPen(QColor(192, 0, 0), 2));
+			p.fillRect(active_rec_rect, QColor(255, 96, 96));
+			p.drawRect(active_rec_rect);
+
+			p.setPen(Qt::NoPen);
+
+			if (!panel_sequence_viewer->playing) {
+				int rec_marker_size = 6;
+				int rec_track_midY = rec_track_y + (rec_track_height >> 1);
+				p.setBrush(Qt::white);
+				QPoint cue_marker[3] = {
+					QPoint(rec_track_x, rec_track_midY - rec_marker_size),
+					QPoint(rec_track_x + rec_marker_size, rec_track_midY),
+					QPoint(rec_track_x, rec_track_midY + rec_marker_size)
+				};
+				p.drawPolygon(cue_marker, 3);
+			}
+		}
+
+		// Draw track lines
+		if (config.show_track_lines) {
+			p.setPen(QColor(0, 0, 0, 96));
+			audio_track_limit++;
+			if (video_track_limit == 0) video_track_limit--;
+
+			if (bottom_align) {
+				// only draw lines for video tracks
+				for (int i=video_track_limit;i<0;i++) {
+					int line_y = getScreenPointFromTrack(i) - 1;
+					p.drawLine(0, line_y, rect().width(), line_y);
+				}
+			} else {
+				// only draw lines for audio tracks
+				for (int i=0;i<audio_track_limit;i++) {
+					int line_y = getScreenPointFromTrack(i) + panel_timeline->calculate_track_height(i, -1);
+					p.drawLine(0, line_y, rect().width(), line_y);
+				}
+			}
+		}
+
+		// Draw selections
+		for (int i=0;i<sequence->selections.size();i++) {
+			const Selection& s = sequence->selections.at(i);
+			if (is_track_visible(s.track)) {
+				int selection_y = getScreenPointFromTrack(s.track);
+				int selection_x = panel_timeline->getTimelineScreenPointFromFrame(s.in);
+				p.setPen(Qt::NoPen);
+				p.setBrush(Qt::NoBrush);
+				p.fillRect(selection_x, selection_y, panel_timeline->getTimelineScreenPointFromFrame(s.out) - selection_x, panel_timeline->calculate_track_height(s.track, -1), QColor(0, 0, 0, 64));
+			}
+		}
+
+		// draw rectangle select
+		if (panel_timeline->rect_select_proc) {
+			int rsy = panel_timeline->rect_select_y;
+			int rsh = panel_timeline->rect_select_h;
+			if (bottom_align) {
+				rsy += height();
+			}
+			QRect rect_select(panel_timeline->rect_select_x, rsy, panel_timeline->rect_select_w, rsh);
+			draw_selection_rectangle(p, rect_select);
+		}
+
+		// Draw ghosts
+		if (!panel_timeline->ghosts.isEmpty()) {
+			QVector<int> insert_points;
+			long first_ghost = LONG_MAX;
+			for (int i=0;i<panel_timeline->ghosts.size();i++) {
+				const Ghost& g = panel_timeline->ghosts.at(i);
+				first_ghost = qMin(first_ghost, g.in);
+				if (is_track_visible(g.track)) {
+					int ghost_x = panel_timeline->getTimelineScreenPointFromFrame(g.in);
+					int ghost_y = getScreenPointFromTrack(g.track);
+					int ghost_width = panel_timeline->getTimelineScreenPointFromFrame(g.out) - ghost_x - 1;
+					int ghost_height = panel_timeline->calculate_track_height(g.track, -1) - 1;
+
+					insert_points.append(ghost_y + (ghost_height>>1));
+
+					p.setPen(QColor(255, 255, 0));
+					for (int j=0;j<GHOST_THICKNESS;j++) {
+						p.drawRect(ghost_x+j, ghost_y+j, ghost_width-j-j, ghost_height-j-j);
+					}
+				}
+			}
+
+			// draw insert indicator
+			if (panel_timeline->move_insert && !insert_points.isEmpty()) {
+				p.setBrush(Qt::white);
+				p.setPen(Qt::NoPen);
+				int insert_x = panel_timeline->getTimelineScreenPointFromFrame(first_ghost);
+				int tri_size = TRACK_MIN_HEIGHT>>2;
+
+				for (int i=0;i<insert_points.size();i++) {
+					QPoint points[3] = {
+						QPoint(insert_x, insert_points.at(i) - tri_size),
+						QPoint(insert_x + tri_size, insert_points.at(i)),
+						QPoint(insert_x, insert_points.at(i) + tri_size)
+					};
+					p.drawPolygon(points, 3);
+				}
+			}
+		}
+
+
+		// Draw splitting cursor
+		if (panel_timeline->splitting) {
+			for (int i=0;i<panel_timeline->split_tracks.size();i++) {
+				if (is_track_visible(panel_timeline->split_tracks.at(i))) {
+					int cursor_x = panel_timeline->getTimelineScreenPointFromFrame(panel_timeline->drag_frame_start);
+					int cursor_y = getScreenPointFromTrack(panel_timeline->split_tracks.at(i));
+
+					p.setPen(QColor(64, 64, 64));
+					p.drawLine(cursor_x, cursor_y, cursor_x, cursor_y + panel_timeline->calculate_track_height(panel_timeline->split_tracks.at(i), -1));
+				}
+			}
+		}
+
+		// Draw playhead
+		p.setPen(Qt::red);
+		int playhead_x = panel_timeline->getTimelineScreenPointFromFrame(sequence->playhead);
+		p.drawLine(playhead_x, rect().top(), playhead_x, rect().bottom());
+
+		// draw border
+		p.setPen(QColor(0, 0, 0, 64));
+		int edge_y = (bottom_align) ? rect().height()-1 : 0;
+		p.drawLine(0, edge_y, rect().width(), edge_y);
+
+		// draw snap point
+		if (panel_timeline->snapped) {
+			p.setPen(Qt::white);
+			int snap_x = panel_timeline->getTimelineScreenPointFromFrame(panel_timeline->snap_point);
+			p.drawLine(snap_x, 0, snap_x, height());
+		}
+
+		// Draw edit cursor
+		if (isLiveEditing() && is_track_visible(panel_timeline->cursor_track)) {
+			int cursor_x = panel_timeline->getTimelineScreenPointFromFrame(panel_timeline->cursor_frame);
+			int cursor_y = getScreenPointFromTrack(panel_timeline->cursor_track);
+
+			p.setPen(Qt::gray);
+			p.drawLine(cursor_x, cursor_y, cursor_x, cursor_y + panel_timeline->calculate_track_height(panel_timeline->cursor_track, -1));
+		}
+	}
+}
+
+void TimelineWidget::resizeEvent(QResizeEvent *) {
+	scrollBar->setPageStep(height());
+}
+
+bool TimelineWidget::is_track_visible(int track) {
+	return (bottom_align == (track < 0));
+}
+
+// **************************************
+// screen point <-> frame/track functions
+// **************************************
+
+int TimelineWidget::getTrackFromScreenPoint(int y) {
+	y += scroll;
+	if (bottom_align) {
+		y = -(y - height());
+	}
+	y--;
+	int height_measure = 0;
+	int counter = ((!bottom_align && y > 0) || (bottom_align && y < 0)) ? 0 : -1;
+	int track_height = panel_timeline->calculate_track_height(counter, -1);
+	while (qAbs(y) > height_measure+track_height) {
+		if (config.show_track_lines && counter != -1) y--;
+		height_measure += track_height;
+		if ((!bottom_align && y > 0) || (bottom_align && y < 0)) {
+			counter++;
+		} else {
+			counter--;
+		}
+		track_height = panel_timeline->calculate_track_height(counter, -1);
+	}
+	return counter;
+}
+
+int TimelineWidget::getScreenPointFromTrack(int track) {
+	int y = 0;
+	int counter = 0;
+	while (counter != track) {
+		if (bottom_align) counter--;
+		y += panel_timeline->calculate_track_height(counter, -1);
+		if (!bottom_align) counter++;
+		if (config.show_track_lines && counter != -1) y++;
+	}
+	y++;
+	return (bottom_align) ? height() - y - scroll : y - scroll;
+}
+
+int TimelineWidget::getClipIndexFromCoords(long frame, int track) {
+	for (int i=0;i<sequence->clips.size();i++) {
+		Clip* c = sequence->clips.at(i);
+		if (c != nullptr && c->track == track && frame >= c->timeline_in && frame < c->timeline_out) {
+			return i;
+		}
+	}
+	return -1;
+}
+
+void TimelineWidget::setScroll(int s) {
+	scroll = s;
+	update();
+}
+
+void TimelineWidget::reveal_media() {
+	panel_project->reveal_media(rc_reveal_media);
+}