--- conflicted
+++ resolved
@@ -176,37 +176,14 @@
     ${OLIVE_TARGET}
     PRIVATE
     ${CRASHPAD_INCLUDE_DIRS}
-    )
+  )
 
   target_link_libraries(
     ${OLIVE_TARGET}
     PRIVATE
     ${CRASHPAD_LIBRARIES}
-    # TODO: UNIX only? Or is it empty on Windows anyway?
-    # Crashpad compat lib needs libdl.so (-ldl)
-    ${CMAKE_DL_LIBS}
-    )
-
-<<<<<<< HEAD
-  # TODO: Test if this actually works on Windows/macOS
-  # Also, copying it to the build folder is only useful for local testing
-  if(WIN32)
-    set(CRASHPAD_HANDLER "crashpad_handler.exe")
-  else()
-    set(CRASHPAD_HANDLER "crashpad_handler")
-  endif()
-  add_custom_command(
-    TARGET ${OLIVE_TARGET} POST_BUILD
-    COMMAND ${CMAKE_COMMAND} -E copy_if_different
-    ${CRASHPAD_LIBRARY_DIRS}/${CRASHPAD_HANDLER}
-    $<TARGET_FILE_DIR:${OLIVE_TARGET}>
-  )
-
-  install(
-    PROGRAMS ${CRASHPAD_LIBRARY_DIRS}/${CRASHPAD_HANDLER}
-    DESTINATION bin
-  )
-=======
+  )
+
   set(OLIVE_CRASH_TARGET "olive-crashhandler")
 
   set(OLIVE_CRASH_SOURCES
@@ -246,15 +223,16 @@
 
   if(UNIX AND NOT APPLE)
     install(TARGETS ${OLIVE_TARGET} ${OLIVE_CRASH_TARGET} RUNTIME DESTINATION bin)
+    install(PROGRAMS ${CRASHPAD_LIBRARY_DIRS}/${CRASHPAD_HANDLER} DESTINATION bin)
   endif()
 
   if(APPLE)
-    # Move crash handler program inside Mac app bundle
+    # Move crash handler executables inside Mac app bundle
     add_custom_command(TARGET ${OLIVE_CRASH_TARGET} POST_BUILD
-        COMMAND ${CMAKE_COMMAND} -E copy ${OLIVE_CRASH_TARGET} $<TARGET_FILE_DIR:${OLIVE_TARGET}>
+        COMMAND ${CMAKE_COMMAND} -E copy_if_different ${OLIVE_CRASH_TARGET} $<TARGET_FILE_DIR:${OLIVE_TARGET}>
+        COMMAND ${CMAKE_COMMAND} -E copy_if_different ${CRASHPAD_LIBRARY_DIRS}/${CRASHPAD_HANDLER} $<TARGET_FILE_DIR:${OLIVE_TARGET}>
     )
   endif()
->>>>>>> 28c7bbbc
 endif()
 
 # Set compiler definitions
