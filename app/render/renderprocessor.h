--- conflicted
+++ resolved
@@ -42,13 +42,7 @@
   };
 
 protected:
-<<<<<<< HEAD
-  virtual void ProcessVideoFootage(TexturePtr destination, const FootageJob &stream, const rational &input_time) override;
-=======
-  virtual NodeValueTable GenerateBlockTable(const Track *track, const TimeRange &range) override;
-
   virtual void ProcessVideoFootage(TexturePtr destination, const FootageJob *stream, const rational &input_time) override;
->>>>>>> 00526fe9
 
   virtual void ProcessAudioFootage(SampleBuffer &destination, const FootageJob *stream, const TimeRange &input_time) override;
 
