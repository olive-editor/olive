--- conflicted
+++ resolved
@@ -44,7 +44,7 @@
 const int OCIO_LUT3D_EDGE_SIZE = 32;
 
 // copied from source code to OCIODisplay, expanded from 3*LUT3D_EDGE_SIZE*LUT3D_EDGE_SIZE*LUT3D_EDGE_SIZE
-const int OCIO_NUM_3D_ENTRIES = 98304;
+const int OCIO_NUM_3D_ENTRIES = 3*OCIO_LUT3D_EDGE_SIZE*OCIO_LUT3D_EDGE_SIZE*OCIO_LUT3D_EDGE_SIZE;
 
 OpenGLShaderPtr OpenGLShader::CreateOCIO(QOpenGLContext* ctx,
                                          GLuint& lut_texture,
@@ -56,18 +56,19 @@
   // Set up shader description
   OCIO::GpuShaderDesc shaderDesc;
   const char* ocio_func_name = "OCIODisplay";
-  shaderDesc.setLanguage(OCIO::GPU_LANGUAGE_GLSL_1_0);
+  shaderDesc.setLanguage(OCIO::GPU_LANGUAGE_GLSL_1_3);
   shaderDesc.setFunctionName(ocio_func_name);
   shaderDesc.setLut3DEdgeLen(OCIO_LUT3D_EDGE_SIZE);
 
   // Compute LUT
-  GLfloat ocio_lut_data[OCIO_NUM_3D_ENTRIES];
+  GLfloat* ocio_lut_data = new GLfloat[OCIO_NUM_3D_ENTRIES];
   processor->getGpuLut3D(ocio_lut_data, shaderDesc);
 
   // Create LUT texture
   xf->glGenTextures(1, &lut_texture);
 
   // Bind LUT
+  xf->glActiveTexture(GL_TEXTURE1);
   xf->glBindTexture(GL_TEXTURE_3D, lut_texture);
 
   // Set texture parameters
@@ -78,9 +79,12 @@
   xf->glTexParameteri(GL_TEXTURE_3D, GL_TEXTURE_WRAP_R, GL_CLAMP_TO_EDGE);
 
   // Allocate storage for texture
-  xf->glTexImage3D(GL_TEXTURE_3D, 0, GL_RGB16F_ARB,
+  xf->glTexImage3D(GL_TEXTURE_3D, 0, GL_RGB16F,
                    OCIO_LUT3D_EDGE_SIZE, OCIO_LUT3D_EDGE_SIZE, OCIO_LUT3D_EDGE_SIZE,
                    0, GL_RGB, GL_FLOAT, ocio_lut_data);
+
+  // Delete local copy
+  delete [] ocio_lut_data;
 
   // Create OCIO shader code
   QString shader_text;
@@ -107,15 +111,9 @@
     shader_text.append(CodeAlphaReassociate(reassociate_func_name));
 
     // Make OCIO call pass through disassociate and reassociate function
-<<<<<<< HEAD
-    shader_call = QStringLiteral("%3(%1(%2(col*1.001), ove_ociolut));").arg(ocio_func_name,
-                                                               disassociate_func_name,
-                                                               reassociate_func_name);
-=======
     shader_call = QStringLiteral("%3(%1(%2(col), ove_ociolut));").arg(ocio_func_name,
                                                                       disassociate_func_name,
                                                                       reassociate_func_name);
->>>>>>> 3eb966cb
 
   } else {
 
@@ -145,6 +143,8 @@
 
   // Release LUT
   xf->glBindTexture(GL_TEXTURE_3D, 0);
+
+  xf->glActiveTexture(GL_TEXTURE0);
 
   return shader;
 }
