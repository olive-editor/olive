--- conflicted
+++ resolved
@@ -646,7 +646,6 @@
   return success;
 }
 
-<<<<<<< HEAD
 Decoder::RetrieveAudioStatus FFmpegDecoder::RetrieveAudioInternal(SampleBuffer &dest, const rational& time)
 {
   // Calculate our target sample
@@ -740,10 +739,7 @@
   return kOK;
 }
 
-VideoParams::Format FFmpegDecoder::GetNativePixelFormat(AVPixelFormat pix_fmt)
-=======
 PixelFormat FFmpegDecoder::GetNativePixelFormat(AVPixelFormat pix_fmt)
->>>>>>> 491fbacf
 {
   switch (pix_fmt) {
   case AV_PIX_FMT_RGB24:
