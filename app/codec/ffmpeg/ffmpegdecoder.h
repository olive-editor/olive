--- conflicted
+++ resolved
@@ -138,13 +138,10 @@
 
   void FreeScaler();
 
-<<<<<<< HEAD
   void FreeResampler();
 
-  static VideoParams::Format GetNativePixelFormat(AVPixelFormat pix_fmt);
-=======
   static PixelFormat GetNativePixelFormat(AVPixelFormat pix_fmt);
->>>>>>> 491fbacf
+
   static int GetNativeChannelCount(AVPixelFormat pix_fmt);
 
   static uint64_t ValidateChannelLayout(AVStream *stream);
