<?xml version="1.0" encoding="utf-8"?>
<!DOCTYPE TS>
<TS version="2.1" language="zh_CN">
<context>
    <name>AudioParams</name>
    <message>
        <location filename="../render/audioparams.cpp" line="177"/>
        <source>%1 Hz</source>
        <translation type="unfinished"></translation>
    </message>
    <message>
        <location filename="../render/audioparams.cpp" line="184"/>
        <source>Mono</source>
        <translation type="unfinished">单声道</translation>
    </message>
    <message>
        <location filename="../render/audioparams.cpp" line="186"/>
        <source>Stereo</source>
        <translation type="unfinished">立体声</translation>
    </message>
    <message>
        <location filename="../render/audioparams.cpp" line="188"/>
        <source>2.1</source>
        <translation type="unfinished"></translation>
    </message>
    <message>
        <location filename="../render/audioparams.cpp" line="190"/>
        <source>5.1</source>
        <translation type="unfinished"></translation>
    </message>
    <message>
        <location filename="../render/audioparams.cpp" line="192"/>
        <source>7.1</source>
        <translation type="unfinished"></translation>
    </message>
    <message>
        <location filename="../render/audioparams.cpp" line="194"/>
        <source>Unknown (0x%1)</source>
        <translation type="unfinished">未知 (0x%1)</translation>
    </message>
</context>
<context>
    <name>Config</name>
    <message>
        <location filename="../config/config.cpp" line="195"/>
        <source>Error loading settings</source>
        <translation type="unfinished">加载设置时出错</translation>
    </message>
    <message>
        <location filename="../config/config.cpp" line="196"/>
        <source>Failed to load application settings. This session will use defaults.

%1</source>
        <translation type="unfinished">无法加载应用程序设置，此会话将使用默认设置。

%1</translation>
    </message>
    <message>
        <location filename="../config/config.cpp" line="214"/>
        <source>Error saving settings</source>
        <translation type="unfinished">保存设置时出错</translation>
    </message>
    <message>
        <location filename="../config/config.cpp" line="215"/>
        <source>Failed to save application settings. The application may lack write permissions to this location.</source>
        <translation type="unfinished">无法保存应用程序设置。应用程序可能没有对此位置的写入权限。</translation>
    </message>
</context>
<context>
    <name>Footage</name>
    <message>
        <location filename="../project/item/footage/footage.cpp" line="246"/>
        <source>%1 FPS</source>
        <translation type="unfinished"></translation>
    </message>
    <message>
        <location filename="../project/item/footage/footage.cpp" line="251"/>
        <source>%1 Hz</source>
        <translation type="unfinished"></translation>
    </message>
    <message>
        <location filename="../project/item/footage/footage.cpp" line="331"/>
        <source>Filename: %1</source>
        <translation type="unfinished">文件名：%1</translation>
    </message>
    <message>
        <location filename="../project/item/footage/footage.cpp" line="344"/>
        <source>This footage is not valid for use</source>
        <translation type="unfinished">此素材不能用</translation>
    </message>
</context>
<context>
    <name>ImportTool</name>
    <message>
        <location filename="../widget/timelinewidget/tool/import.cpp" line="317"/>
        <source>Don&apos;t ask me again</source>
        <translation type="unfinished">不再询问</translation>
    </message>
    <message>
        <location filename="../widget/timelinewidget/tool/import.cpp" line="322"/>
        <source>No Active Sequence</source>
        <translation type="unfinished">没有活动序列</translation>
    </message>
    <message>
        <location filename="../widget/timelinewidget/tool/import.cpp" line="323"/>
        <source>No sequence is currently open. Would you like to create one?</source>
        <translation type="unfinished">没有打开的序列。您要创建一个序列吗？</translation>
    </message>
    <message>
        <location filename="../widget/timelinewidget/tool/import.cpp" line="326"/>
        <source>Automatically Detect Parameters From Footage</source>
        <translation type="unfinished">自动检测素材参数</translation>
    </message>
    <message>
        <location filename="../widget/timelinewidget/tool/import.cpp" line="327"/>
        <source>Set Parameters Manually</source>
        <translation type="unfinished">手动设置参数</translation>
    </message>
</context>
<context>
    <name>MoveItemCommand</name>
    <message>
        <location filename="../project/projectviewmodel.cpp" line="512"/>
        <source>Move Item</source>
        <translation type="unfinished">移动项</translation>
    </message>
</context>
<context>
    <name>NodeCopyPasteWidget</name>
    <message>
        <location filename="../widget/nodecopypaste/nodecopypaste.cpp" line="115"/>
        <source>Error pasting nodes</source>
        <translation type="unfinished">粘贴节点时出错</translation>
    </message>
    <message>
        <location filename="../widget/nodecopypaste/nodecopypaste.cpp" line="116"/>
        <source>Failed to paste nodes: %1</source>
        <translation type="unfinished">无法粘贴节点：%1</translation>
    </message>
</context>
<context>
    <name>NodeFactory</name>
    <message>
        <location filename="../node/factory.cpp" line="113"/>
        <source>None</source>
        <translation type="unfinished">无</translation>
    </message>
</context>
<context>
    <name>NodeViewItem</name>
    <message>
        <location filename="../widget/nodeview/nodeviewitem.cpp" line="328"/>
        <source>%1...</source>
        <translation type="unfinished"></translation>
    </message>
</context>
<context>
    <name>PresetManager</name>
    <message>
        <location filename="../dialog/sequence/presetmanager.h" line="136"/>
        <source>Save Preset</source>
        <translation type="unfinished">保存预设</translation>
    </message>
    <message>
        <location filename="../dialog/sequence/presetmanager.h" line="137"/>
        <source>Set preset name:</source>
        <translation type="unfinished">设置预设名称：</translation>
    </message>
    <message>
        <location filename="../dialog/sequence/presetmanager.h" line="150"/>
        <source>Invalid preset name</source>
        <translation type="unfinished">无效的预设名称</translation>
    </message>
    <message>
        <location filename="../dialog/sequence/presetmanager.h" line="151"/>
        <source>You must enter a preset name</source>
        <translation type="unfinished">您必须输入预设名称</translation>
    </message>
    <message>
        <location filename="../dialog/sequence/presetmanager.h" line="184"/>
        <source>Preset exists</source>
        <translation type="unfinished">预设存在</translation>
    </message>
    <message>
        <location filename="../dialog/sequence/presetmanager.h" line="185"/>
        <source>A preset with this name already exists. Would you like to replace it?</source>
        <translation type="unfinished">存在具有此名称的预设。您要替换它吗？</translation>
    </message>
</context>
<context>
    <name>RatioDialog</name>
    <message>
        <location filename="../common/ratiodialog.cpp" line="39"/>
        <source>Enter custom ratio (e.g. &quot;4:3&quot;, &quot;16/9&quot;, etc.):</source>
        <translation type="unfinished">输入自定义比率 (例如“4:3”、“16/9”，等)：</translation>
    </message>
    <message>
        <location filename="../common/ratiodialog.cpp" line="84"/>
        <source>Invalid custom ratio</source>
        <translation type="unfinished">无效的自定义比率</translation>
    </message>
    <message>
        <location filename="../common/ratiodialog.cpp" line="85"/>
        <source>Failed to parse &quot;%1&quot; into an aspect ratio. Please format a rational fraction with a &apos;:&apos; or a &apos;/&apos; separator.</source>
        <translation type="unfinished"></translation>
    </message>
</context>
<context>
    <name>RenameItemCommand</name>
    <message>
        <location filename="../project/projectviewmodel.cpp" line="538"/>
        <source>Rename Item</source>
        <translation type="unfinished">重命名项</translation>
    </message>
</context>
<context>
    <name>Sequence</name>
    <message>
        <location filename="../project/item/sequence/sequence.cpp" line="241"/>
        <source>%1 FPS</source>
        <translation type="unfinished"></translation>
    </message>
</context>
<context>
    <name>Stream</name>
    <message>
        <location filename="../project/item/footage/audiostream.cpp" line="34"/>
        <source>%1: Audio - %2 Channels, %3Hz</source>
        <translation type="unfinished">%1：音频 - %2 声道，%3Hz</translation>
    </message>
    <message>
        <location filename="../project/item/footage/stream.cpp" line="109"/>
        <source>%1: Unknown</source>
        <translation type="unfinished">%1：未知</translation>
    </message>
    <message>
        <location filename="../project/item/footage/videostream.cpp" line="46"/>
        <source>%1: Image - %2x%3</source>
        <translation type="unfinished">%1：图像 - %2x%3</translation>
    </message>
    <message>
        <location filename="../project/item/footage/videostream.cpp" line="50"/>
        <source>%1: Video - %2x%3</source>
        <translation type="unfinished">%1：视频 - %2x%3</translation>
    </message>
</context>
<context>
    <name>TimelineViewBlockItem</name>
    <message>
        <location filename="../widget/timelinewidget/view/timelineviewblockitem.cpp" line="63"/>
        <source>%1

In: %2
Out: %3
Length: %4</source>
        <translation type="unfinished"></translation>
    </message>
</context>
<context>
    <name>Tool</name>
    <message>
        <location filename="../tool/tool.h" line="106"/>
        <source>Empty</source>
        <translation type="unfinished">空白</translation>
    </message>
    <message>
        <location filename="../tool/tool.h" line="108"/>
        <source>Bars</source>
        <translatorcomment>彩条</translatorcomment>
        <translation type="unfinished"></translation>
    </message>
    <message>
        <location filename="../tool/tool.h" line="110"/>
        <source>Solid</source>
        <translation type="unfinished">纯色</translation>
    </message>
    <message>
        <location filename="../tool/tool.h" line="112"/>
        <source>Title</source>
        <translation type="unfinished">标题</translation>
    </message>
    <message>
        <location filename="../tool/tool.h" line="114"/>
        <source>Tone</source>
        <translatorcomment>音调</translatorcomment>
        <translation type="unfinished"></translation>
    </message>
    <message>
        <location filename="../tool/tool.h" line="119"/>
        <source>Unknown</source>
        <translation type="unfinished">未知</translation>
    </message>
</context>
<context>
    <name>VideoParams</name>
    <message>
        <location filename="../render/videoparams.cpp" line="211"/>
        <source>8-bit</source>
        <translation type="unfinished">8 位</translation>
    </message>
    <message>
        <location filename="../render/videoparams.cpp" line="213"/>
        <source>16-bit Integer</source>
        <translation type="unfinished">16 位整数</translation>
    </message>
    <message>
        <location filename="../render/videoparams.cpp" line="215"/>
        <source>Half-Float (16-bit)</source>
        <translation type="unfinished"></translation>
    </message>
    <message>
        <location filename="../render/videoparams.cpp" line="217"/>
        <source>Full-Float (32-bit)</source>
        <translation type="unfinished"></translation>
    </message>
    <message>
        <location filename="../render/videoparams.cpp" line="223"/>
        <source>Unknown (0x%1)</source>
        <translation type="unfinished">未知 (0x%1)</translation>
    </message>
    <message>
        <location filename="../render/videoparams.cpp" line="251"/>
        <source>%1 FPS</source>
        <translation type="unfinished"></translation>
    </message>
    <message>
        <location filename="../render/videoparams.cpp" line="257"/>
        <source>Square Pixels (%1)</source>
        <translation type="unfinished">正方形像素 (%1)</translation>
    </message>
    <message>
        <location filename="../render/videoparams.cpp" line="258"/>
        <source>NTSC Standard (%1)</source>
        <translation type="unfinished"></translation>
    </message>
    <message>
        <location filename="../render/videoparams.cpp" line="259"/>
        <source>NTSC Widescreen (%1)</source>
        <translation type="unfinished"></translation>
    </message>
    <message>
        <location filename="../render/videoparams.cpp" line="260"/>
        <source>PAL Standard (%1)</source>
        <translation type="unfinished"></translation>
    </message>
    <message>
        <location filename="../render/videoparams.cpp" line="261"/>
        <source>PAL Widescreen (%1)</source>
        <translation type="unfinished"></translation>
    </message>
    <message>
        <location filename="../render/videoparams.cpp" line="262"/>
        <source>HD Anamorphic 1080 (%1)</source>
        <translation type="unfinished"></translation>
    </message>
</context>
<context>
    <name>main</name>
    <message>
        <location filename="../main.cpp" line="83"/>
        <source>Show this help text</source>
        <translation type="unfinished">显示此帮助文本</translation>
    </message>
    <message>
        <location filename="../main.cpp" line="87"/>
        <source>Show application version</source>
        <translation type="unfinished">显示应用程序版本</translation>
    </message>
    <message>
        <location filename="../main.cpp" line="91"/>
        <source>Start in full-screen mode</source>
        <translation type="unfinished">以全屏模式启动</translation>
    </message>
    <message>
        <location filename="../main.cpp" line="95"/>
        <source>Export only (No GUI)</source>
        <translation type="unfinished">仅导出 (无 GUI)</translation>
    </message>
    <message>
        <location filename="../main.cpp" line="99"/>
        <source>Override language with file</source>
        <translation type="unfinished"></translation>
    </message>
    <message>
        <location filename="../main.cpp" line="101"/>
        <source>qm-file</source>
        <translation type="unfinished"></translation>
    </message>
    <message>
        <location filename="../main.cpp" line="105"/>
        <source>Project to open on startup</source>
        <translation type="unfinished">在启动时打开的项目</translation>
    </message>
</context>
<context>
    <name>olive::AboutDialog</name>
    <message>
        <location filename="../dialog/about/about.cpp" line="33"/>
        <source>About %1</source>
        <translation type="unfinished">关于 %1</translation>
    </message>
    <message>
        <location filename="../dialog/about/about.cpp" line="51"/>
        <source>Olive is a non-linear video editor. This software is free and protected by the GNU GPL.</source>
        <translation type="unfinished">Olive 是免费的非线性视频编辑器。此应用程序基于 GNU 通用公共许可证（GNU GPL）条款发布。</translation>
    </message>
    <message>
        <location filename="../dialog/about/about.cpp" line="53"/>
        <source>Olive Team is obliged to inform users that Olive source code is available for download from its website.</source>
        <translation type="unfinished">Olive 团队有义务告知用户可以从官网下载 Olive 的源码。翻译者已尝试用通俗易明的方式进行翻译，希望大家使用愉快。请支持自由开源软件，谢谢。</translation>
    </message>
</context>
<context>
    <name>olive::ActionSearch</name>
    <message>
        <location filename="../dialog/actionsearch/actionsearch.cpp" line="58"/>
        <source>Search for action...</source>
        <translation type="unfinished">操作搜索...</translation>
    </message>
</context>
<context>
    <name>olive::AudioInput</name>
    <message>
        <location filename="../node/input/media/audio/audio.cpp" line="37"/>
        <source>Audio Input</source>
        <translation type="unfinished">音频输入</translation>
    </message>
    <message>
        <location filename="../node/input/media/audio/audio.cpp" line="42"/>
        <source>Audio</source>
        <translation type="unfinished">音频</translation>
    </message>
    <message>
        <location filename="../node/input/media/audio/audio.cpp" line="52"/>
        <source>Import an audio footage stream.</source>
        <translation type="unfinished"></translation>
    </message>
</context>
<context>
    <name>olive::AudioMonitorPanel</name>
    <message>
        <location filename="../panel/audiomonitor/audiomonitor.cpp" line="37"/>
        <source>Audio Monitor</source>
        <translation type="unfinished">音频监视器</translation>
    </message>
</context>
<context>
    <name>olive::Block</name>
    <message>
        <location filename="../node/block/block.cpp" line="352"/>
        <source>Length</source>
        <translation type="unfinished">长度</translation>
    </message>
    <message>
        <location filename="../node/block/block.cpp" line="353"/>
        <source>Media In</source>
        <translation type="unfinished"></translation>
    </message>
    <message>
        <location filename="../node/block/block.cpp" line="354"/>
        <source>Enabled</source>
        <translation type="unfinished">已启用</translation>
    </message>
    <message>
        <location filename="../node/block/block.cpp" line="355"/>
        <source>Speed</source>
        <translation type="unfinished">速度</translation>
    </message>
</context>
<context>
    <name>olive::BlurFilterNode</name>
    <message>
        <location filename="../node/filter/blur/blur.cpp" line="54"/>
        <source>Blur</source>
        <translation type="unfinished">模糊</translation>
    </message>
    <message>
        <location filename="../node/filter/blur/blur.cpp" line="69"/>
        <source>Blurs an image.</source>
        <translation type="unfinished">使图像变模糊。</translation>
    </message>
    <message>
        <location filename="../node/filter/blur/blur.cpp" line="74"/>
        <source>Input</source>
        <translation type="unfinished">输入</translation>
    </message>
    <message>
        <location filename="../node/filter/blur/blur.cpp" line="75"/>
        <source>Method</source>
        <translation type="unfinished"></translation>
    </message>
    <message>
        <location filename="../node/filter/blur/blur.cpp" line="76"/>
        <source>Box</source>
        <translation type="unfinished"></translation>
    </message>
    <message>
        <location filename="../node/filter/blur/blur.cpp" line="76"/>
        <source>Gaussian</source>
        <translation type="unfinished">高斯</translation>
    </message>
    <message>
        <location filename="../node/filter/blur/blur.cpp" line="77"/>
        <source>Radius</source>
        <translation type="unfinished">半径</translation>
    </message>
    <message>
        <location filename="../node/filter/blur/blur.cpp" line="78"/>
        <source>Horizontal</source>
        <translation type="unfinished">水平</translation>
    </message>
    <message>
        <location filename="../node/filter/blur/blur.cpp" line="79"/>
        <source>Vertical</source>
        <translation type="unfinished">垂直</translation>
    </message>
    <message>
        <location filename="../node/filter/blur/blur.cpp" line="80"/>
        <source>Repeat Edge Pixels</source>
        <translation type="unfinished">重复边缘像素</translation>
    </message>
</context>
<context>
    <name>olive::ClipBlock</name>
    <message>
        <location filename="../node/block/clip/clip.cpp" line="44"/>
        <source>Clip</source>
        <translation type="unfinished">剪辑</translation>
    </message>
    <message>
        <location filename="../node/block/clip/clip.cpp" line="54"/>
        <source>A time-based node that represents a media source.</source>
        <translation type="unfinished"></translation>
    </message>
    <message>
        <location filename="../node/block/clip/clip.cpp" line="111"/>
        <source>Buffer</source>
        <translation type="unfinished">缓冲区</translation>
    </message>
</context>
<context>
    <name>olive::ColorDialog</name>
    <message>
        <location filename="../dialog/color/colordialog.cpp" line="35"/>
        <source>Select Color</source>
        <translation type="unfinished">选择颜色</translation>
    </message>
</context>
<context>
    <name>olive::ColorSpaceChooser</name>
    <message>
        <location filename="../widget/colorwheel/colorspacechooser.cpp" line="34"/>
        <source>Color Management</source>
        <translation type="unfinished">色彩管理</translation>
    </message>
    <message>
        <location filename="../widget/colorwheel/colorspacechooser.cpp" line="44"/>
        <source>Input:</source>
        <translation type="unfinished">输入：</translation>
    </message>
    <message>
        <location filename="../widget/colorwheel/colorspacechooser.cpp" line="47"/>
        <source>Color Space:</source>
        <translation type="unfinished">色彩空间：</translation>
    </message>
    <message>
        <location filename="../widget/colorwheel/colorspacechooser.cpp" line="74"/>
        <source>Display:</source>
        <translation type="unfinished"></translation>
    </message>
    <message>
        <location filename="../widget/colorwheel/colorspacechooser.cpp" line="93"/>
        <source>View:</source>
        <translation type="unfinished"></translation>
    </message>
    <message>
        <location filename="../widget/colorwheel/colorspacechooser.cpp" line="106"/>
        <source>Look:</source>
        <translation type="unfinished"></translation>
    </message>
    <message>
        <location filename="../widget/colorwheel/colorspacechooser.cpp" line="113"/>
        <source>(None)</source>
        <translation type="unfinished">(无)</translation>
    </message>
</context>
<context>
    <name>olive::ColorValuesTab</name>
    <message>
        <location filename="../widget/colorwheel/colorvalueswidget.cpp" line="167"/>
        <source>Red</source>
        <translation type="unfinished">红色</translation>
    </message>
    <message>
        <location filename="../widget/colorwheel/colorvalueswidget.cpp" line="174"/>
        <source>Green</source>
        <translation type="unfinished">绿色</translation>
    </message>
    <message>
        <location filename="../widget/colorwheel/colorvalueswidget.cpp" line="181"/>
        <source>Blue</source>
        <translation type="unfinished">蓝色</translation>
    </message>
</context>
<context>
    <name>olive::ColorValuesWidget</name>
    <message>
        <location filename="../widget/colorwheel/colorvalueswidget.cpp" line="44"/>
        <source>Preview</source>
        <translation type="unfinished">预览</translation>
    </message>
    <message>
        <location filename="../widget/colorwheel/colorvalueswidget.cpp" line="58"/>
        <source>Input</source>
        <translation type="unfinished">输入</translation>
    </message>
    <message>
        <location filename="../widget/colorwheel/colorvalueswidget.cpp" line="64"/>
        <source>Reference</source>
        <translation type="unfinished"></translation>
    </message>
    <message>
        <location filename="../widget/colorwheel/colorvalueswidget.cpp" line="68"/>
        <source>Display</source>
        <translation type="unfinished"></translation>
    </message>
</context>
<context>
    <name>olive::ConformTask</name>
    <message>
        <location filename="../task/conform/conform.cpp" line="31"/>
        <source>Conforming Audio %1:%2</source>
        <translation type="unfinished"></translation>
    </message>
</context>
<context>
    <name>olive::Core</name>
    <message>
        <location filename="../core.cpp" line="213"/>
        <source>Import error</source>
        <translation type="unfinished">导入出错</translation>
    </message>
    <message>
        <location filename="../core.cpp" line="213"/>
        <source>Nothing to import</source>
        <translation type="unfinished">没有可导出的内容</translation>
    </message>
    <message>
        <location filename="../core.cpp" line="225"/>
        <source>Importing...</source>
        <translation type="unfinished">正在导入...</translation>
    </message>
    <message>
        <location filename="../core.cpp" line="321"/>
        <source>Import footage...</source>
        <translation type="unfinished">导入素材...</translation>
    </message>
    <message>
        <location filename="../core.cpp" line="332"/>
        <source>Failed to import footage</source>
        <translation type="unfinished">无法导入素材</translation>
    </message>
    <message>
        <location filename="../core.cpp" line="332"/>
        <source>Failed to find active Project panel</source>
        <translation type="unfinished">找不到活动项目面板</translation>
    </message>
    <message>
        <location filename="../core.cpp" line="358"/>
        <source>No Active Project</source>
        <translation type="unfinished">没有活动项目</translation>
    </message>
    <message>
        <location filename="../core.cpp" line="359"/>
        <source>No project is currently open to set the properties for</source>
        <translation type="unfinished"></translation>
    </message>
    <message>
        <location filename="../core.cpp" line="384"/>
        <source>Failed to create new folder</source>
        <translation type="unfinished">无法创建新文件夹</translation>
    </message>
    <message>
        <location filename="../core.cpp" line="384"/>
        <location filename="../core.cpp" line="413"/>
        <source>Failed to find active project</source>
        <translation type="unfinished">找不到活动项目</translation>
    </message>
    <message>
        <location filename="../core.cpp" line="395"/>
        <source>New Folder</source>
        <translation type="unfinished">新建文件夹</translation>
    </message>
    <message>
        <location filename="../core.cpp" line="413"/>
        <source>Failed to create new sequence</source>
        <translation type="unfinished">无法创建新序列</translation>
    </message>
    <message>
        <location filename="../core.cpp" line="499"/>
        <source>Possible image sequence detected</source>
        <translation type="unfinished">检测到可能的图像序列</translation>
    </message>
    <message>
        <location filename="../core.cpp" line="500"/>
        <source>The file &apos;%1&apos; looks like it might be part of an image sequence. Would you like to import it as such?</source>
        <translation type="unfinished">文件“%1”可能是图像序列的一部分。您要如此导入它吗？</translation>
    </message>
    <message>
        <location filename="../core.cpp" line="535"/>
        <source>You must specify a project file to export</source>
        <translation type="unfinished">您必须指定要导出的项目文件</translation>
    </message>
    <message>
        <location filename="../core.cpp" line="540"/>
        <source>Specified project does not exist</source>
        <translation type="unfinished">指定的项目不存在</translation>
    </message>
    <message>
        <location filename="../core.cpp" line="554"/>
        <source>Project contains no sequences, nothing to export</source>
        <translation type="unfinished">项目不包含任何序列，没有可导出的内容</translation>
    </message>
    <message>
        <location filename="../core.cpp" line="562"/>
        <source>This project has multiple sequences. Which do you wish to export?</source>
        <translation type="unfinished">此项目有多个序列。您要导出哪一个？</translation>
    </message>
    <message>
        <location filename="../core.cpp" line="571"/>
        <source>Enter number (or %1 to cancel): </source>
        <translation type="unfinished"></translation>
    </message>
    <message>
        <location filename="../core.cpp" line="587"/>
        <source>Invalid sequence number</source>
        <translation type="unfinished"></translation>
    </message>
    <message>
        <location filename="../core.cpp" line="600"/>
        <source>Export succeeded</source>
        <translation type="unfinished">导出成功</translation>
    </message>
    <message>
        <location filename="../core.cpp" line="603"/>
        <source>Export failed: %1</source>
        <translation type="unfinished">导出失败：%1</translation>
    </message>
    <message>
        <location filename="../core.cpp" line="607"/>
        <source>Project failed to load: %1</source>
        <translation type="unfinished">项目无法加载：%1</translation>
    </message>
    <message>
        <location filename="../core.cpp" line="620"/>
        <source>Failed to open startup file</source>
        <translation type="unfinished">无法打开启动文件</translation>
    </message>
    <message>
        <location filename="../core.cpp" line="621"/>
        <source>The project &quot;%1&quot; doesn&apos;t exist. A new project will be started instead.</source>
        <translation type="unfinished"></translation>
    </message>
    <message>
        <location filename="../core.cpp" line="709"/>
        <location filename="../core.cpp" line="1011"/>
        <source>Missing OpenTimelineIO Libraries</source>
        <translation type="unfinished">缺失 OpenTimelineIO 库</translation>
    </message>
    <message>
        <location filename="../core.cpp" line="710"/>
        <location filename="../core.cpp" line="1012"/>
        <source>This build was compiled without OpenTimelineIO and therefore cannot open OpenTimelineIO files.</source>
        <translation type="unfinished"></translation>
    </message>
    <message>
        <location filename="../core.cpp" line="718"/>
        <source>Save Project</source>
        <translation type="unfinished">保存项目</translation>
    </message>
    <message>
        <location filename="../core.cpp" line="739"/>
        <location filename="../core.cpp" line="747"/>
        <source>Error</source>
        <translation type="unfinished">错误</translation>
    </message>
    <message>
        <location filename="../core.cpp" line="740"/>
        <source>This Sequence is empty. There is nothing to export.</source>
        <translation type="unfinished">此序列是空的。没有可导出的内容。</translation>
    </message>
    <message>
        <location filename="../core.cpp" line="748"/>
        <source>No valid sequence detected.

Make sure a sequence is loaded and it has a connected Viewer node.</source>
        <translation type="unfinished">未检测到有效的序列。

请确保序列已加载并连接到查看器节点。</translation>
    </message>
    <message>
        <location filename="../core.cpp" line="900"/>
        <source>Olive Project</source>
        <translation type="unfinished">Olive 项目</translation>
    </message>
    <message>
        <location filename="../core.cpp" line="903"/>
        <source>OpenTimelineIO</source>
        <translation type="unfinished">OpenTimelineIO</translation>
    </message>
    <message>
        <location filename="../core.cpp" line="950"/>
        <source>Save Project As</source>
        <translation type="unfinished">另存项目为</translation>
    </message>
    <message>
        <location filename="../core.cpp" line="1021"/>
        <source>Load Project</source>
        <translation type="unfinished">加载项目</translation>
    </message>
    <message>
        <location filename="../core.cpp" line="1086"/>
        <source>Label Node</source>
        <translation type="unfinished"></translation>
    </message>
    <message>
        <location filename="../core.cpp" line="1087"/>
        <source>Set node label</source>
        <translation type="unfinished">设置节点标签</translation>
    </message>
    <message>
        <location filename="../core.cpp" line="1107"/>
        <source>Sequence %1</source>
        <translation type="unfinished">序列 %1</translation>
    </message>
    <message>
        <location filename="../core.cpp" line="1122"/>
        <source>Cannot open recent project</source>
        <translation type="unfinished">无法打开最近项目</translation>
    </message>
    <message>
        <location filename="../core.cpp" line="1123"/>
        <source>The project &quot;%1&quot; doesn&apos;t exist. Would you like to remove this file from the recent list?</source>
<<<<<<< HEAD
        <translation type="unfinished">项目“%1”不存在。您要从最近列表移除此文件吗？</translation>
=======
        <translation type="unfinished">项目“%1”不存在。您要从最近列表中移除此文件吗？</translation>
>>>>>>> a79008a7
    </message>
    <message>
        <location filename="../core.cpp" line="1151"/>
        <source>Unsaved Changes</source>
        <translation type="unfinished">未保存的更改</translation>
    </message>
    <message>
        <location filename="../core.cpp" line="1152"/>
        <source>The project &apos;%1&apos; has unsaved changes. Would you like to save them?</source>
        <translation type="unfinished">项目“%1”有未保存的更改。您要保存吗？</translation>
    </message>
    <message>
        <location filename="../core.cpp" line="1155"/>
        <source>Save</source>
        <translation type="unfinished">保存</translation>
    </message>
    <message>
        <location filename="../core.cpp" line="1161"/>
        <source>Save All</source>
        <translation type="unfinished">全部保存</translation>
    </message>
    <message>
        <location filename="../core.cpp" line="1164"/>
        <source>Don&apos;t Save</source>
        <translation type="unfinished">不保存</translation>
    </message>
    <message>
        <location filename="../core.cpp" line="1170"/>
        <source>Don&apos;t Save All</source>
        <translation type="unfinished">全部不保存</translation>
    </message>
    <message>
        <location filename="../core.cpp" line="1284"/>
        <source>Failed to cache sequence</source>
        <translation type="unfinished">无法缓存序列</translation>
    </message>
    <message>
        <location filename="../core.cpp" line="1285"/>
        <source>No active viewer found with this sequence.</source>
        <translation type="unfinished"></translation>
    </message>
    <message>
        <location filename="../core.cpp" line="1358"/>
        <source>Open Project</source>
        <translation type="unfinished">打开项目</translation>
    </message>
</context>
<context>
    <name>olive::CrashHandlerDialog</name>
    <message>
        <location filename="../dialog/crashhandler/crashhandler.cpp" line="43"/>
        <source>Olive</source>
        <translation type="unfinished">Olive</translation>
    </message>
    <message>
        <location filename="../dialog/crashhandler/crashhandler.cpp" line="51"/>
        <source>We&apos;re sorry, Olive has crashed. Please help us fix it by sending an error report.</source>
        <translation type="unfinished">抱歉，Olive 崩溃了。请发送错误报告帮助我们修复它。</translation>
    </message>
    <message>
        <location filename="../dialog/crashhandler/crashhandler.cpp" line="55"/>
        <source>Describe what you were doing in as much detail as possible. If you can, provide steps to reproduce this crash.</source>
        <translation type="unfinished">尽可能详细地描述您正在进行地操作。 如果可以，请您提供能重现此崩溃的步骤。</translation>
    </message>
    <message>
        <location filename="../dialog/crashhandler/crashhandler.cpp" line="60"/>
        <source>Crash Report:</source>
        <translation type="unfinished">崩溃报告：</translation>
    </message>
    <message>
        <location filename="../dialog/crashhandler/crashhandler.cpp" line="71"/>
        <source>Send Error Report</source>
        <translation type="unfinished">发送错误报告</translation>
    </message>
    <message>
        <location filename="../dialog/crashhandler/crashhandler.cpp" line="75"/>
        <source>Don&apos;t Send</source>
        <translation type="unfinished">不发送</translation>
    </message>
    <message>
        <location filename="../dialog/crashhandler/crashhandler.cpp" line="84"/>
        <source>Waiting for crash report to be generated...</source>
        <translation type="unfinished">正在等待崩溃报告生成...</translation>
    </message>
    <message>
        <location filename="../dialog/crashhandler/crashhandler.cpp" line="124"/>
        <source>Upload Failed</source>
        <translation type="unfinished">上传失败</translation>
    </message>
    <message>
        <location filename="../dialog/crashhandler/crashhandler.cpp" line="125"/>
        <source>Failed to send error report. Please try again later.</source>
        <translation type="unfinished">无法发送错误报告。请稍后重试。</translation>
    </message>
    <message>
        <location filename="../dialog/crashhandler/crashhandler.cpp" line="171"/>
        <source>No Crash Summary</source>
        <translation type="unfinished">没有崩溃摘要</translation>
    </message>
    <message>
        <location filename="../dialog/crashhandler/crashhandler.cpp" line="172"/>
        <source>Are you sure you want to send an error report with no crash summary?</source>
        <translation type="unfinished">确定要发送没有崩溃摘要的错误报告？</translation>
    </message>
</context>
<context>
    <name>olive::CrossDissolveTransition</name>
    <message>
        <location filename="../node/block/transition/crossdissolve/crossdissolvetransition.cpp" line="37"/>
        <source>Cross Dissolve</source>
        <translation type="unfinished">淡入淡出</translation>
    </message>
    <message>
        <location filename="../node/block/transition/crossdissolve/crossdissolvetransition.cpp" line="52"/>
        <source>Smoothly transition between two clips.</source>
        <translation type="unfinished">两个剪辑之间平滑转场。</translation>
    </message>
</context>
<context>
    <name>olive::CurvePanel</name>
    <message>
        <location filename="../panel/curve/curve.cpp" line="61"/>
        <source>Curve Editor</source>
        <translation type="unfinished">曲线编辑器</translation>
    </message>
</context>
<context>
    <name>olive::CurveView</name>
    <message>
        <location filename="../widget/curvewidget/curveview.cpp" line="303"/>
        <source>Zoom to Fit</source>
        <translatorcomment>适屏缩放</translatorcomment>
        <translation type="unfinished">缩放到合适大小</translation>
    </message>
</context>
<context>
    <name>olive::CurveWidget</name>
    <message>
        <location filename="../widget/curvewidget/curvewidget.cpp" line="64"/>
        <source>Linear</source>
        <translation type="unfinished">线性</translation>
    </message>
    <message>
        <location filename="../widget/curvewidget/curvewidget.cpp" line="70"/>
        <source>Bezier</source>
        <translation type="unfinished">贝塞尔曲线</translation>
    </message>
    <message>
        <location filename="../widget/curvewidget/curvewidget.cpp" line="76"/>
        <source>Hold</source>
        <translation type="unfinished">保留</translation>
    </message>
</context>
<context>
    <name>olive::DipToColorTransition</name>
    <message>
        <location filename="../node/block/transition/diptocolor/diptocolortransition.cpp" line="38"/>
        <source>Dip To Color</source>
        <translatorcomment>颜色拾取</translatorcomment>
        <translation type="unfinished"></translation>
    </message>
    <message>
        <location filename="../node/block/transition/diptocolor/diptocolortransition.cpp" line="53"/>
        <source>Transition between clips by dipping to a color.</source>
        <translation type="unfinished"></translation>
    </message>
</context>
<context>
    <name>olive::DiskCacheDialog</name>
    <message>
        <location filename="../dialog/diskcache/diskcachedialog.cpp" line="40"/>
        <source>Disk Cache: %1</source>
        <translation type="unfinished">磁盘缓存：%1</translation>
    </message>
    <message>
        <location filename="../dialog/diskcache/diskcachedialog.cpp" line="41"/>
        <source>Disk Cache Settings</source>
        <translation type="unfinished">磁盘缓存设置</translation>
    </message>
    <message>
        <location filename="../dialog/diskcache/diskcachedialog.cpp" line="45"/>
        <source>Maximum Disk Cache:</source>
        <translation type="unfinished">最大磁盘缓存：</translation>
    </message>
    <message>
        <location filename="../dialog/diskcache/diskcachedialog.cpp" line="48"/>
        <source>%1 GB</source>
        <translation type="unfinished"></translation>
    </message>
    <message>
        <location filename="../dialog/diskcache/diskcachedialog.cpp" line="55"/>
        <location filename="../dialog/diskcache/diskcachedialog.cpp" line="90"/>
        <location filename="../dialog/diskcache/diskcachedialog.cpp" line="99"/>
        <source>Clear Disk Cache</source>
        <translation type="unfinished">清除磁盘缓存</translation>
    </message>
    <message>
        <location filename="../dialog/diskcache/diskcachedialog.cpp" line="61"/>
        <source>Automatically clear disk cache on close</source>
        <translation type="unfinished">关闭时自动清除磁盘缓存</translation>
    </message>
    <message>
        <location filename="../dialog/diskcache/diskcachedialog.cpp" line="91"/>
        <source>Are you sure you want to clear the disk cache in &apos;%1&apos;?</source>
        <translation type="unfinished">您确定要清除“%1”中的磁盘缓存？</translation>
    </message>
    <message>
        <location filename="../dialog/diskcache/diskcachedialog.cpp" line="96"/>
        <source>Disk Cache Cleared</source>
        <translation type="unfinished">磁盘缓存已清除</translation>
    </message>
    <message>
        <location filename="../dialog/diskcache/diskcachedialog.cpp" line="100"/>
        <source>Disk cache failed to fully clear. You may have to delete the cache files manually.</source>
        <translation type="unfinished">磁盘缓存无法完全清除。您可能需要手动删除缓存文件。</translation>
    </message>
    <message>
        <location filename="../dialog/diskcache/diskcachedialog.cpp" line="102"/>
        <source>Disk Cache Partially Cleared</source>
        <translation type="unfinished">磁盘缓存已部分清除</translation>
    </message>
</context>
<context>
    <name>olive::DiskManager</name>
    <message>
        <location filename="../render/diskmanager.cpp" line="52"/>
        <location filename="../render/diskmanager.cpp" line="178"/>
        <source>Disk Cache Error</source>
        <translation type="unfinished">磁盘缓存错误</translation>
    </message>
    <message>
        <location filename="../render/diskmanager.cpp" line="53"/>
        <source>Unable to set custom application disk cache. Using default instead.</source>
        <translation type="unfinished">无法设置自定义应用程序磁盘缓存。使用默认设置。</translation>
    </message>
    <message>
        <location filename="../render/diskmanager.cpp" line="153"/>
        <source>Disk Cache</source>
        <translation type="unfinished">磁盘缓存</translation>
    </message>
    <message>
        <location filename="../render/diskmanager.cpp" line="154"/>
        <source>You&apos;ve chosen to change the default disk cache location. This will invalidate your current cache. Would you like to continue?</source>
        <translation type="unfinished">您已选择更改默认磁盘缓存位置。这将使当前缓存无效。您要继续吗？</translation>
    </message>
    <message>
        <location filename="../render/diskmanager.cpp" line="179"/>
        <source>Failed to open disk cache at &quot;%1&quot;. Try a different folder.</source>
        <translation type="unfinished">无法打开位于 &quot;%1&quot; 的磁盘缓存。请尝试其他文件夹。</translation>
    </message>
</context>
<context>
    <name>olive::ElapsedCounterWidget</name>
    <message>
        <location filename="../widget/taskview/elapsedcounterwidget.cpp" line="84"/>
        <source>Elapsed: %1</source>
        <translation type="unfinished">经过：%1</translation>
    </message>
    <message>
        <location filename="../widget/taskview/elapsedcounterwidget.cpp" line="85"/>
        <source>Remaining: %1</source>
        <translation type="unfinished">剩余：%1</translation>
    </message>
</context>
<context>
    <name>olive::ExportAdvancedVideoDialog</name>
    <message>
        <location filename="../dialog/export/exportadvancedvideodialog.cpp" line="13"/>
        <source>Advanced</source>
        <translation type="unfinished">高级</translation>
    </message>
    <message>
        <location filename="../dialog/export/exportadvancedvideodialog.cpp" line="21"/>
        <source>Pixel</source>
        <translation type="unfinished">像素</translation>
    </message>
    <message>
        <location filename="../dialog/export/exportadvancedvideodialog.cpp" line="27"/>
        <source>Pixel Format:</source>
        <translation type="unfinished">像素格式：</translation>
    </message>
    <message>
        <location filename="../dialog/export/exportadvancedvideodialog.cpp" line="40"/>
        <source>Performance</source>
        <translation type="unfinished">性能</translation>
    </message>
    <message>
        <location filename="../dialog/export/exportadvancedvideodialog.cpp" line="46"/>
        <source>Threads:</source>
        <translation type="unfinished">线程：</translation>
    </message>
</context>
<context>
    <name>olive::ExportAudioTab</name>
    <message>
        <location filename="../dialog/export/exportaudiotab.cpp" line="40"/>
        <source>Codec:</source>
        <translation type="unfinished">编解码器：</translation>
    </message>
    <message>
        <location filename="../dialog/export/exportaudiotab.cpp" line="47"/>
        <source>Sample Rate:</source>
        <translation type="unfinished">采样率：</translation>
    </message>
    <message>
        <location filename="../dialog/export/exportaudiotab.cpp" line="54"/>
        <source>Channel Layout:</source>
        <translation type="unfinished">通道布局：</translation>
    </message>
    <message>
        <location filename="../dialog/export/exportaudiotab.cpp" line="61"/>
        <source>Format:</source>
        <translation type="unfinished">格式：</translation>
    </message>
</context>
<context>
    <name>olive::ExportCodec</name>
    <message>
        <location filename="../codec/exportcodec.cpp" line="34"/>
        <source>DNxHD</source>
        <translation type="unfinished"></translation>
    </message>
    <message>
        <location filename="../codec/exportcodec.cpp" line="36"/>
        <source>H.264</source>
        <translation type="unfinished"></translation>
    </message>
    <message>
        <location filename="../codec/exportcodec.cpp" line="38"/>
        <source>H.265</source>
        <translation type="unfinished"></translation>
    </message>
    <message>
        <location filename="../codec/exportcodec.cpp" line="40"/>
        <source>OpenEXR</source>
        <translation type="unfinished"></translation>
    </message>
    <message>
        <location filename="../codec/exportcodec.cpp" line="42"/>
        <source>PNG</source>
        <translation type="unfinished"></translation>
    </message>
    <message>
        <location filename="../codec/exportcodec.cpp" line="44"/>
        <source>ProRes</source>
        <translation type="unfinished"></translation>
    </message>
    <message>
        <location filename="../codec/exportcodec.cpp" line="46"/>
        <source>TIFF</source>
        <translation type="unfinished"></translation>
    </message>
    <message>
        <location filename="../codec/exportcodec.cpp" line="48"/>
        <source>MP2</source>
        <translation type="unfinished"></translation>
    </message>
    <message>
        <location filename="../codec/exportcodec.cpp" line="50"/>
        <source>MP3</source>
        <translation type="unfinished"></translation>
    </message>
    <message>
        <location filename="../codec/exportcodec.cpp" line="52"/>
        <source>AAC</source>
        <translation type="unfinished"></translation>
    </message>
    <message>
        <location filename="../codec/exportcodec.cpp" line="54"/>
        <source>PCM (Uncompressed)</source>
        <translation type="unfinished"></translation>
    </message>
    <message>
        <location filename="../codec/exportcodec.cpp" line="59"/>
        <source>Unknown</source>
        <translation type="unfinished">未知</translation>
    </message>
</context>
<context>
    <name>olive::ExportDialog</name>
    <message>
        <location filename="../dialog/export/export.cpp" line="59"/>
        <source>Filename:</source>
        <translation type="unfinished">文件名：</translation>
    </message>
    <message>
        <location filename="../dialog/export/export.cpp" line="69"/>
        <source>Browse for exported file filename</source>
        <translation type="unfinished">浏览已导出的文件名</translation>
    </message>
    <message>
        <location filename="../dialog/export/export.cpp" line="78"/>
        <source>Preset:</source>
        <translation type="unfinished">预设：</translation>
    </message>
    <message>
        <location filename="../dialog/export/export.cpp" line="82"/>
        <source>Same As Source - High Quality</source>
        <translation type="unfinished">与源相同 - 高质量</translation>
    </message>
    <message>
        <location filename="../dialog/export/export.cpp" line="83"/>
        <source>Same As Source - Medium Quality</source>
        <translation type="unfinished">与源相同 - 中等质量</translation>
    </message>
    <message>
        <location filename="../dialog/export/export.cpp" line="84"/>
        <source>Same As Source - Low Quality</source>
        <translation type="unfinished">与源相同 - 低质量</translation>
    </message>
    <message>
        <location filename="../dialog/export/export.cpp" line="103"/>
        <source>Range:</source>
        <translation type="unfinished">范围：</translation>
    </message>
    <message>
        <location filename="../dialog/export/export.cpp" line="106"/>
        <source>Entire Sequence</source>
        <translation type="unfinished">整个序列</translation>
    </message>
    <message>
        <location filename="../dialog/export/export.cpp" line="107"/>
        <source>In to Out</source>
        <translation type="unfinished">已选择的时间段</translation>
    </message>
    <message>
        <location filename="../dialog/export/export.cpp" line="119"/>
        <source>Format:</source>
        <translation type="unfinished">格式:</translation>
    </message>
    <message>
        <location filename="../dialog/export/export.cpp" line="127"/>
        <source>Export Video</source>
        <translation type="unfinished">导出视频</translation>
    </message>
    <message>
        <location filename="../dialog/export/export.cpp" line="131"/>
        <source>Export Audio</source>
        <translation type="unfinished">导出音频</translation>
    </message>
    <message>
        <location filename="../dialog/export/export.cpp" line="145"/>
        <source>Video</source>
        <translation type="unfinished">视频</translation>
    </message>
    <message>
        <location filename="../dialog/export/export.cpp" line="150"/>
        <source>Audio</source>
        <translation type="unfinished">音频</translation>
    </message>
    <message>
        <location filename="../dialog/export/export.cpp" line="157"/>
        <location filename="../dialog/export/export.cpp" line="318"/>
        <source>Export</source>
        <translation type="unfinished">导出</translation>
    </message>
    <message>
        <location filename="../dialog/export/export.cpp" line="167"/>
        <source>Preview</source>
        <translation type="unfinished">预览</translation>
    </message>
    <message>
        <location filename="../dialog/export/export.cpp" line="241"/>
        <source>Invalid parameters</source>
        <translation type="unfinished">无效的参数</translation>
    </message>
    <message>
        <location filename="../dialog/export/export.cpp" line="242"/>
        <source>Both video and audio are disabled. There&apos;s nothing to export.</source>
        <translation type="unfinished">视频和音频都已禁用。没有可导出的内容。</translation>
    </message>
    <message>
        <location filename="../dialog/export/export.cpp" line="258"/>
        <source>Invalid filename</source>
        <translation type="unfinished">预览</translation>
    </message>
    <message>
        <location filename="../dialog/export/export.cpp" line="259"/>
        <source>The filename must contain the extension &quot;%1&quot;. Would you like to append it automatically?</source>
        <translation type="unfinished">文件名必须包含扩展名“%1”。您要自动附加扩展名吗？</translation>
    </message>
    <message>
        <location filename="../dialog/export/export.cpp" line="280"/>
        <source>Failed to create output directory</source>
        <translation type="unfinished">无法创建输出目录</translation>
    </message>
    <message>
        <location filename="../dialog/export/export.cpp" line="281"/>
        <source>The intended output directory doesn&apos;t exist and Olive couldn&apos;t create it. Please choose a different filename.</source>
        <translation type="unfinished"></translation>
    </message>
    <message>
        <location filename="../dialog/export/export.cpp" line="293"/>
        <source>Confirm Overwrite</source>
        <translation type="unfinished">确认覆盖</translation>
    </message>
    <message>
        <location filename="../dialog/export/export.cpp" line="294"/>
        <source>The file &quot;%1&quot; already exists. Do you want to overwrite it?</source>
        <translation type="unfinished">文件“%1”已存在。您要覆盖它吗？</translation>
    </message>
    <message>
        <location filename="../dialog/export/export.cpp" line="311"/>
        <source>Invalid Parameters</source>
        <translation type="unfinished">无效的参数</translation>
    </message>
    <message>
        <location filename="../dialog/export/export.cpp" line="312"/>
        <source>Width and height must be multiples of 2.</source>
        <translation type="unfinished">宽度和高度必须是2的倍数。</translation>
    </message>
</context>
<context>
    <name>olive::ExportFormat</name>
    <message>
        <location filename="../codec/exportformat.cpp" line="29"/>
        <source>DNxHD</source>
        <translation type="unfinished"></translation>
    </message>
    <message>
        <location filename="../codec/exportformat.cpp" line="31"/>
        <source>Matroska Video</source>
        <translation type="unfinished"></translation>
    </message>
    <message>
        <location filename="../codec/exportformat.cpp" line="33"/>
        <source>MPEG-4 Video</source>
        <translation type="unfinished"></translation>
    </message>
    <message>
        <location filename="../codec/exportformat.cpp" line="35"/>
        <source>OpenEXR</source>
        <translation type="unfinished"></translation>
    </message>
    <message>
        <location filename="../codec/exportformat.cpp" line="37"/>
        <source>PNG</source>
        <translation type="unfinished"></translation>
    </message>
    <message>
        <location filename="../codec/exportformat.cpp" line="39"/>
        <source>TIFF</source>
        <translation type="unfinished"></translation>
    </message>
    <message>
        <location filename="../codec/exportformat.cpp" line="41"/>
        <source>QuickTime</source>
        <translation type="unfinished"></translation>
    </message>
    <message>
        <location filename="../codec/exportformat.cpp" line="46"/>
        <source>Unknown</source>
        <translation type="unfinished">未知</translation>
    </message>
</context>
<context>
    <name>olive::ExportTask</name>
    <message>
        <location filename="../task/export/export.cpp" line="35"/>
        <source>Exporting &quot;%1&quot;</source>
        <translation type="unfinished">正在导出 &quot;%1&quot;</translation>
    </message>
    <message>
        <location filename="../task/export/export.cpp" line="53"/>
        <source>Failed to create encoder</source>
        <translation type="unfinished"></translation>
    </message>
    <message>
        <location filename="../task/export/export.cpp" line="58"/>
        <source>Failed to open file</source>
        <translation type="unfinished">无法打开文件</translation>
    </message>
    <message>
        <location filename="../task/export/export.cpp" line="139"/>
        <source>Failed to overwrite &quot;%1&quot;. Export has been saved as &quot;%2&quot; instead.</source>
        <translation type="unfinished"></translation>
    </message>
</context>
<context>
    <name>olive::ExportVideoTab</name>
    <message>
        <location filename="../dialog/export/exportvideotab.cpp" line="57"/>
        <source>Basic</source>
        <translation type="unfinished"></translation>
    </message>
    <message>
        <location filename="../dialog/export/exportvideotab.cpp" line="61"/>
        <source>Width:</source>
        <translation type="unfinished">宽度：</translation>
    </message>
    <message>
        <location filename="../dialog/export/exportvideotab.cpp" line="69"/>
        <source>Height:</source>
        <translation type="unfinished">高度：</translation>
    </message>
    <message>
        <location filename="../dialog/export/exportvideotab.cpp" line="77"/>
        <source>Maintain Aspect Ratio:</source>
        <translation type="unfinished">保持长宽比：</translation>
    </message>
    <message>
        <location filename="../dialog/export/exportvideotab.cpp" line="85"/>
        <source>Scaling Method:</source>
        <translation type="unfinished">缩放方式：</translation>
    </message>
    <message>
        <location filename="../dialog/export/exportvideotab.cpp" line="89"/>
        <source>Fit</source>
        <translation type="unfinished">适合</translation>
    </message>
    <message>
        <location filename="../dialog/export/exportvideotab.cpp" line="90"/>
        <source>Stretch</source>
        <translation type="unfinished">拉伸</translation>
    </message>
    <message>
        <location filename="../dialog/export/exportvideotab.cpp" line="91"/>
        <source>Crop</source>
        <translation type="unfinished">裁剪</translation>
    </message>
    <message>
        <location filename="../dialog/export/exportvideotab.cpp" line="99"/>
        <source>Frame Rate:</source>
        <translation type="unfinished">帧率：</translation>
    </message>
    <message>
        <location filename="../dialog/export/exportvideotab.cpp" line="106"/>
        <source>Pixel Aspect Ratio:</source>
        <translation type="unfinished">像素长宽比：</translation>
    </message>
    <message>
        <location filename="../dialog/export/exportvideotab.cpp" line="113"/>
        <source>Interlacing:</source>
        <translation type="unfinished">交错：</translation>
    </message>
    <message>
        <location filename="../dialog/export/exportvideotab.cpp" line="120"/>
        <source>Quality:</source>
        <translation type="unfinished">质量：</translation>
    </message>
    <message>
        <location filename="../dialog/export/exportvideotab.cpp" line="140"/>
        <source>Codec</source>
        <translation type="unfinished">编解码器</translation>
    </message>
    <message>
        <location filename="../dialog/export/exportvideotab.cpp" line="144"/>
        <source>Codec:</source>
        <translation type="unfinished">编解码器：</translation>
    </message>
    <message>
        <location filename="../dialog/export/exportvideotab.cpp" line="166"/>
        <source>Advanced</source>
        <translation type="unfinished">高级</translation>
    </message>
</context>
<context>
    <name>olive::FloatSlider</name>
    <message>
        <location filename="../widget/slider/floatslider.cpp" line="72"/>
        <source>%1 dB</source>
        <translation type="unfinished"></translation>
    </message>
    <message>
        <location filename="../widget/slider/floatslider.cpp" line="75"/>
        <source>%1%</source>
        <translation type="unfinished"></translation>
    </message>
</context>
<context>
    <name>olive::FootagePropertiesDialog</name>
    <message>
        <location filename="../dialog/footageproperties/footageproperties.cpp" line="47"/>
        <source>&quot;%1&quot; Properties</source>
        <translation type="unfinished">&quot;%1&quot; 属性</translation>
    </message>
    <message>
        <location filename="../dialog/footageproperties/footageproperties.cpp" line="52"/>
        <source>Name:</source>
        <translation type="unfinished">名称：</translation>
    </message>
    <message>
        <location filename="../dialog/footageproperties/footageproperties.cpp" line="58"/>
        <source>Tracks:</source>
        <translation type="unfinished">轨道：</translation>
    </message>
</context>
<context>
    <name>olive::FootageRelinkDialog</name>
    <message>
        <location filename="../dialog/footagerelink/footagerelinkdialog.cpp" line="44"/>
        <source>Footage</source>
        <translation type="unfinished">素材</translation>
    </message>
    <message>
        <location filename="../dialog/footagerelink/footagerelinkdialog.cpp" line="44"/>
        <source>Filename</source>
        <translation type="unfinished">文件名</translation>
    </message>
    <message>
        <location filename="../dialog/footagerelink/footagerelinkdialog.cpp" line="44"/>
        <source>Actions</source>
        <translation type="unfinished">操作</translation>
    </message>
    <message>
        <location filename="../dialog/footagerelink/footagerelinkdialog.cpp" line="53"/>
        <source>Browse</source>
        <translation type="unfinished">浏览</translation>
    </message>
    <message>
        <location filename="../dialog/footagerelink/footagerelinkdialog.cpp" line="74"/>
        <source>Relink Footage</source>
        <translation type="unfinished">重新链接素材</translation>
    </message>
    <message>
        <location filename="../dialog/footagerelink/footagerelinkdialog.cpp" line="85"/>
        <source>Relink &quot;%1&quot;</source>
        <translation type="unfinished">重新链接 &quot;%1&quot;</translation>
    </message>
    <message>
        <location filename="../dialog/footagerelink/footagerelinkdialog.cpp" line="87"/>
        <source>All Files</source>
        <translation type="unfinished">全部文件</translation>
    </message>
</context>
<context>
    <name>olive::FootageViewerPanel</name>
    <message>
        <location filename="../panel/footageviewer/footageviewer.cpp" line="72"/>
        <source>Footage Viewer</source>
        <translation type="unfinished">素材查看器</translation>
    </message>
</context>
<context>
    <name>olive::GapBlock</name>
    <message>
        <location filename="../node/block/gap/gap.cpp" line="41"/>
        <source>Gap</source>
        <translation type="unfinished">空隙</translation>
    </message>
    <message>
        <location filename="../node/block/gap/gap.cpp" line="51"/>
        <source>A time-based node that represents an empty space.</source>
        <translation type="unfinished"></translation>
    </message>
</context>
<context>
    <name>olive::H264BitRateSection</name>
    <message>
        <location filename="../dialog/export/codec/h264section.cpp" line="144"/>
        <source>Target Bit Rate (Mbps):</source>
        <translation type="unfinished">目标码率 (Mbps)：</translation>
    </message>
    <message>
        <location filename="../dialog/export/codec/h264section.cpp" line="152"/>
        <source>Maximum Bit Rate (Mbps):</source>
        <translation type="unfinished">最大码率 (Mbps)：</translation>
    </message>
    <message>
        <location filename="../dialog/export/codec/h264section.cpp" line="160"/>
        <source>Two-Pass</source>
        <translation type="unfinished"></translation>
    </message>
</context>
<context>
    <name>olive::H264FileSizeSection</name>
    <message>
        <location filename="../dialog/export/codec/h264section.cpp" line="188"/>
        <source>Target File Size (MB):</source>
        <translation type="unfinished">目标文件大小 (MB)：</translation>
    </message>
    <message>
        <location filename="../dialog/export/codec/h264section.cpp" line="196"/>
        <source>Two-Pass</source>
        <translation type="unfinished"></translation>
    </message>
</context>
<context>
    <name>olive::H264Section</name>
    <message>
        <location filename="../dialog/export/codec/h264section.cpp" line="41"/>
        <source>Compression Method:</source>
        <translation type="unfinished">压缩方式：</translation>
    </message>
    <message>
        <location filename="../dialog/export/codec/h264section.cpp" line="46"/>
        <source>Constant Rate Factor</source>
        <translation type="unfinished"></translation>
    </message>
    <message>
        <location filename="../dialog/export/codec/h264section.cpp" line="47"/>
        <source>Target Bit Rate</source>
        <translation type="unfinished">目标码率</translation>
    </message>
    <message>
        <location filename="../dialog/export/codec/h264section.cpp" line="48"/>
        <source>Target File Size</source>
        <translation type="unfinished">目标文件大小</translation>
    </message>
</context>
<context>
    <name>olive::ImageSection</name>
    <message>
        <location filename="../dialog/export/codec/imagesection.cpp" line="36"/>
        <source>Image Sequence:</source>
        <translation type="unfinished">图像序列：</translation>
    </message>
</context>
<context>
    <name>olive::InterlacedComboBox</name>
    <message>
        <location filename="../widget/standardcombos/interlacedcombobox.h" line="38"/>
        <source>None (Progressive)</source>
        <translation type="unfinished">无 (渐进)</translation>
    </message>
    <message>
        <location filename="../widget/standardcombos/interlacedcombobox.h" line="39"/>
        <source>Top-Field First</source>
        <translation type="unfinished">顶场优先</translation>
    </message>
    <message>
        <location filename="../widget/standardcombos/interlacedcombobox.h" line="40"/>
        <source>Bottom-Field First</source>
        <translation type="unfinished">底场优先</translation>
    </message>
</context>
<context>
    <name>olive::KeyframePropertiesDialog</name>
    <message>
        <location filename="../dialog/keyframeproperties/keyframeproperties.cpp" line="38"/>
        <source>Keyframe Properties</source>
        <translation type="unfinished">关键帧属性</translation>
    </message>
    <message>
        <location filename="../dialog/keyframeproperties/keyframeproperties.cpp" line="65"/>
        <source>In:</source>
        <translation type="unfinished"></translation>
    </message>
    <message>
        <location filename="../dialog/keyframeproperties/keyframeproperties.cpp" line="73"/>
        <source>Out:</source>
        <translation type="unfinished"></translation>
    </message>
    <message>
        <location filename="../dialog/keyframeproperties/keyframeproperties.cpp" line="164"/>
        <source>Linear</source>
        <translation type="unfinished">线性</translation>
    </message>
    <message>
        <location filename="../dialog/keyframeproperties/keyframeproperties.cpp" line="165"/>
        <source>Hold</source>
        <translation type="unfinished">保留</translation>
    </message>
    <message>
        <location filename="../dialog/keyframeproperties/keyframeproperties.cpp" line="166"/>
        <source>Bezier</source>
        <translation type="unfinished">贝塞尔曲线</translation>
    </message>
</context>
<context>
    <name>olive::KeyframeViewBase</name>
    <message>
        <location filename="../widget/keyframeview/keyframeviewbase.cpp" line="437"/>
        <source>Linear</source>
        <translation type="unfinished">线性</translation>
    </message>
    <message>
        <location filename="../widget/keyframeview/keyframeviewbase.cpp" line="438"/>
        <source>Bezier</source>
        <translation type="unfinished">贝塞尔曲线</translation>
    </message>
    <message>
        <location filename="../widget/keyframeview/keyframeviewbase.cpp" line="439"/>
        <source>Hold</source>
        <translation type="unfinished">保留</translation>
    </message>
    <message>
        <location filename="../widget/keyframeview/keyframeviewbase.cpp" line="461"/>
        <source>P&amp;roperties</source>
        <translation type="unfinished">属性(&amp;R)</translation>
    </message>
</context>
<context>
    <name>olive::LoadOTIOTask</name>
    <message>
        <location filename="../task/project/loadotio/loadotio.cpp" line="53"/>
        <source>Failed to load OpenTimelineIO from file &quot;%1&quot;</source>
        <translation type="unfinished">无法从文件 &quot;%1&quot; 加载 OpenTimelineIO</translation>
    </message>
    <message>
        <location filename="../task/project/loadotio/loadotio.cpp" line="75"/>
        <source>Unknown OpenTimelineIO root element</source>
        <translation type="unfinished">未知的 OpenTimelineIO 根元素</translation>
    </message>
    <message>
        <location filename="../task/project/loadotio/loadotio.cpp" line="121"/>
        <source>Failed to load clip</source>
        <translation type="unfinished">无法加载剪辑</translation>
    </message>
</context>
<context>
    <name>olive::MainMenu</name>
    <message>
        <location filename="../window/mainwindow/mainmenu.cpp" line="295"/>
        <source>&amp;Save &apos;%1&apos;</source>
        <translation type="unfinished">保存 &apos;%1&apos;(&amp;S)</translation>
    </message>
    <message>
        <location filename="../window/mainwindow/mainmenu.cpp" line="296"/>
        <source>Save &apos;%1&apos; &amp;As</source>
        <translation type="unfinished">另存 &apos;%1&apos; 为(&amp;A)</translation>
    </message>
    <message>
        <location filename="../window/mainwindow/mainmenu.cpp" line="297"/>
        <source>Close &apos;%1&apos;</source>
        <translation type="unfinished">关闭 &apos;%1&apos;</translation>
    </message>
    <message>
        <location filename="../window/mainwindow/mainmenu.cpp" line="298"/>
        <source>Close All Except &apos;%1&apos;</source>
        <translation type="unfinished"></translation>
    </message>
    <message>
        <location filename="../window/mainwindow/mainmenu.cpp" line="300"/>
        <source>&amp;Save Project</source>
        <translation type="unfinished">保存项目(&amp;S)</translation>
    </message>
    <message>
        <location filename="../window/mainwindow/mainmenu.cpp" line="301"/>
        <source>Save Project &amp;As</source>
        <translation type="unfinished">另存项目为(&amp;A)</translation>
    </message>
    <message>
        <location filename="../window/mainwindow/mainmenu.cpp" line="302"/>
        <source>Close Project</source>
        <translation type="unfinished">关闭项目</translation>
    </message>
    <message>
        <location filename="../window/mainwindow/mainmenu.cpp" line="303"/>
        <source>Close All Except Current Project</source>
        <translation type="unfinished"></translation>
    </message>
    <message>
        <location filename="../window/mainwindow/mainmenu.cpp" line="386"/>
        <source>(None)</source>
        <translation type="unfinished">(无)</translation>
    </message>
    <message>
        <location filename="../window/mainwindow/mainmenu.cpp" line="604"/>
        <source>&amp;File</source>
        <translation type="unfinished">文件(&amp;F)</translation>
    </message>
    <message>
        <location filename="../window/mainwindow/mainmenu.cpp" line="605"/>
        <source>&amp;New</source>
        <translation type="unfinished">新建(&amp;N)</translation>
    </message>
    <message>
        <location filename="../window/mainwindow/mainmenu.cpp" line="606"/>
        <source>&amp;Open Project</source>
        <translation type="unfinished">打开项目(&amp;O)</translation>
    </message>
    <message>
        <location filename="../window/mainwindow/mainmenu.cpp" line="607"/>
        <source>Open &amp;Recent</source>
        <translation type="unfinished">打开最近(&amp;R)</translation>
    </message>
    <message>
        <location filename="../window/mainwindow/mainmenu.cpp" line="608"/>
        <source>&amp;Clear Recent List</source>
        <translation type="unfinished">清除最近列表(&amp;C)</translation>
    </message>
    <message>
        <location filename="../window/mainwindow/mainmenu.cpp" line="609"/>
        <source>Sa&amp;ve All Projects</source>
        <translation type="unfinished">保存所有项目(&amp;V)</translation>
    </message>
    <message>
        <location filename="../window/mainwindow/mainmenu.cpp" line="610"/>
        <source>&amp;Import...</source>
        <translation type="unfinished">导入(&amp;I)...</translation>
    </message>
    <message>
        <location filename="../window/mainwindow/mainmenu.cpp" line="611"/>
        <source>&amp;Export</source>
        <translation type="unfinished">导出(&amp;E)</translation>
    </message>
    <message>
        <location filename="../window/mainwindow/mainmenu.cpp" line="612"/>
        <source>&amp;Media...</source>
        <translation type="unfinished">媒体(&amp;M)...</translation>
    </message>
    <message>
        <location filename="../window/mainwindow/mainmenu.cpp" line="613"/>
        <source>&amp;Project Properties...</source>
        <translation type="unfinished">项目属性(&amp;P)...</translation>
    </message>
    <message>
        <location filename="../window/mainwindow/mainmenu.cpp" line="614"/>
        <source>Close All Projects</source>
        <translation type="unfinished">关闭所有项目</translation>
    </message>
    <message>
        <location filename="../window/mainwindow/mainmenu.cpp" line="615"/>
        <source>E&amp;xit</source>
        <translation type="unfinished">退出(&amp;X)</translation>
    </message>
    <message>
        <location filename="../window/mainwindow/mainmenu.cpp" line="618"/>
        <source>&amp;Edit</source>
        <translation type="unfinished">编辑(&amp;E)</translation>
    </message>
    <message>
        <location filename="../window/mainwindow/mainmenu.cpp" line="621"/>
        <source>Insert</source>
        <translation type="unfinished">插入</translation>
    </message>
    <message>
        <location filename="../window/mainwindow/mainmenu.cpp" line="622"/>
        <source>Overwrite</source>
        <translation type="unfinished">覆盖</translation>
    </message>
    <message>
        <location filename="../window/mainwindow/mainmenu.cpp" line="623"/>
        <source>Select &amp;All</source>
        <translation type="unfinished">全选(&amp;A)</translation>
    </message>
    <message>
        <location filename="../window/mainwindow/mainmenu.cpp" line="624"/>
        <source>Deselect All</source>
        <translation type="unfinished">取消全选</translation>
    </message>
    <message>
        <location filename="../window/mainwindow/mainmenu.cpp" line="625"/>
        <source>Ripple to In Point</source>
        <translation type="unfinished"></translation>
    </message>
    <message>
        <location filename="../window/mainwindow/mainmenu.cpp" line="626"/>
        <source>Ripple to Out Point</source>
        <translation type="unfinished"></translation>
    </message>
    <message>
        <location filename="../window/mainwindow/mainmenu.cpp" line="627"/>
        <source>Edit to In Point</source>
        <translation type="unfinished"></translation>
    </message>
    <message>
        <location filename="../window/mainwindow/mainmenu.cpp" line="628"/>
        <source>Edit to Out Point</source>
        <translation type="unfinished"></translation>
    </message>
    <message>
        <location filename="../window/mainwindow/mainmenu.cpp" line="629"/>
        <source>Delete In/Out Point</source>
        <translation type="unfinished">删除入点/出点</translation>
    </message>
    <message>
        <location filename="../window/mainwindow/mainmenu.cpp" line="630"/>
        <source>Ripple Delete In/Out Point</source>
        <translation type="unfinished">波纹删除入点/出点</translation>
    </message>
    <message>
        <location filename="../window/mainwindow/mainmenu.cpp" line="631"/>
        <source>Set/Edit Marker</source>
        <translation type="unfinished">设置/编辑标记</translation>
    </message>
    <message>
        <location filename="../window/mainwindow/mainmenu.cpp" line="634"/>
        <source>&amp;View</source>
        <translation type="unfinished">视图(&amp;V)</translation>
    </message>
    <message>
        <location filename="../window/mainwindow/mainmenu.cpp" line="635"/>
        <source>Zoom In</source>
        <translation type="unfinished">放大</translation>
    </message>
    <message>
        <location filename="../window/mainwindow/mainmenu.cpp" line="636"/>
        <source>Zoom Out</source>
        <translation type="unfinished">缩小</translation>
    </message>
    <message>
        <location filename="../window/mainwindow/mainmenu.cpp" line="637"/>
        <source>Increase Track Height</source>
        <translation type="unfinished">增加轨道高度</translation>
    </message>
    <message>
        <location filename="../window/mainwindow/mainmenu.cpp" line="638"/>
        <source>Decrease Track Height</source>
        <translation type="unfinished">降低轨道高度</translation>
    </message>
    <message>
        <location filename="../window/mainwindow/mainmenu.cpp" line="639"/>
        <source>Toggle Show All</source>
        <translation type="unfinished">轨道全部显示</translation>
    </message>
    <message>
        <location filename="../window/mainwindow/mainmenu.cpp" line="642"/>
        <source>Full Screen</source>
        <translation type="unfinished">全屏</translation>
    </message>
    <message>
        <location filename="../window/mainwindow/mainmenu.cpp" line="643"/>
        <source>Full Screen Viewer</source>
        <translation type="unfinished">全屏预览</translation>
    </message>
    <message>
        <location filename="../window/mainwindow/mainmenu.cpp" line="646"/>
        <source>&amp;Playback</source>
        <translation type="unfinished">回放(&amp;P)</translation>
    </message>
    <message>
        <location filename="../window/mainwindow/mainmenu.cpp" line="647"/>
        <source>Go to Start</source>
        <translation type="unfinished">回到起始帧</translation>
    </message>
    <message>
        <location filename="../window/mainwindow/mainmenu.cpp" line="648"/>
        <source>Previous Frame</source>
        <translation type="unfinished">前一帧</translation>
    </message>
    <message>
        <location filename="../window/mainwindow/mainmenu.cpp" line="649"/>
        <source>Play/Pause</source>
        <translation type="unfinished">播放/暂停</translation>
    </message>
    <message>
        <location filename="../window/mainwindow/mainmenu.cpp" line="650"/>
        <source>Play In to Out</source>
        <translation type="unfinished">播放已标记的区域</translation>
    </message>
    <message>
        <location filename="../window/mainwindow/mainmenu.cpp" line="651"/>
        <source>Next Frame</source>
        <translation type="unfinished">后一帧</translation>
    </message>
    <message>
        <location filename="../window/mainwindow/mainmenu.cpp" line="652"/>
        <source>Go to End</source>
        <translation type="unfinished">转到结束帧</translation>
    </message>
    <message>
        <location filename="../window/mainwindow/mainmenu.cpp" line="653"/>
        <source>Go to Previous Cut</source>
        <translation type="unfinished">转到前一切点</translation>
    </message>
    <message>
        <location filename="../window/mainwindow/mainmenu.cpp" line="654"/>
        <source>Go to Next Cut</source>
        <translation type="unfinished">转到后一切点</translation>
    </message>
    <message>
        <location filename="../window/mainwindow/mainmenu.cpp" line="655"/>
        <source>Go to In Point</source>
        <translation type="unfinished">转到入点</translation>
    </message>
    <message>
        <location filename="../window/mainwindow/mainmenu.cpp" line="656"/>
        <source>Go to Out Point</source>
        <translation type="unfinished">转到出点</translation>
    </message>
    <message>
        <location filename="../window/mainwindow/mainmenu.cpp" line="657"/>
        <source>Shuttle Left</source>
        <translation type="unfinished">向左播放</translation>
    </message>
    <message>
        <location filename="../window/mainwindow/mainmenu.cpp" line="658"/>
        <source>Shuttle Stop</source>
        <translation type="unfinished">停止播放</translation>
    </message>
    <message>
        <location filename="../window/mainwindow/mainmenu.cpp" line="659"/>
        <source>Shuttle Right</source>
        <translation type="unfinished">向右播放</translation>
    </message>
    <message>
        <location filename="../window/mainwindow/mainmenu.cpp" line="660"/>
        <source>Loop</source>
        <translation type="unfinished">循环</translation>
    </message>
    <message>
        <location filename="../window/mainwindow/mainmenu.cpp" line="663"/>
        <source>&amp;Sequence</source>
        <translation type="unfinished">序列(&amp;S)</translation>
    </message>
    <message>
        <location filename="../window/mainwindow/mainmenu.cpp" line="664"/>
        <source>Cache Entire Sequence</source>
        <translation type="unfinished"></translation>
    </message>
    <message>
        <location filename="../window/mainwindow/mainmenu.cpp" line="665"/>
        <source>Cache Sequence In/Out</source>
        <translation type="unfinished"></translation>
    </message>
    <message>
        <location filename="../window/mainwindow/mainmenu.cpp" line="669"/>
        <source>Maximize Panel</source>
        <translation type="unfinished">最大化面板</translation>
    </message>
    <message>
        <location filename="../window/mainwindow/mainmenu.cpp" line="670"/>
        <source>Lock Panels</source>
        <translation type="unfinished">锁定面板</translation>
    </message>
    <message>
        <location filename="../window/mainwindow/mainmenu.cpp" line="671"/>
        <source>Reset to Default Layout</source>
        <translation type="unfinished">重置为默认布局</translation>
    </message>
    <message>
        <location filename="../window/mainwindow/mainmenu.cpp" line="674"/>
        <source>&amp;Tools</source>
        <translation type="unfinished">工具(&amp;T)</translation>
    </message>
    <message>
        <location filename="../window/mainwindow/mainmenu.cpp" line="675"/>
        <source>Pointer Tool</source>
        <translation type="unfinished">选择/移动/默认</translation>
    </message>
    <message>
        <location filename="../window/mainwindow/mainmenu.cpp" line="676"/>
        <source>Edit Tool</source>
        <translation type="unfinished">编辑工具</translation>
    </message>
    <message>
        <location filename="../window/mainwindow/mainmenu.cpp" line="677"/>
        <source>Ripple Tool</source>
        <translation type="unfinished">波纹工具</translation>
    </message>
    <message>
        <location filename="../window/mainwindow/mainmenu.cpp" line="678"/>
        <source>Rolling Tool</source>
        <translation type="unfinished">滚动工具</translation>
    </message>
    <message>
        <location filename="../window/mainwindow/mainmenu.cpp" line="679"/>
        <source>Razor Tool</source>
        <translation type="unfinished">刀片工具</translation>
    </message>
    <message>
        <location filename="../window/mainwindow/mainmenu.cpp" line="680"/>
        <source>Slip Tool</source>
        <translation type="unfinished">滑移工具</translation>
    </message>
    <message>
        <location filename="../window/mainwindow/mainmenu.cpp" line="681"/>
        <source>Slide Tool</source>
        <translation type="unfinished">滑动工具</translation>
    </message>
    <message>
        <location filename="../window/mainwindow/mainmenu.cpp" line="682"/>
        <source>Hand Tool</source>
        <translation type="unfinished"></translation>
    </message>
    <message>
        <location filename="../window/mainwindow/mainmenu.cpp" line="683"/>
        <source>Zoom Tool</source>
        <translation type="unfinished">缩放工具</translation>
    </message>
    <message>
        <location filename="../window/mainwindow/mainmenu.cpp" line="684"/>
        <source>Transition Tool</source>
        <translation type="unfinished">转场工具</translation>
    </message>
    <message>
        <location filename="../window/mainwindow/mainmenu.cpp" line="685"/>
        <source>Enable Snapping</source>
        <translation type="unfinished">开启边缘吸合/自动对齐</translation>
    </message>
    <message>
        <location filename="../window/mainwindow/mainmenu.cpp" line="686"/>
        <source>Preferences</source>
        <translation type="unfinished">首选项</translation>
    </message>
    <message>
        <location filename="../window/mainwindow/mainmenu.cpp" line="689"/>
        <source>&amp;Help</source>
        <translation type="unfinished">帮助(&amp;H)</translation>
    </message>
    <message>
        <location filename="../window/mainwindow/mainmenu.cpp" line="690"/>
        <source>A&amp;ction Search</source>
        <translation type="unfinished">操作搜索(&amp;C)</translation>
    </message>
    <message>
        <location filename="../window/mainwindow/mainmenu.cpp" line="691"/>
        <source>Send &amp;Feedback...</source>
        <translation type="unfinished">发送反馈(&amp;F)...</translation>
    </message>
    <message>
        <location filename="../window/mainwindow/mainmenu.cpp" line="692"/>
        <source>&amp;About...</source>
        <translation type="unfinished">关于(&amp;A)...</translation>
    </message>
</context>
<context>
    <name>olive::MainStatusBar</name>
    <message>
        <location filename="../window/mainwindow/mainstatusbar.cpp" line="41"/>
        <source>Welcome to %1 %2</source>
        <translation type="unfinished">欢迎使用 %1 %2</translation>
    </message>
    <message>
        <location filename="../window/mainwindow/mainstatusbar.cpp" line="74"/>
        <source>Running %1 background tasks</source>
        <translation type="unfinished">正在运行 %1 后台任务</translation>
    </message>
</context>
<context>
    <name>olive::MainWindow</name>
    <message>
        <location filename="../window/mainwindow/mainwindow.cpp" line="447"/>
        <source>Driver Warning</source>
        <translation type="unfinished">驱动程序警告</translation>
    </message>
    <message>
        <location filename="../window/mainwindow/mainwindow.cpp" line="448"/>
        <source>Olive has detected your system is using the Nouveau graphics driver.

This driver is known to have stability and performance issues with Olive. It is highly recommended you install the proprietary NVIDIA driver before continuing to use Olive.</source>
        <translation type="unfinished">Olive 检测到您的系统正在使用 Nouveau 图形驱动程序。

此驱动程序用于 Olive 会有稳定性和性能问题。强烈建议您在继续使用 Olive 之前安装 NVIDIA 专有驱动程序。</translation>
    </message>
</context>
<context>
    <name>olive::ManagedDisplayWidget</name>
    <message>
        <location filename="../widget/manageddisplay/manageddisplay.cpp" line="117"/>
        <source>Color Space</source>
        <translation type="unfinished">颜色空间</translation>
    </message>
    <message>
        <location filename="../widget/manageddisplay/manageddisplay.cpp" line="159"/>
        <source>No color manager connected</source>
        <translation type="unfinished"></translation>
    </message>
    <message>
        <location filename="../widget/manageddisplay/manageddisplay.cpp" line="262"/>
        <source>Display</source>
        <translation type="unfinished"></translation>
    </message>
    <message>
        <location filename="../widget/manageddisplay/manageddisplay.cpp" line="282"/>
        <source>View</source>
        <translation type="unfinished">视图</translation>
    </message>
    <message>
        <location filename="../widget/manageddisplay/manageddisplay.cpp" line="302"/>
        <source>Look</source>
        <translation type="unfinished"></translation>
    </message>
    <message>
        <location filename="../widget/manageddisplay/manageddisplay.cpp" line="309"/>
        <source>(None)</source>
        <translation type="unfinished">(无)</translation>
    </message>
    <message>
        <location filename="../widget/manageddisplay/manageddisplay.cpp" line="337"/>
        <source>OpenColorIO Error</source>
        <translation type="unfinished">OpenColorIO 错误</translation>
    </message>
    <message>
        <location filename="../widget/manageddisplay/manageddisplay.cpp" line="338"/>
        <source>Failed to set color configuration: %1</source>
        <translation type="unfinished">无法设置颜色配置：%1</translation>
    </message>
</context>
<context>
    <name>olive::ManagedPixelSamplerWidget</name>
    <message>
        <location filename="../widget/pixelsampler/pixelsampler.cpp" line="66"/>
        <source>Display</source>
        <translation type="unfinished"></translation>
    </message>
    <message>
        <location filename="../widget/pixelsampler/pixelsampler.cpp" line="70"/>
        <source>Reference</source>
        <translation type="unfinished"></translation>
    </message>
</context>
<context>
    <name>olive::MathNode</name>
    <message>
        <location filename="../node/math/math/math.cpp" line="50"/>
        <source>Math</source>
        <translation type="unfinished"></translation>
    </message>
    <message>
        <location filename="../node/math/math/math.cpp" line="65"/>
        <source>Perform a mathematical operation between two values.</source>
        <translation type="unfinished"></translation>
    </message>
    <message>
        <location filename="../node/math/math/math.cpp" line="72"/>
        <source>Method</source>
        <translation type="unfinished"></translation>
    </message>
    <message>
        <location filename="../node/math/math/math.cpp" line="73"/>
        <location filename="../node/math/math/math.cpp" line="74"/>
        <source>Value</source>
        <translation type="unfinished">值</translation>
    </message>
    <message>
        <location filename="../node/math/math/math.cpp" line="76"/>
        <source>Add</source>
        <translation type="unfinished">加</translation>
    </message>
    <message>
        <location filename="../node/math/math/math.cpp" line="77"/>
        <source>Subtract</source>
        <translation type="unfinished">减</translation>
    </message>
    <message>
        <location filename="../node/math/math/math.cpp" line="78"/>
        <source>Multiply</source>
        <translation type="unfinished">乘</translation>
    </message>
    <message>
        <location filename="../node/math/math/math.cpp" line="79"/>
        <source>Divide</source>
        <translation type="unfinished">除</translation>
    </message>
    <message>
        <location filename="../node/math/math/math.cpp" line="81"/>
        <source>Power</source>
        <translation type="unfinished">幂</translation>
    </message>
</context>
<context>
    <name>olive::MatrixGenerator</name>
    <message>
        <location filename="../node/generator/matrix/matrix.cpp" line="62"/>
        <source>Orthographic Matrix</source>
        <translation type="unfinished">正交矩阵</translation>
    </message>
    <message>
        <location filename="../node/generator/matrix/matrix.cpp" line="67"/>
        <source>Ortho</source>
        <translation type="unfinished">正交</translation>
    </message>
    <message>
        <location filename="../node/generator/matrix/matrix.cpp" line="82"/>
        <source>Generate an orthographic matrix using position, rotation, and scale.</source>
        <translation type="unfinished"></translation>
    </message>
    <message>
        <location filename="../node/generator/matrix/matrix.cpp" line="87"/>
        <source>Position</source>
        <translation type="unfinished">位置</translation>
    </message>
    <message>
        <location filename="../node/generator/matrix/matrix.cpp" line="88"/>
        <source>Rotation</source>
        <translation type="unfinished">旋转</translation>
    </message>
    <message>
        <location filename="../node/generator/matrix/matrix.cpp" line="89"/>
        <source>Scale</source>
        <translation type="unfinished">缩放</translation>
    </message>
    <message>
        <location filename="../node/generator/matrix/matrix.cpp" line="90"/>
        <source>Uniform Scale</source>
        <translation type="unfinished">统一缩放的大小</translation>
    </message>
    <message>
        <location filename="../node/generator/matrix/matrix.cpp" line="91"/>
        <source>Anchor Point</source>
        <translation type="unfinished">锚点</translation>
    </message>
</context>
<context>
    <name>olive::MediaInput</name>
    <message>
        <location filename="../node/input/media/media.cpp" line="60"/>
        <source>Footage</source>
        <translation type="unfinished">素材</translation>
    </message>
</context>
<context>
    <name>olive::MenuShared</name>
    <message>
        <location filename="../widget/menu/menushared.cpp" line="277"/>
        <source>&amp;Project</source>
        <translation type="unfinished">项目(&amp;P)</translation>
    </message>
    <message>
        <location filename="../widget/menu/menushared.cpp" line="278"/>
        <source>&amp;Sequence</source>
        <translation type="unfinished">序列(&amp;S)</translation>
    </message>
    <message>
        <location filename="../widget/menu/menushared.cpp" line="279"/>
        <source>&amp;Folder</source>
        <translation type="unfinished">文件夹(&amp;F)</translation>
    </message>
    <message>
        <location filename="../widget/menu/menushared.cpp" line="282"/>
        <source>Cu&amp;t</source>
        <translation type="unfinished">剪切(&amp;T)</translation>
    </message>
    <message>
        <location filename="../widget/menu/menushared.cpp" line="283"/>
        <source>Cop&amp;y</source>
        <translation type="unfinished">复制(&amp;Y)</translation>
    </message>
    <message>
        <location filename="../widget/menu/menushared.cpp" line="284"/>
        <source>&amp;Paste</source>
        <translation type="unfinished">粘帖(&amp;P)</translation>
    </message>
    <message>
        <location filename="../widget/menu/menushared.cpp" line="285"/>
        <source>Paste Insert</source>
        <translation type="unfinished">粘贴插入</translation>
    </message>
    <message>
        <location filename="../widget/menu/menushared.cpp" line="286"/>
        <source>Duplicate</source>
        <translation type="unfinished">复制</translation>
    </message>
    <message>
        <location filename="../widget/menu/menushared.cpp" line="287"/>
        <source>Delete</source>
        <translation type="unfinished">删除</translation>
    </message>
    <message>
        <location filename="../widget/menu/menushared.cpp" line="288"/>
        <source>Ripple Delete</source>
        <translation type="unfinished">波纹删除</translation>
    </message>
    <message>
        <location filename="../widget/menu/menushared.cpp" line="289"/>
        <source>Split</source>
        <translation type="unfinished">切断</translation>
    </message>
    <message>
        <location filename="../widget/menu/menushared.cpp" line="292"/>
        <source>Set In Point</source>
        <translation type="unfinished">设置入点</translation>
    </message>
    <message>
        <location filename="../widget/menu/menushared.cpp" line="293"/>
        <source>Set Out Point</source>
        <translation type="unfinished">设置出点</translation>
    </message>
    <message>
        <location filename="../widget/menu/menushared.cpp" line="294"/>
        <source>Reset In Point</source>
        <translation type="unfinished">重置入点</translation>
    </message>
    <message>
        <location filename="../widget/menu/menushared.cpp" line="295"/>
        <source>Reset Out Point</source>
        <translation type="unfinished">重置出点</translation>
    </message>
    <message>
        <location filename="../widget/menu/menushared.cpp" line="296"/>
        <source>Clear In/Out Point</source>
        <translation type="unfinished">清除入点/出点</translation>
    </message>
    <message>
        <location filename="../widget/menu/menushared.cpp" line="299"/>
        <source>Add Default Transition</source>
<<<<<<< HEAD
        <translation type="unfinished">添加默认转场效果</translation>
=======
        <translation type="unfinished">添加默认转场</translation>
>>>>>>> a79008a7
    </message>
    <message>
        <location filename="../widget/menu/menushared.cpp" line="300"/>
        <source>Link/Unlink</source>
        <translation type="unfinished">链接/取消链接</translation>
    </message>
    <message>
        <location filename="../widget/menu/menushared.cpp" line="301"/>
        <source>Enable/Disable</source>
        <translation type="unfinished">启用/禁用</translation>
    </message>
    <message>
        <location filename="../widget/menu/menushared.cpp" line="302"/>
        <source>Nest</source>
        <translation type="unfinished">嵌套</translation>
    </message>
    <message>
        <location filename="../widget/menu/menushared.cpp" line="305"/>
        <source>Frames</source>
        <translation type="unfinished">帧</translation>
    </message>
    <message>
        <location filename="../widget/menu/menushared.cpp" line="306"/>
        <source>Drop Frame</source>
        <translation type="unfinished">丢帧</translation>
    </message>
    <message>
        <location filename="../widget/menu/menushared.cpp" line="307"/>
        <source>Non-Drop Frame</source>
        <translation type="unfinished">不丢帧</translation>
    </message>
    <message>
        <location filename="../widget/menu/menushared.cpp" line="308"/>
        <source>Milliseconds</source>
        <translation type="unfinished">毫秒</translation>
    </message>
    <message>
        <location filename="../widget/menu/menushared.cpp" line="309"/>
        <source>Seconds</source>
        <translation type="unfinished">秒</translation>
    </message>
</context>
<context>
    <name>olive::MergeNode</name>
    <message>
        <location filename="../node/math/merge/merge.cpp" line="41"/>
        <source>Merge</source>
        <translation type="unfinished">合并</translation>
    </message>
    <message>
        <location filename="../node/math/merge/merge.cpp" line="56"/>
        <source>Merge two textures together.</source>
        <translation type="unfinished">合并两个纹理到一起。</translation>
    </message>
    <message>
        <location filename="../node/math/merge/merge.cpp" line="61"/>
        <source>Base</source>
        <translation type="unfinished"></translation>
    </message>
    <message>
        <location filename="../node/math/merge/merge.cpp" line="62"/>
        <source>Blend</source>
        <translation type="unfinished">混合</translation>
    </message>
</context>
<context>
    <name>olive::Node</name>
    <message>
        <location filename="../node/node.cpp" line="765"/>
        <source>Input</source>
        <translation type="unfinished">输入</translation>
    </message>
    <message>
        <location filename="../node/node.cpp" line="767"/>
        <source>Output</source>
        <translation type="unfinished">输出</translation>
    </message>
    <message>
        <location filename="../node/node.cpp" line="769"/>
        <source>General</source>
        <translation type="unfinished">常规</translation>
    </message>
    <message>
        <location filename="../node/node.cpp" line="771"/>
        <source>Math</source>
        <translation type="unfinished"></translation>
    </message>
    <message>
        <location filename="../node/node.cpp" line="773"/>
        <source>Color</source>
        <translation type="unfinished">颜色</translation>
    </message>
    <message>
        <location filename="../node/node.cpp" line="775"/>
        <source>Filter</source>
        <translation type="unfinished"></translation>
    </message>
    <message>
        <location filename="../node/node.cpp" line="777"/>
        <source>Timeline</source>
        <translation type="unfinished">时间线</translation>
    </message>
    <message>
        <location filename="../node/node.cpp" line="779"/>
        <source>Generator</source>
        <translation type="unfinished"></translation>
    </message>
    <message>
        <location filename="../node/node.cpp" line="781"/>
        <source>Channel</source>
        <translation type="unfinished">通道</translation>
    </message>
    <message>
        <location filename="../node/node.cpp" line="783"/>
        <source>Transition</source>
        <translation type="unfinished">转场</translation>
    </message>
    <message>
        <location filename="../node/node.cpp" line="789"/>
        <source>Uncategorized</source>
        <translation type="unfinished">未分类</translation>
    </message>
</context>
<context>
    <name>olive::NodeInput</name>
    <message>
        <location filename="../node/input.cpp" line="76"/>
        <source>Input</source>
        <translation type="unfinished">输入</translation>
    </message>
</context>
<context>
    <name>olive::NodeOutput</name>
    <message>
        <location filename="../node/output.cpp" line="41"/>
        <source>Output</source>
        <translation type="unfinished">输出</translation>
    </message>
</context>
<context>
    <name>olive::NodePanel</name>
    <message>
        <location filename="../panel/node/node.h" line="107"/>
        <source>Node Editor</source>
        <translation type="unfinished">节点编辑器</translation>
    </message>
</context>
<context>
    <name>olive::NodeParam</name>
    <message>
        <location filename="../node/param.cpp" line="57"/>
        <source>Value</source>
        <translation type="unfinished">值</translation>
    </message>
    <message>
        <location filename="../node/param.cpp" line="190"/>
        <source>None</source>
        <translation type="unfinished">无</translation>
    </message>
    <message>
        <location filename="../node/param.cpp" line="193"/>
        <source>Integer</source>
        <translation type="unfinished">整数</translation>
    </message>
    <message>
        <location filename="../node/param.cpp" line="195"/>
        <source>Float</source>
        <translation type="unfinished">浮点数</translation>
    </message>
    <message>
        <location filename="../node/param.cpp" line="197"/>
        <source>Rational</source>
        <translation type="unfinished">有理数</translation>
    </message>
    <message>
        <location filename="../node/param.cpp" line="199"/>
        <source>Boolean</source>
        <translation type="unfinished">布尔值</translation>
    </message>
    <message>
        <location filename="../node/param.cpp" line="201"/>
        <source>Color</source>
        <translation type="unfinished">颜色</translation>
    </message>
    <message>
        <location filename="../node/param.cpp" line="203"/>
        <source>Matrix</source>
        <translation type="unfinished">矩阵</translation>
    </message>
    <message>
        <location filename="../node/param.cpp" line="205"/>
        <source>Text</source>
        <translation type="unfinished">文字</translation>
    </message>
    <message>
        <location filename="../node/param.cpp" line="207"/>
        <source>Font</source>
        <translation type="unfinished">字体</translation>
    </message>
    <message>
        <location filename="../node/param.cpp" line="209"/>
        <source>File</source>
        <translation type="unfinished">文件</translation>
    </message>
    <message>
        <location filename="../node/param.cpp" line="211"/>
        <source>Texture</source>
        <translation type="unfinished">纹理</translation>
    </message>
    <message>
        <location filename="../node/param.cpp" line="213"/>
        <source>Samples</source>
        <translation type="unfinished"></translation>
    </message>
    <message>
        <location filename="../node/param.cpp" line="215"/>
        <source>Footage</source>
        <translation type="unfinished">素材</translation>
    </message>
    <message>
        <location filename="../node/param.cpp" line="217"/>
        <source>Vector 2D</source>
        <translation type="unfinished">矢量 2D</translation>
    </message>
    <message>
        <location filename="../node/param.cpp" line="219"/>
        <source>Vector 3D</source>
        <translation type="unfinished">矢量 3D</translation>
    </message>
    <message>
        <location filename="../node/param.cpp" line="221"/>
        <source>Vector 4D</source>
        <translation type="unfinished">矢量 4D</translation>
    </message>
    <message>
        <location filename="../node/param.cpp" line="235"/>
        <source>Unknown</source>
        <translation type="unfinished">未知</translation>
    </message>
</context>
<context>
    <name>olive::NodeParamViewArrayWidget</name>
    <message>
        <location filename="../widget/nodeparamview/nodeparamviewarraywidget.cpp" line="38"/>
        <source>+</source>
        <translation type="unfinished"></translation>
    </message>
    <message>
        <location filename="../widget/nodeparamview/nodeparamviewarraywidget.cpp" line="50"/>
        <source>%1 elements</source>
        <translation type="unfinished"></translation>
    </message>
</context>
<context>
    <name>olive::NodeParamViewConnectedLabel</name>
    <message>
        <location filename="../widget/nodeparamview/nodeparamviewconnectedlabel.cpp" line="41"/>
        <source>Connected to</source>
        <translation type="unfinished">已连接到</translation>
    </message>
    <message>
        <location filename="../widget/nodeparamview/nodeparamviewconnectedlabel.cpp" line="71"/>
        <source>Nothing</source>
        <translation type="unfinished"></translation>
    </message>
    <message>
        <location filename="../widget/nodeparamview/nodeparamviewconnectedlabel.cpp" line="81"/>
        <source>Disconnect</source>
        <translation type="unfinished">断开连接</translation>
    </message>
</context>
<context>
    <name>olive::NodeParamViewItem</name>
    <message>
        <location filename="../widget/nodeparamview/nodeparamviewitem.cpp" line="135"/>
        <source>%1 (%2)</source>
        <translation type="unfinished"></translation>
    </message>
</context>
<context>
    <name>olive::NodeParamViewItemBody</name>
    <message>
        <location filename="../widget/nodeparamview/nodeparamviewitem.cpp" line="342"/>
        <source>%1:</source>
        <translation type="unfinished"></translation>
    </message>
</context>
<context>
    <name>olive::NodeParamViewKeyframeControl</name>
    <message>
        <location filename="../widget/nodeparamview/nodeparamviewkeyframecontrol.cpp" line="249"/>
        <source>Warning</source>
        <translation type="unfinished">警告</translation>
    </message>
    <message>
        <location filename="../widget/nodeparamview/nodeparamviewkeyframecontrol.cpp" line="250"/>
        <source>Are you sure you want to disable keyframing on this value? This will clear all existing keyframes.</source>
        <translation type="unfinished"></translation>
    </message>
</context>
<context>
    <name>olive::NodeTablePanel</name>
    <message>
        <location filename="../panel/table/table.cpp" line="35"/>
        <source>Table View</source>
        <translation type="unfinished">表格视图</translation>
    </message>
</context>
<context>
    <name>olive::NodeTableView</name>
    <message>
        <location filename="../widget/nodetableview/nodetableview.cpp" line="35"/>
        <source>Type</source>
        <translation type="unfinished">类型</translation>
    </message>
    <message>
        <location filename="../widget/nodetableview/nodetableview.cpp" line="36"/>
        <source>Source</source>
        <translation type="unfinished"></translation>
    </message>
    <message>
        <location filename="../widget/nodetableview/nodetableview.cpp" line="37"/>
        <source>R/X</source>
        <translation type="unfinished"></translation>
    </message>
    <message>
        <location filename="../widget/nodetableview/nodetableview.cpp" line="38"/>
        <source>G/Y</source>
        <translation type="unfinished"></translation>
    </message>
    <message>
        <location filename="../widget/nodetableview/nodetableview.cpp" line="39"/>
        <source>B/Z</source>
        <translation type="unfinished"></translation>
    </message>
    <message>
        <location filename="../widget/nodetableview/nodetableview.cpp" line="40"/>
        <source>A/W</source>
        <translation type="unfinished"></translation>
    </message>
    <message>
        <location filename="../widget/nodetableview/nodetableview.cpp" line="140"/>
        <source>(unknown)</source>
        <translation type="unfinished">(未知)</translation>
    </message>
</context>
<context>
    <name>olive::NodeTreeView</name>
    <message>
        <location filename="../widget/nodetreeview/nodetreeview.cpp" line="70"/>
        <source>Nodes</source>
        <translation type="unfinished">节点</translation>
    </message>
</context>
<context>
    <name>olive::NodeView</name>
    <message>
        <location filename="../widget/nodeview/nodeview.cpp" line="516"/>
        <source>Label</source>
        <translation type="unfinished"></translation>
    </message>
    <message>
        <location filename="../widget/nodeview/nodeview.cpp" line="524"/>
        <source>Auto-Position</source>
        <translation type="unfinished"></translation>
    </message>
    <message>
        <location filename="../widget/nodeview/nodeview.cpp" line="529"/>
        <source>Smooth Edges</source>
        <translation type="unfinished">平滑边缘</translation>
    </message>
    <message>
        <location filename="../widget/nodeview/nodeview.cpp" line="536"/>
        <source>Filter</source>
        <translation type="unfinished"></translation>
    </message>
    <message>
        <location filename="../widget/nodeview/nodeview.cpp" line="539"/>
        <source>Show All</source>
        <translation type="unfinished">全部显示</translation>
    </message>
    <message>
        <location filename="../widget/nodeview/nodeview.cpp" line="543"/>
        <source>Show Selected Blocks Only</source>
        <translation type="unfinished"></translation>
    </message>
    <message>
        <location filename="../widget/nodeview/nodeview.cpp" line="551"/>
        <source>Direction</source>
        <translation type="unfinished">方向</translation>
    </message>
    <message>
        <location filename="../widget/nodeview/nodeview.cpp" line="554"/>
        <source>Top to Bottom</source>
        <translation type="unfinished">从上到下</translation>
    </message>
    <message>
        <location filename="../widget/nodeview/nodeview.cpp" line="558"/>
        <source>Bottom to Top</source>
        <translation type="unfinished">从下到上</translation>
    </message>
    <message>
        <location filename="../widget/nodeview/nodeview.cpp" line="562"/>
        <source>Left to Right</source>
        <translation type="unfinished">从左到右</translation>
    </message>
    <message>
        <location filename="../widget/nodeview/nodeview.cpp" line="566"/>
        <source>Right to Left</source>
        <translation type="unfinished">从右到左</translation>
    </message>
    <message>
        <location filename="../widget/nodeview/nodeview.cpp" line="575"/>
        <source>Add</source>
        <translation type="unfinished">添加</translation>
    </message>
</context>
<context>
    <name>olive::PanNode</name>
    <message>
        <location filename="../node/audio/pan/pan.cpp" line="44"/>
        <location filename="../node/audio/pan/pan.cpp" line="114"/>
        <source>Pan</source>
        <translation type="unfinished">左右平衡/平移</translation>
    </message>
    <message>
        <location filename="../node/audio/pan/pan.cpp" line="59"/>
        <source>Adjust the stereo panning of an audio source.</source>
        <translation type="unfinished"></translation>
    </message>
    <message>
        <location filename="../node/audio/pan/pan.cpp" line="113"/>
        <source>Samples</source>
        <translation type="unfinished"></translation>
    </message>
</context>
<context>
    <name>olive::PanelWidget</name>
    <message>
        <location filename="../widget/panel/panel.cpp" line="110"/>
        <source>%1: %2</source>
        <translation type="unfinished"></translation>
    </message>
</context>
<context>
    <name>olive::ParamPanel</name>
    <message>
        <location filename="../panel/param/param.cpp" line="60"/>
        <source>Parameter Editor</source>
        <translation type="unfinished">参数编辑器</translation>
    </message>
    <message>
        <location filename="../panel/param/param.cpp" line="65"/>
        <source>(none)</source>
        <translation type="unfinished">(无)</translation>
    </message>
    <message>
        <location filename="../panel/param/param.cpp" line="69"/>
        <source>(multiple)</source>
        <translation type="unfinished">(多个)</translation>
    </message>
</context>
<context>
    <name>olive::PathWidget</name>
    <message>
        <location filename="../widget/path/pathwidget.cpp" line="42"/>
        <source>Browse</source>
        <translation type="unfinished">浏览</translation>
    </message>
    <message>
        <location filename="../widget/path/pathwidget.cpp" line="51"/>
        <source>Browse for path</source>
        <translation type="unfinished"></translation>
    </message>
</context>
<context>
    <name>olive::PixelAspectRatioComboBox</name>
    <message>
        <location filename="../widget/standardcombos/pixelaspectratiocombobox.h" line="92"/>
        <source>Set Custom Pixel Aspect Ratio</source>
        <translation type="unfinished">设置自定义像素长宽比</translation>
    </message>
    <message>
        <location filename="../widget/standardcombos/pixelaspectratiocombobox.h" line="108"/>
        <source>Custom...</source>
        <translation type="unfinished">自定义...</translation>
    </message>
    <message>
        <location filename="../widget/standardcombos/pixelaspectratiocombobox.h" line="115"/>
        <source>Custom (%1)</source>
        <translation type="unfinished">自定义 (%1)</translation>
    </message>
</context>
<context>
    <name>olive::PixelSamplerPanel</name>
    <message>
        <location filename="../panel/pixelsampler/pixelsamplerpanel.cpp" line="41"/>
        <source>Pixel Sampler</source>
        <translation type="unfinished"></translation>
    </message>
</context>
<context>
    <name>olive::PixelSamplerWidget</name>
    <message>
        <location filename="../widget/pixelsampler/pixelsampler.cpp" line="35"/>
        <source>Color</source>
        <translation type="unfinished">颜色</translation>
    </message>
    <message>
        <location filename="../widget/pixelsampler/pixelsampler.cpp" line="48"/>
        <source>&lt;html&gt;&lt;font color=&apos;#FF8080&apos;&gt;R: %1&lt;/font&gt;&lt;br&gt;&lt;font color=&apos;#80FF80&apos;&gt;G: %2&lt;/font&gt;&lt;br&gt;&lt;font color=&apos;#8080FF&apos;&gt;B: %3&lt;/font&gt;&lt;br&gt;A: %4&lt;/html&gt;</source>
        <translation type="unfinished"></translation>
    </message>
</context>
<context>
    <name>olive::PolygonGenerator</name>
    <message>
        <location filename="../node/generator/polygon/polygon.cpp" line="64"/>
        <source>Polygon</source>
        <translation type="unfinished">多边形</translation>
    </message>
    <message>
        <location filename="../node/generator/polygon/polygon.cpp" line="79"/>
        <source>Generate a 2D polygon of any amount of points.</source>
        <translation type="unfinished"></translation>
    </message>
    <message>
        <location filename="../node/generator/polygon/polygon.cpp" line="84"/>
        <source>Points</source>
        <translation type="unfinished">点</translation>
    </message>
    <message>
        <location filename="../node/generator/polygon/polygon.cpp" line="85"/>
        <source>Color</source>
        <translation type="unfinished">颜色</translation>
    </message>
</context>
<context>
    <name>olive::PreCacheTask</name>
    <message>
        <location filename="../task/precache/precachetask.cpp" line="39"/>
        <source>Pre-caching %1:%2</source>
        <translation type="unfinished">正在预缓存 %1:%2</translation>
    </message>
</context>
<context>
    <name>olive::PreferencesAppearanceTab</name>
    <message>
        <location filename="../dialog/preferences/tabs/preferencesappearancetab.cpp" line="45"/>
        <source>Theme</source>
        <translation type="unfinished">主题</translation>
    </message>
    <message>
        <location filename="../dialog/preferences/tabs/preferencesappearancetab.cpp" line="67"/>
        <source>Node Color Scheme</source>
        <translation type="unfinished">节点配色方案</translation>
    </message>
</context>
<context>
    <name>olive::PreferencesAudioTab</name>
    <message>
        <location filename="../dialog/preferences/tabs/preferencesaudiotab.cpp" line="39"/>
        <source>Output Device:</source>
        <translation type="unfinished">输出设备：</translation>
    </message>
    <message>
        <location filename="../dialog/preferences/tabs/preferencesaudiotab.cpp" line="47"/>
        <source>Input Device:</source>
        <translation type="unfinished">输入设备：</translation>
    </message>
    <message>
        <location filename="../dialog/preferences/tabs/preferencesaudiotab.cpp" line="56"/>
        <source>Sample Rate:</source>
        <translation type="unfinished">采样率：</translation>
    </message>
    <message>
        <location filename="../dialog/preferences/tabs/preferencesaudiotab.cpp" line="72"/>
        <source>Audio Recording:</source>
        <translation type="unfinished">音频录制：</translation>
    </message>
    <message>
        <location filename="../dialog/preferences/tabs/preferencesaudiotab.cpp" line="75"/>
        <source>Mono</source>
        <translation type="unfinished">单声道</translation>
    </message>
    <message>
        <location filename="../dialog/preferences/tabs/preferencesaudiotab.cpp" line="76"/>
        <source>Stereo</source>
        <translation type="unfinished">立体声</translation>
    </message>
    <message>
        <location filename="../dialog/preferences/tabs/preferencesaudiotab.cpp" line="82"/>
        <source>Refresh Devices</source>
        <translation type="unfinished">刷新设备</translation>
    </message>
    <message>
        <location filename="../dialog/preferences/tabs/preferencesaudiotab.cpp" line="186"/>
        <source>Please wait...</source>
        <translation type="unfinished">请等待...</translation>
    </message>
    <message>
        <location filename="../dialog/preferences/tabs/preferencesaudiotab.cpp" line="191"/>
        <source>Default</source>
        <translation type="unfinished">默认</translation>
    </message>
</context>
<context>
    <name>olive::PreferencesBehaviorTab</name>
    <message>
        <location filename="../dialog/preferences/tabs/preferencesbehaviortab.cpp" line="38"/>
        <source>Behavior</source>
        <translation type="unfinished">行为</translation>
    </message>
    <message>
        <location filename="../dialog/preferences/tabs/preferencesbehaviortab.cpp" line="40"/>
        <source>General</source>
        <translation type="unfinished">常规</translation>
    </message>
    <message>
        <location filename="../dialog/preferences/tabs/preferencesbehaviortab.cpp" line="41"/>
        <source>Enable hover focus</source>
        <translation type="unfinished">启用悬停聚焦</translation>
    </message>
    <message>
        <location filename="../dialog/preferences/tabs/preferencesbehaviortab.cpp" line="43"/>
        <source>Panels will be considered focused when the mouse cursor is over them without having to click them.</source>
        <translation type="unfinished"></translation>
    </message>
    <message>
        <location filename="../dialog/preferences/tabs/preferencesbehaviortab.cpp" line="45"/>
        <source>Scroll wheel zooms by default instead of scrolling</source>
        <translation type="unfinished">滚轮默认缩放而不是滚动</translation>
    </message>
    <message>
        <location filename="../dialog/preferences/tabs/preferencesbehaviortab.cpp" line="47"/>
        <source>Holding CTRL while using Olive toggles this setting</source>
        <translation type="unfinished"></translation>
    </message>
    <message>
        <location filename="../dialog/preferences/tabs/preferencesbehaviortab.cpp" line="50"/>
        <source>Audio</source>
        <translation type="unfinished">音频</translation>
    </message>
    <message>
        <location filename="../dialog/preferences/tabs/preferencesbehaviortab.cpp" line="51"/>
        <source>Enable audio scrubbing</source>
        <translation type="unfinished"></translation>
    </message>
    <message>
        <location filename="../dialog/preferences/tabs/preferencesbehaviortab.cpp" line="55"/>
        <source>Timeline</source>
        <translation type="unfinished">时间线</translation>
    </message>
    <message>
        <location filename="../dialog/preferences/tabs/preferencesbehaviortab.cpp" line="56"/>
        <source>Auto-Seek to Imported Clips</source>
        <translation type="unfinished">自动寻找并导入剪辑</translation>
    </message>
    <message>
        <location filename="../dialog/preferences/tabs/preferencesbehaviortab.cpp" line="59"/>
        <source>Edit Tool Also Seeks</source>
        <translation type="unfinished"></translation>
    </message>
    <message>
        <location filename="../dialog/preferences/tabs/preferencesbehaviortab.cpp" line="62"/>
        <source>Edit Tool Selects Links</source>
        <translation type="unfinished"></translation>
    </message>
    <message>
        <location filename="../dialog/preferences/tabs/preferencesbehaviortab.cpp" line="65"/>
        <source>Enable Drag Files to Timeline</source>
        <translation type="unfinished">启用拖放文件到时间线</translation>
    </message>
    <message>
        <location filename="../dialog/preferences/tabs/preferencesbehaviortab.cpp" line="68"/>
        <source>Invert Timeline Scroll Axes</source>
        <translation type="unfinished">反转时间线滚动轴</translation>
    </message>
    <message>
        <location filename="../dialog/preferences/tabs/preferencesbehaviortab.cpp" line="70"/>
        <source>Hold ALT on any UI element to switch scrolling axes</source>
        <translation type="unfinished"></translation>
    </message>
    <message>
        <location filename="../dialog/preferences/tabs/preferencesbehaviortab.cpp" line="72"/>
        <source>Seek Also Selects</source>
        <translation type="unfinished"></translation>
    </message>
    <message>
        <location filename="../dialog/preferences/tabs/preferencesbehaviortab.cpp" line="75"/>
        <source>Seek to the End of Pastes</source>
        <translation type="unfinished"></translation>
    </message>
    <message>
        <location filename="../dialog/preferences/tabs/preferencesbehaviortab.cpp" line="78"/>
        <source>Selecting Also Seeks</source>
        <translation type="unfinished">选择并查找</translation>
    </message>
    <message>
        <location filename="../dialog/preferences/tabs/preferencesbehaviortab.cpp" line="82"/>
        <source>Playback</source>
        <translation type="unfinished">回放</translation>
    </message>
    <message>
        <location filename="../dialog/preferences/tabs/preferencesbehaviortab.cpp" line="83"/>
        <source>Ask For Name When Setting Marker</source>
        <translation type="unfinished">设置标记时询问名称</translation>
    </message>
    <message>
        <location filename="../dialog/preferences/tabs/preferencesbehaviortab.cpp" line="86"/>
        <source>Automatically rewind at the end of a sequence</source>
        <translation type="unfinished"></translation>
    </message>
    <message>
        <location filename="../dialog/preferences/tabs/preferencesbehaviortab.cpp" line="90"/>
        <source>Project</source>
        <translation type="unfinished">项目</translation>
    </message>
    <message>
        <location filename="../dialog/preferences/tabs/preferencesbehaviortab.cpp" line="91"/>
        <source>Drop Files on Media to Replace</source>
        <translation type="unfinished">拖放文件到媒体进行替换</translation>
    </message>
    <message>
        <location filename="../dialog/preferences/tabs/preferencesbehaviortab.cpp" line="95"/>
        <source>Nodes</source>
        <translation type="unfinished">节点</translation>
    </message>
    <message>
        <location filename="../dialog/preferences/tabs/preferencesbehaviortab.cpp" line="96"/>
        <source>Add Default Effects to New Clips</source>
        <translation type="unfinished">添加默认效果到新的剪辑</translation>
    </message>
    <message>
        <location filename="../dialog/preferences/tabs/preferencesbehaviortab.cpp" line="99"/>
        <source>Auto-Scale By Default</source>
        <translation type="unfinished">默认情况下自动缩放</translation>
    </message>
    <message>
        <location filename="../dialog/preferences/tabs/preferencesbehaviortab.cpp" line="102"/>
        <source>Splitting Clips Copies Dependencies</source>
        <translation type="unfinished"></translation>
    </message>
    <message>
        <location filename="../dialog/preferences/tabs/preferencesbehaviortab.cpp" line="104"/>
        <source>Multiple clips can share the same nodes. Disable this to automatically share node dependencies among clips when copying or splitting them.</source>
        <translation type="unfinished"></translation>
    </message>
</context>
<context>
    <name>olive::PreferencesDialog</name>
    <message>
        <location filename="../dialog/preferences/preferences.cpp" line="41"/>
        <source>Preferences</source>
        <translation type="unfinished">首选项</translation>
    </message>
    <message>
        <location filename="../dialog/preferences/preferences.cpp" line="53"/>
        <source>General</source>
        <translation type="unfinished">常规</translation>
    </message>
    <message>
        <location filename="../dialog/preferences/preferences.cpp" line="54"/>
        <source>Appearance</source>
        <translation type="unfinished">外观</translation>
    </message>
    <message>
        <location filename="../dialog/preferences/preferences.cpp" line="55"/>
        <source>Behavior</source>
        <translation type="unfinished">行为</translation>
    </message>
    <message>
        <location filename="../dialog/preferences/preferences.cpp" line="56"/>
        <source>Disk</source>
        <translation type="unfinished">磁盘</translation>
    </message>
    <message>
        <location filename="../dialog/preferences/preferences.cpp" line="57"/>
        <source>Audio</source>
        <translation type="unfinished">音频</translation>
    </message>
    <message>
        <location filename="../dialog/preferences/preferences.cpp" line="58"/>
        <source>Keyboard</source>
        <translation type="unfinished">键盘</translation>
    </message>
</context>
<context>
    <name>olive::PreferencesDiskTab</name>
    <message>
        <location filename="../dialog/preferences/tabs/preferencesdisktab.cpp" line="41"/>
        <source>Disk Management</source>
        <translation type="unfinished">磁盘管理</translation>
    </message>
    <message>
        <location filename="../dialog/preferences/tabs/preferencesdisktab.cpp" line="48"/>
        <source>Disk Cache Location:</source>
        <translation type="unfinished">磁盘缓存位置：</translation>
    </message>
    <message>
        <location filename="../dialog/preferences/tabs/preferencesdisktab.cpp" line="55"/>
        <source>Disk Cache Settings</source>
        <translation type="unfinished">磁盘缓存设置</translation>
    </message>
    <message>
        <location filename="../dialog/preferences/tabs/preferencesdisktab.cpp" line="63"/>
        <source>Cache Behavior</source>
        <translation type="unfinished">缓存行为</translation>
    </message>
    <message>
        <location filename="../dialog/preferences/tabs/preferencesdisktab.cpp" line="69"/>
        <source>Cache Ahead:</source>
        <translation type="unfinished">向前缓存：</translation>
    </message>
    <message>
        <location filename="../dialog/preferences/tabs/preferencesdisktab.cpp" line="72"/>
        <location filename="../dialog/preferences/tabs/preferencesdisktab.cpp" line="81"/>
        <source>%1 seconds</source>
        <translation type="unfinished">%1 秒</translation>
    </message>
    <message>
        <location filename="../dialog/preferences/tabs/preferencesdisktab.cpp" line="77"/>
        <source>Cache Behind:</source>
        <translation type="unfinished">向后缓存：</translation>
    </message>
    <message>
        <location filename="../dialog/preferences/tabs/preferencesdisktab.cpp" line="101"/>
        <source>Disk Cache</source>
        <translation type="unfinished">磁盘缓存</translation>
    </message>
    <message>
        <location filename="../dialog/preferences/tabs/preferencesdisktab.cpp" line="102"/>
        <source>Failed to set disk cache location. Access was denied.</source>
        <translation type="unfinished">无法设置磁盘缓存位置。访问被拒绝。</translation>
    </message>
</context>
<context>
    <name>olive::PreferencesGeneralTab</name>
    <message>
        <location filename="../dialog/preferences/tabs/preferencesgeneraltab.cpp" line="45"/>
        <source>Language:</source>
        <translation type="unfinished">语言:</translation>
    </message>
    <message>
        <location filename="../dialog/preferences/tabs/preferencesgeneraltab.cpp" line="72"/>
        <source>Auto-Scroll Method:</source>
        <translation type="unfinished">自动滚动模式：</translation>
    </message>
    <message>
        <location filename="../dialog/preferences/tabs/preferencesgeneraltab.cpp" line="76"/>
        <source>None</source>
        <translation type="unfinished">无</translation>
    </message>
    <message>
        <location filename="../dialog/preferences/tabs/preferencesgeneraltab.cpp" line="77"/>
        <source>Page Scrolling</source>
        <translation type="unfinished">页面滚动</translation>
    </message>
    <message>
        <location filename="../dialog/preferences/tabs/preferencesgeneraltab.cpp" line="78"/>
        <source>Smooth Scrolling</source>
        <translation type="unfinished">平滑滚动</translation>
    </message>
    <message>
        <location filename="../dialog/preferences/tabs/preferencesgeneraltab.cpp" line="84"/>
        <source>Rectified Waveforms:</source>
        <translation type="unfinished"></translation>
    </message>
    <message>
        <location filename="../dialog/preferences/tabs/preferencesgeneraltab.cpp" line="92"/>
        <source>Default Still Image Length:</source>
        <translation type="unfinished">默认静态图像长度：</translation>
    </message>
    <message>
        <location filename="../dialog/preferences/tabs/preferencesgeneraltab.cpp" line="96"/>
        <source>%1 seconds</source>
        <translation type="unfinished">%1 秒</translation>
    </message>
    <message>
        <location filename="../dialog/preferences/tabs/preferencesgeneraltab.cpp" line="126"/>
        <source>%1 (%2)</source>
        <translation type="unfinished"></translation>
    </message>
</context>
<context>
    <name>olive::PreferencesKeyboardTab</name>
    <message>
        <location filename="../dialog/preferences/tabs/preferenceskeyboardtab.cpp" line="38"/>
        <source>Search for action or shortcut</source>
        <translation type="unfinished">搜索操作或者快捷键</translation>
    </message>
    <message>
        <location filename="../dialog/preferences/tabs/preferenceskeyboardtab.cpp" line="45"/>
        <source>Action</source>
        <translation type="unfinished">操作</translation>
    </message>
    <message>
        <location filename="../dialog/preferences/tabs/preferenceskeyboardtab.cpp" line="46"/>
        <source>Shortcut</source>
        <translation type="unfinished">快捷键</translation>
    </message>
    <message>
        <location filename="../dialog/preferences/tabs/preferenceskeyboardtab.cpp" line="51"/>
        <source>Import</source>
        <translation type="unfinished">输入</translation>
    </message>
    <message>
        <location filename="../dialog/preferences/tabs/preferenceskeyboardtab.cpp" line="55"/>
        <source>Export</source>
        <translation type="unfinished">导出</translation>
    </message>
    <message>
        <location filename="../dialog/preferences/tabs/preferenceskeyboardtab.cpp" line="61"/>
        <source>Reset Selected</source>
        <translation type="unfinished">重新选择</translation>
    </message>
    <message>
        <location filename="../dialog/preferences/tabs/preferenceskeyboardtab.cpp" line="65"/>
        <source>Reset All</source>
        <translation type="unfinished">全部重设</translation>
    </message>
    <message>
        <location filename="../dialog/preferences/tabs/preferenceskeyboardtab.cpp" line="138"/>
        <source>Confirm Reset All Shortcuts</source>
        <translation type="unfinished">确认重置所有快捷键</translation>
    </message>
    <message>
        <location filename="../dialog/preferences/tabs/preferenceskeyboardtab.cpp" line="139"/>
        <source>Are you sure you wish to reset all keyboard shortcuts to their defaults?</source>
        <translation type="unfinished">您确定要将所有键盘快捷键重置为默认值吗？</translation>
    </message>
    <message>
        <location filename="../dialog/preferences/tabs/preferenceskeyboardtab.cpp" line="189"/>
        <source>Import Keyboard Shortcuts</source>
        <translation type="unfinished">导入键盘快捷键配置</translation>
    </message>
    <message>
        <location filename="../dialog/preferences/tabs/preferenceskeyboardtab.cpp" line="213"/>
        <location filename="../dialog/preferences/tabs/preferenceskeyboardtab.cpp" line="237"/>
        <source>Error saving shortcuts</source>
        <translation type="unfinished">保存键盘快捷键是发生错误</translation>
    </message>
    <message>
        <location filename="../dialog/preferences/tabs/preferenceskeyboardtab.cpp" line="214"/>
        <source>Failed to open file for reading</source>
        <translation type="unfinished">无法读取文件</translation>
    </message>
    <message>
        <location filename="../dialog/preferences/tabs/preferenceskeyboardtab.cpp" line="221"/>
        <source>Export Keyboard Shortcuts</source>
        <translation type="unfinished">导出键盘快捷键</translation>
    </message>
    <message>
        <location filename="../dialog/preferences/tabs/preferenceskeyboardtab.cpp" line="235"/>
        <source>Export Shortcuts</source>
        <translation type="unfinished">导出快捷键</translation>
    </message>
    <message>
        <location filename="../dialog/preferences/tabs/preferenceskeyboardtab.cpp" line="235"/>
        <source>Shortcuts exported successfully</source>
        <translation type="unfinished">快捷键导出成功</translation>
    </message>
    <message>
        <location filename="../dialog/preferences/tabs/preferenceskeyboardtab.cpp" line="237"/>
        <source>Failed to open file for writing</source>
        <translation type="unfinished">无法打开文件进行写入</translation>
    </message>
</context>
<context>
    <name>olive::ProgressDialog</name>
    <message>
        <location filename="../dialog/progress/progress.cpp" line="58"/>
        <source>Cancel</source>
        <translation type="unfinished">取消</translation>
    </message>
</context>
<context>
    <name>olive::Project</name>
    <message>
        <location filename="../project/project.cpp" line="125"/>
        <location filename="../project/project.cpp" line="141"/>
        <source>(untitled)</source>
        <translation type="unfinished">(未命名)</translation>
    </message>
</context>
<context>
    <name>olive::ProjectExplorer</name>
    <message>
        <location filename="../widget/projectexplorer/projectexplorer.cpp" line="253"/>
        <source>&amp;New</source>
        <translation type="unfinished">新建(&amp;N)</translation>
    </message>
    <message>
        <location filename="../widget/projectexplorer/projectexplorer.cpp" line="258"/>
        <source>&amp;Import...</source>
        <translation type="unfinished">输入(&amp;I)...</translation>
    </message>
    <message>
        <location filename="../widget/projectexplorer/projectexplorer.cpp" line="264"/>
        <source>&amp;Project Properties...</source>
        <translation type="unfinished">项目属性(&amp;P)...</translation>
    </message>
    <message>
        <location filename="../widget/projectexplorer/projectexplorer.cpp" line="275"/>
        <source>Open in New Tab</source>
        <translation type="unfinished"></translation>
    </message>
    <message>
        <location filename="../widget/projectexplorer/projectexplorer.cpp" line="278"/>
        <source>Open in New Window</source>
        <translation type="unfinished">在新窗口中打开</translation>
    </message>
    <message>
        <location filename="../widget/projectexplorer/projectexplorer.cpp" line="287"/>
        <source>Reveal in Explorer</source>
        <translation type="unfinished">在资源管理器中显示</translation>
    </message>
    <message>
        <location filename="../widget/projectexplorer/projectexplorer.cpp" line="289"/>
        <source>Reveal in Finder</source>
        <translation type="unfinished">在 Finder 中显示</translation>
    </message>
    <message>
        <location filename="../widget/projectexplorer/projectexplorer.cpp" line="291"/>
        <source>Reveal in File Manager</source>
        <translation type="unfinished">在文件管理器中显示</translation>
    </message>
    <message>
        <location filename="../widget/projectexplorer/projectexplorer.cpp" line="324"/>
        <source>Pre-Cache</source>
        <translation type="unfinished">预缓存</translation>
    </message>
    <message>
        <location filename="../widget/projectexplorer/projectexplorer.cpp" line="330"/>
        <source>No sequences exist in project</source>
        <translation type="unfinished">项目中不存在序列</translation>
    </message>
    <message>
        <location filename="../widget/projectexplorer/projectexplorer.cpp" line="334"/>
        <source>For &quot;%1&quot;</source>
        <translation type="unfinished"></translation>
    </message>
    <message>
        <location filename="../widget/projectexplorer/projectexplorer.cpp" line="347"/>
        <source>P&amp;roperties</source>
        <translation type="unfinished">属性(&amp;R)</translation>
    </message>
    <message>
        <location filename="../widget/projectexplorer/projectexplorer.cpp" line="616"/>
        <source>Confirm Footage Deletion</source>
        <translation type="unfinished">确认删除素材</translation>
    </message>
    <message>
        <location filename="../widget/projectexplorer/projectexplorer.cpp" line="617"/>
        <source>The footage &quot;%1&quot; is currently used in the following sequence(s):

%2
What would you like to do with these clips?</source>
        <translation type="unfinished"></translation>
    </message>
    <message>
        <location filename="../widget/projectexplorer/projectexplorer.cpp" line="623"/>
        <source>Offline Footage</source>
        <translation type="unfinished">离线素材</translation>
    </message>
    <message>
        <location filename="../widget/projectexplorer/projectexplorer.cpp" line="624"/>
        <source>Delete Clips</source>
        <translation type="unfinished">删除剪辑</translation>
    </message>
</context>
<context>
    <name>olive::ProjectExplorerNavigation</name>
    <message>
        <location filename="../widget/projectexplorer/projectexplorernavigation.cpp" line="88"/>
        <source>Go to parent folder</source>
        <translation type="unfinished">转到上级文件夹</translation>
    </message>
</context>
<context>
    <name>olive::ProjectImportErrorDialog</name>
    <message>
        <location filename="../task/project/import/importerrordialog.cpp" line="35"/>
        <source>Import Error</source>
        <translation type="unfinished">导入出错</translation>
    </message>
    <message>
        <location filename="../task/project/import/importerrordialog.cpp" line="37"/>
        <source>The following files failed to import. Olive likely does not support their formats.</source>
        <translation type="unfinished">下列文件无法导入。Olive 可能不支持这些文件格式。</translation>
    </message>
</context>
<context>
    <name>olive::ProjectImportTask</name>
    <message>
        <location filename="../task/project/import/import.cpp" line="43"/>
        <source>Importing %1 files</source>
        <translation type="unfinished">正在导入 %1 文件</translation>
    </message>
</context>
<context>
    <name>olive::ProjectLoadBaseTask</name>
    <message>
        <location filename="../task/project/load/loadbasetask.cpp" line="29"/>
        <source>Loading &apos;%1&apos;</source>
        <translation type="unfinished">正在加载 &apos;%1&apos;</translation>
    </message>
</context>
<context>
    <name>olive::ProjectLoadTask</name>
    <message>
        <location filename="../task/project/load/load.cpp" line="52"/>
        <source>This project is newer than this version of Olive and cannot be opened.</source>
        <translation type="unfinished"></translation>
    </message>
    <message>
        <location filename="../task/project/load/load.cpp" line="56"/>
        <location filename="../task/project/load/load.cpp" line="78"/>
        <source>This project is from a version of Olive that is no longer supported in this version.</source>
        <translation type="unfinished"></translation>
    </message>
    <message>
        <location filename="../task/project/load/load.cpp" line="97"/>
        <source>Failed to read file &quot;%1&quot; for reading.</source>
        <translation type="unfinished">无法读取文件 &quot;%1&quot;。</translation>
    </message>
</context>
<context>
    <name>olive::ProjectPanel</name>
    <message>
        <location filename="../panel/project/project.cpp" line="176"/>
        <source>Folder</source>
        <translation type="unfinished">文件夹</translation>
    </message>
    <message>
        <location filename="../panel/project/project.cpp" line="178"/>
        <source>Project</source>
        <translation type="unfinished">项目</translation>
    </message>
    <message>
        <location filename="../panel/project/project.cpp" line="228"/>
        <source>(none)</source>
        <translation type="unfinished">(无)</translation>
    </message>
</context>
<context>
    <name>olive::ProjectPropertiesDialog</name>
    <message>
        <location filename="../dialog/projectproperties/projectproperties.cpp" line="47"/>
        <source>Project Properties for &apos;%1&apos;</source>
        <translation type="unfinished">&apos;%1&apos; 的项目属性</translation>
    </message>
    <message>
        <location filename="../dialog/projectproperties/projectproperties.cpp" line="63"/>
        <source>OpenColorIO Configuration:</source>
        <translation type="unfinished">OpenColorIO 配置：</translation>
    </message>
    <message>
        <location filename="../dialog/projectproperties/projectproperties.cpp" line="66"/>
        <source>(default)</source>
        <translation type="unfinished">(默认)</translation>
    </message>
    <message>
        <location filename="../dialog/projectproperties/projectproperties.cpp" line="71"/>
        <source>Default Input Color Space:</source>
        <translation type="unfinished">默认输入颜色空间：</translation>
    </message>
    <message>
        <location filename="../dialog/projectproperties/projectproperties.cpp" line="78"/>
        <source>Browse</source>
        <translation type="unfinished">浏览</translation>
    </message>
    <message>
        <location filename="../dialog/projectproperties/projectproperties.cpp" line="87"/>
        <source>Color Management</source>
        <translatorcomment>色彩管理</translatorcomment>
        <translation type="unfinished">颜色管理</translation>
    </message>
    <message>
        <location filename="../dialog/projectproperties/projectproperties.cpp" line="100"/>
        <source>Use Default Location</source>
        <translation type="unfinished">使用默认位置</translation>
    </message>
    <message>
        <location filename="../dialog/projectproperties/projectproperties.cpp" line="101"/>
        <source>Store Alongside Project</source>
        <translation type="unfinished"></translation>
    </message>
    <message>
        <location filename="../dialog/projectproperties/projectproperties.cpp" line="102"/>
        <source>Use Custom Location:</source>
        <translation type="unfinished">使用默认位置：</translation>
    </message>
    <message>
        <location filename="../dialog/projectproperties/projectproperties.cpp" line="126"/>
        <source>Disk Cache Settings</source>
        <translation type="unfinished">磁盘缓存设置</translation>
    </message>
    <message>
        <location filename="../dialog/projectproperties/projectproperties.cpp" line="132"/>
        <location filename="../dialog/projectproperties/projectproperties.cpp" line="168"/>
        <source>&quot;Store alignside project&quot; functionality not implemented yet</source>
        <translation type="unfinished"></translation>
    </message>
    <message>
        <location filename="../dialog/projectproperties/projectproperties.cpp" line="139"/>
        <source>Disk Cache</source>
        <translation type="unfinished">磁盘缓存</translation>
    </message>
    <message>
        <location filename="../dialog/projectproperties/projectproperties.cpp" line="155"/>
        <source>OpenColorIO Config Error</source>
        <translation type="unfinished">OpenColorIO 配置错误</translation>
    </message>
    <message>
        <location filename="../dialog/projectproperties/projectproperties.cpp" line="156"/>
        <source>Failed to set OpenColorIO configuration: %1</source>
        <translation type="unfinished">无法设置 OpenColorIO 配置: %1</translation>
    </message>
    <message>
        <location filename="../dialog/projectproperties/projectproperties.cpp" line="175"/>
        <source>Invalid path</source>
        <translation type="unfinished">无效的路径</translation>
    </message>
    <message>
        <location filename="../dialog/projectproperties/projectproperties.cpp" line="176"/>
        <source>The cache path is invalid. Please check it and try again.</source>
        <translation type="unfinished">缓存路径无效。请检查后重试。</translation>
    </message>
    <message>
        <location filename="../dialog/projectproperties/projectproperties.cpp" line="206"/>
        <source>Browse for OpenColorIO configuration</source>
        <translation type="unfinished"></translation>
    </message>
</context>
<context>
    <name>olive::ProjectSaveTask</name>
    <message>
        <location filename="../task/project/save/save.cpp" line="35"/>
        <source>Saving &apos;%1&apos;</source>
        <translation type="unfinished">正在保存 &apos;%1&apos;</translation>
    </message>
    <message>
        <location filename="../task/project/save/save.cpp" line="72"/>
        <source>Failed to write XML data</source>
        <translation type="unfinished">无法写入 XML 数据</translation>
    </message>
    <message>
        <location filename="../task/project/save/save.cpp" line="80"/>
        <source>Failed to overwrite &quot;%1&quot;. Project has been saved as &quot;%2&quot; instead.</source>
        <translation type="unfinished">无法覆盖 &quot;%1&quot;。项目已保存为 &quot;%2&quot;。</translation>
    </message>
    <message>
        <location filename="../task/project/save/save.cpp" line="85"/>
        <source>Failed to open temporary file &quot;%1&quot; for writing.</source>
        <translation type="unfinished">无法打开临时文件 &quot;%1&quot; 进行写入。</translation>
    </message>
</context>
<context>
    <name>olive::ProjectToolbar</name>
    <message>
        <location filename="../widget/projecttoolbar/projecttoolbar.cpp" line="116"/>
        <source>New...</source>
        <translation type="unfinished">新建...</translation>
    </message>
    <message>
        <location filename="../widget/projecttoolbar/projecttoolbar.cpp" line="117"/>
        <source>Open Project</source>
        <translation type="unfinished">打开项目</translation>
    </message>
    <message>
        <location filename="../widget/projecttoolbar/projecttoolbar.cpp" line="118"/>
        <source>Save Project</source>
        <translation type="unfinished">保存项目</translation>
    </message>
    <message>
        <location filename="../widget/projecttoolbar/projecttoolbar.cpp" line="119"/>
        <source>Undo</source>
        <translation type="unfinished">撤销</translation>
    </message>
    <message>
        <location filename="../widget/projecttoolbar/projecttoolbar.cpp" line="120"/>
        <source>Redo</source>
        <translation type="unfinished">重做</translation>
    </message>
    <message>
        <location filename="../widget/projecttoolbar/projecttoolbar.cpp" line="122"/>
        <source>Search media, markers, etc.</source>
        <translation type="unfinished">搜索媒体、标记，等。</translation>
    </message>
    <message>
        <location filename="../widget/projecttoolbar/projecttoolbar.cpp" line="124"/>
        <source>Switch to Tree View</source>
        <translation type="unfinished">切换到树视图</translation>
    </message>
    <message>
        <location filename="../widget/projecttoolbar/projecttoolbar.cpp" line="125"/>
        <source>Switch to List View</source>
        <translation type="unfinished">切换到列表视图</translation>
    </message>
    <message>
        <location filename="../widget/projecttoolbar/projecttoolbar.cpp" line="126"/>
        <source>Switch to Icon View</source>
        <translation type="unfinished">切换到图标视图</translation>
    </message>
</context>
<context>
    <name>olive::ProjectViewModel</name>
    <message>
        <location filename="../project/projectviewmodel.cpp" line="165"/>
        <source>Name</source>
        <translation type="unfinished">名称</translation>
    </message>
    <message>
        <location filename="../project/projectviewmodel.cpp" line="167"/>
        <source>Duration</source>
        <translation type="unfinished">持续时间</translation>
    </message>
    <message>
        <location filename="../project/projectviewmodel.cpp" line="169"/>
        <source>Rate</source>
        <translatorcomment>帧率</translatorcomment>
        <translation type="unfinished">速率</translation>
    </message>
    <message>
        <location filename="../project/projectviewmodel.cpp" line="335"/>
        <source>Move Items</source>
        <translation type="unfinished">移动项</translation>
    </message>
</context>
<context>
    <name>olive::RenderCancelDialog</name>
    <message>
        <location filename="../dialog/rendercancel/rendercancel.cpp" line="26"/>
        <source>Waiting for workers to finish...</source>
        <translation type="unfinished"></translation>
    </message>
    <message>
        <location filename="../dialog/rendercancel/rendercancel.cpp" line="26"/>
        <source>Renderer</source>
        <translatorcomment>渲染器</translatorcomment>
        <translation type="unfinished"></translation>
    </message>
</context>
<context>
    <name>olive::RichTextDialog</name>
    <message>
        <location filename="../dialog/richtext/richtext.cpp" line="41"/>
        <source>B</source>
        <translation type="unfinished"></translation>
    </message>
    <message>
        <location filename="../dialog/richtext/richtext.cpp" line="41"/>
        <source>Bold</source>
        <translation type="unfinished">粗体</translation>
    </message>
    <message>
        <location filename="../dialog/richtext/richtext.cpp" line="43"/>
        <source>I</source>
        <translation type="unfinished"></translation>
    </message>
    <message>
        <location filename="../dialog/richtext/richtext.cpp" line="43"/>
        <source>Italic</source>
        <translation type="unfinished">斜体</translation>
    </message>
    <message>
        <location filename="../dialog/richtext/richtext.cpp" line="45"/>
        <source>U</source>
        <translation type="unfinished"></translation>
    </message>
    <message>
        <location filename="../dialog/richtext/richtext.cpp" line="45"/>
        <source>Underline</source>
        <translation type="unfinished">下划线</translation>
    </message>
    <message>
        <location filename="../dialog/richtext/richtext.cpp" line="47"/>
        <source>S</source>
        <translation type="unfinished"></translation>
    </message>
    <message>
        <location filename="../dialog/richtext/richtext.cpp" line="47"/>
        <source>Strikethrough</source>
        <translation type="unfinished">删除线</translation>
    </message>
    <message>
        <location filename="../dialog/richtext/richtext.cpp" line="50"/>
        <source>Font Family</source>
        <translation type="unfinished">字体系列</translation>
    </message>
    <message>
        <location filename="../dialog/richtext/richtext.cpp" line="55"/>
        <source>Font Size</source>
        <translation type="unfinished">字体大小</translation>
    </message>
    <message>
        <location filename="../dialog/richtext/richtext.cpp" line="60"/>
        <source>L</source>
        <translation type="unfinished"></translation>
    </message>
    <message>
        <location filename="../dialog/richtext/richtext.cpp" line="60"/>
        <source>Left Align</source>
        <translation type="unfinished">左对齐</translation>
    </message>
    <message>
        <location filename="../dialog/richtext/richtext.cpp" line="62"/>
        <source>C</source>
        <translation type="unfinished"></translation>
    </message>
    <message>
        <location filename="../dialog/richtext/richtext.cpp" line="62"/>
        <source>Center Align</source>
        <translation type="unfinished">居中对齐</translation>
    </message>
    <message>
        <location filename="../dialog/richtext/richtext.cpp" line="64"/>
        <source>R</source>
        <translation type="unfinished"></translation>
    </message>
    <message>
        <location filename="../dialog/richtext/richtext.cpp" line="64"/>
        <source>Right Align</source>
        <translation type="unfinished">右对齐</translation>
    </message>
    <message>
        <location filename="../dialog/richtext/richtext.cpp" line="66"/>
        <source>J</source>
        <translation type="unfinished"></translation>
    </message>
    <message>
        <location filename="../dialog/richtext/richtext.cpp" line="66"/>
        <source>Justify Align</source>
        <translation type="unfinished">两端对齐</translation>
    </message>
</context>
<context>
    <name>olive::SaveOTIOTask</name>
    <message>
        <location filename="../task/project/saveotio/saveotio.cpp" line="37"/>
        <source>Exporting project to OpenTimelineIO</source>
        <translation type="unfinished">正在导出项目到 OpenTimelineIO</translation>
    </message>
    <message>
        <location filename="../task/project/saveotio/saveotio.cpp" line="45"/>
        <source>Project contains no sequences to export.</source>
        <translation type="unfinished"></translation>
    </message>
    <message>
        <location filename="../task/project/saveotio/saveotio.cpp" line="66"/>
        <source>Failed to serialize sequence &quot;%1&quot;</source>
        <translation type="unfinished"></translation>
    </message>
</context>
<context>
    <name>olive::ScopePanel</name>
    <message>
        <location filename="../panel/scope/scope.cpp" line="77"/>
        <source>Waveform</source>
        <translation type="unfinished">波形</translation>
    </message>
    <message>
        <location filename="../panel/scope/scope.cpp" line="79"/>
        <source>Histogram</source>
        <translation type="unfinished">直方图</translation>
    </message>
    <message>
        <location filename="../panel/scope/scope.cpp" line="101"/>
        <source>Scope</source>
        <translation type="unfinished">范围</translation>
    </message>
</context>
<context>
    <name>olive::SequenceDialog</name>
    <message>
        <location filename="../dialog/sequence/sequence.cpp" line="63"/>
        <source>Name:</source>
        <translation type="unfinished">名称：</translation>
    </message>
    <message>
        <location filename="../dialog/sequence/sequence.cpp" line="78"/>
        <source>New Sequence</source>
        <translation type="unfinished">新建序列</translation>
    </message>
    <message>
        <location filename="../dialog/sequence/sequence.cpp" line="81"/>
        <source>Editing &quot;%1&quot;</source>
        <translation type="unfinished">正在编辑 &quot;%1&quot;</translation>
    </message>
    <message>
        <location filename="../dialog/sequence/sequence.cpp" line="101"/>
        <source>Error editing Sequence</source>
        <translation type="unfinished">编辑序列时出错</translation>
    </message>
    <message>
        <location filename="../dialog/sequence/sequence.cpp" line="101"/>
        <source>Please enter a name for this Sequence.</source>
        <translation type="unfinished">请输入此序列名称.</translation>
    </message>
</context>
<context>
    <name>olive::SequenceDialogParameterTab</name>
    <message>
        <location filename="../dialog/sequence/sequencedialogparametertab.cpp" line="21"/>
        <source>Video</source>
        <translation type="unfinished">视频</translation>
    </message>
    <message>
        <location filename="../dialog/sequence/sequencedialogparametertab.cpp" line="23"/>
        <source>Width:</source>
        <translation type="unfinished">宽度：</translation>
    </message>
    <message>
        <location filename="../dialog/sequence/sequencedialogparametertab.cpp" line="30"/>
        <source>Height:</source>
        <translation type="unfinished">高度：</translation>
    </message>
    <message>
        <location filename="../dialog/sequence/sequencedialogparametertab.cpp" line="37"/>
        <source>Frame Rate:</source>
        <translation type="unfinished">帧率：</translation>
    </message>
    <message>
        <location filename="../dialog/sequence/sequencedialogparametertab.cpp" line="41"/>
        <source>Pixel Aspect Ratio:</source>
        <translation type="unfinished">像素长宽比：</translation>
    </message>
    <message>
        <location filename="../dialog/sequence/sequencedialogparametertab.cpp" line="45"/>
        <source>Interlacing:</source>
        <translation type="unfinished">交错：</translation>
    </message>
    <message>
        <location filename="../dialog/sequence/sequencedialogparametertab.cpp" line="54"/>
        <source>Audio</source>
        <translation type="unfinished">音频</translation>
    </message>
    <message>
        <location filename="../dialog/sequence/sequencedialogparametertab.cpp" line="56"/>
        <source>Sample Rate:</source>
        <translation type="unfinished">采样率：</translation>
    </message>
    <message>
        <location filename="../dialog/sequence/sequencedialogparametertab.cpp" line="60"/>
        <source>Channels:</source>
        <translation type="unfinished">声道：</translation>
    </message>
    <message>
        <location filename="../dialog/sequence/sequencedialogparametertab.cpp" line="69"/>
        <source>Preview</source>
        <translation type="unfinished">预览</translation>
    </message>
    <message>
        <location filename="../dialog/sequence/sequencedialogparametertab.cpp" line="71"/>
        <source>Resolution:</source>
        <translation type="unfinished">分辨率：</translation>
    </message>
    <message>
        <location filename="../dialog/sequence/sequencedialogparametertab.cpp" line="77"/>
        <source>Quality:</source>
        <translation type="unfinished">质量：</translation>
    </message>
    <message>
        <location filename="../dialog/sequence/sequencedialogparametertab.cpp" line="98"/>
        <source>Save Preset</source>
        <translation type="unfinished">保存预设</translation>
    </message>
    <message>
        <location filename="../dialog/sequence/sequencedialogparametertab.cpp" line="142"/>
        <source>(%1x%2)</source>
        <translation type="unfinished"></translation>
    </message>
</context>
<context>
    <name>olive::SequenceDialogPresetTab</name>
    <message>
        <location filename="../dialog/sequence/sequencedialogpresettab.cpp" line="54"/>
        <source>Preset</source>
        <translation type="unfinished">预设</translation>
    </message>
    <message>
        <location filename="../dialog/sequence/sequencedialogpresettab.cpp" line="62"/>
        <source>My Presets</source>
        <translation type="unfinished">我的预设</translation>
    </message>
    <message>
        <location filename="../dialog/sequence/sequencedialogpresettab.cpp" line="66"/>
        <source>4K UHD</source>
        <translation type="unfinished">4K UHD</translation>
    </message>
    <message>
        <location filename="../dialog/sequence/sequencedialogpresettab.cpp" line="67"/>
        <source>1080p</source>
        <translation type="unfinished">1080p</translation>
    </message>
    <message>
        <location filename="../dialog/sequence/sequencedialogpresettab.cpp" line="68"/>
        <source>720p</source>
        <translation type="unfinished">720p</translation>
    </message>
    <message>
        <location filename="../dialog/sequence/sequencedialogpresettab.cpp" line="70"/>
        <source>NTSC</source>
        <translation type="unfinished">NTSC</translation>
    </message>
    <message>
        <location filename="../dialog/sequence/sequencedialogpresettab.cpp" line="73"/>
        <source>PAL</source>
        <translation type="unfinished">PAL</translation>
    </message>
    <message>
        <location filename="../dialog/sequence/sequencedialogpresettab.cpp" line="104"/>
        <source>%1 23.976 FPS</source>
        <translation type="unfinished"></translation>
    </message>
    <message>
        <location filename="../dialog/sequence/sequencedialogpresettab.cpp" line="114"/>
        <source>%1 25 FPS</source>
        <translation type="unfinished"></translation>
    </message>
    <message>
        <location filename="../dialog/sequence/sequencedialogpresettab.cpp" line="124"/>
        <source>%1 29.97 FPS</source>
        <translation type="unfinished"></translation>
    </message>
    <message>
        <location filename="../dialog/sequence/sequencedialogpresettab.cpp" line="134"/>
        <source>%1 50 FPS</source>
        <translation type="unfinished"></translation>
    </message>
    <message>
        <location filename="../dialog/sequence/sequencedialogpresettab.cpp" line="144"/>
        <source>%1 59.94 FPS</source>
        <translation type="unfinished"></translation>
    </message>
    <message>
        <location filename="../dialog/sequence/sequencedialogpresettab.cpp" line="162"/>
        <source>%1 Standard</source>
        <translation type="unfinished"></translation>
    </message>
    <message>
        <location filename="../dialog/sequence/sequencedialogpresettab.cpp" line="172"/>
        <source>%1 Widescreen</source>
        <translation type="unfinished"></translation>
    </message>
    <message>
        <location filename="../dialog/sequence/sequencedialogpresettab.cpp" line="266"/>
        <source>Delete Preset</source>
        <translation type="unfinished">删除预设</translation>
    </message>
</context>
<context>
    <name>olive::SequenceViewerPanel</name>
    <message>
        <location filename="../panel/sequenceviewer/sequenceviewer.cpp" line="36"/>
        <source>Sequence Viewer</source>
        <translation type="unfinished">序列查看器</translation>
    </message>
</context>
<context>
    <name>olive::SliderBase</name>
    <message>
        <location filename="../widget/slider/sliderbase.cpp" line="365"/>
        <source>Invalid Value</source>
        <translation type="unfinished">无效的值</translation>
    </message>
    <message>
        <location filename="../widget/slider/sliderbase.cpp" line="366"/>
        <source>The entered value is not valid for this field.</source>
        <translation type="unfinished"></translation>
    </message>
</context>
<context>
    <name>olive::SolidGenerator</name>
    <message>
        <location filename="../node/generator/solid/solid.cpp" line="43"/>
        <source>Solid</source>
        <translation type="unfinished">纯色</translation>
    </message>
    <message>
        <location filename="../node/generator/solid/solid.cpp" line="58"/>
        <source>Generate a solid color.</source>
        <translation type="unfinished">生成纯色。</translation>
    </message>
    <message>
        <location filename="../node/generator/solid/solid.cpp" line="63"/>
        <source>Color</source>
        <translation type="unfinished">颜色</translation>
    </message>
</context>
<context>
    <name>olive::StringSlider</name>
    <message>
        <location filename="../widget/slider/stringslider.cpp" line="44"/>
        <source>(none)</source>
        <translation type="unfinished">(无)</translation>
    </message>
</context>
<context>
    <name>olive::StrokeFilterNode</name>
    <message>
        <location filename="../node/filter/stroke/stroke.cpp" line="58"/>
        <source>Stroke</source>
        <translation type="unfinished"></translation>
    </message>
    <message>
        <location filename="../node/filter/stroke/stroke.cpp" line="73"/>
        <source>Creates a stroke outline around an image.</source>
        <translation type="unfinished"></translation>
    </message>
    <message>
        <location filename="../node/filter/stroke/stroke.cpp" line="78"/>
        <source>Input</source>
        <translation type="unfinished">输入</translation>
    </message>
    <message>
        <location filename="../node/filter/stroke/stroke.cpp" line="79"/>
        <source>Color</source>
        <translation type="unfinished">颜色</translation>
    </message>
    <message>
        <location filename="../node/filter/stroke/stroke.cpp" line="80"/>
        <source>Radius</source>
        <translation type="unfinished">半径</translation>
    </message>
    <message>
        <location filename="../node/filter/stroke/stroke.cpp" line="81"/>
        <source>Opacity</source>
        <translation type="unfinished">不透明度</translation>
    </message>
    <message>
        <location filename="../node/filter/stroke/stroke.cpp" line="82"/>
        <source>Inner</source>
        <translation type="unfinished"></translation>
    </message>
</context>
<context>
    <name>olive::Task</name>
    <message>
        <location filename="../task/task.h" line="57"/>
        <source>Task</source>
        <translation type="unfinished">任务</translation>
    </message>
    <message>
        <location filename="../task/task.h" line="58"/>
        <source>Unknown error</source>
        <translation type="unfinished">未知错误</translation>
    </message>
</context>
<context>
    <name>olive::TaskDialog</name>
    <message>
        <location filename="../dialog/task/task.cpp" line="79"/>
        <source>Task Failed</source>
        <translation type="unfinished">任务失败</translation>
    </message>
</context>
<context>
    <name>olive::TaskManagerPanel</name>
    <message>
        <location filename="../panel/taskmanager/taskmanager.cpp" line="48"/>
        <source>Task Manager</source>
        <translation type="unfinished">任务管理器</translation>
    </message>
</context>
<context>
    <name>olive::TaskViewItem</name>
    <message>
        <location filename="../widget/taskview/taskviewitem.cpp" line="86"/>
        <source>Error: %1</source>
        <translation type="unfinished">错误：%1</translation>
    </message>
</context>
<context>
    <name>olive::TextGenerator</name>
    <message>
        <location filename="../node/generator/text/text.cpp" line="37"/>
        <source>Sample Text</source>
        <translation type="unfinished">文字样本</translation>
    </message>
    <message>
        <location filename="../node/generator/text/text.cpp" line="67"/>
        <location filename="../node/generator/text/text.cpp" line="87"/>
        <source>Text</source>
        <translation type="unfinished">文字</translation>
    </message>
    <message>
        <location filename="../node/generator/text/text.cpp" line="82"/>
        <source>Generate rich text.</source>
        <translation type="unfinished"></translation>
    </message>
    <message>
        <location filename="../node/generator/text/text.cpp" line="88"/>
        <source>Font</source>
        <translation type="unfinished">字体</translation>
    </message>
    <message>
        <location filename="../node/generator/text/text.cpp" line="89"/>
        <source>Font Size</source>
        <translation type="unfinished">字体大小</translation>
    </message>
    <message>
        <location filename="../node/generator/text/text.cpp" line="90"/>
        <source>Color</source>
        <translation type="unfinished">颜色</translation>
    </message>
    <message>
        <location filename="../node/generator/text/text.cpp" line="91"/>
        <source>Vertical Align</source>
        <translation type="unfinished">垂直对齐</translation>
    </message>
    <message>
        <location filename="../node/generator/text/text.cpp" line="92"/>
        <source>Top</source>
        <translation type="unfinished">顶部</translation>
    </message>
    <message>
        <location filename="../node/generator/text/text.cpp" line="92"/>
        <source>Center</source>
        <translation type="unfinished">居中</translation>
    </message>
    <message>
        <location filename="../node/generator/text/text.cpp" line="92"/>
        <source>Bottom</source>
        <translation type="unfinished">底下</translation>
    </message>
</context>
<context>
    <name>olive::TimeBasedPanel</name>
    <message>
        <location filename="../panel/timebased/timebased.cpp" line="168"/>
        <source>(none)</source>
        <translation type="unfinished">(无)</translation>
    </message>
</context>
<context>
    <name>olive::TimeBasedWidget</name>
    <message>
        <location filename="../widget/timebased/timebased.cpp" line="455"/>
        <source>Set Marker</source>
        <translation type="unfinished">设置标记</translation>
    </message>
    <message>
        <location filename="../widget/timebased/timebased.cpp" line="455"/>
        <source>Marker name:</source>
        <translation type="unfinished">标记名称：</translation>
    </message>
</context>
<context>
    <name>olive::TimeInput</name>
    <message>
        <location filename="../node/input/time/timeinput.cpp" line="36"/>
        <source>Time</source>
        <translation type="unfinished">时间</translation>
    </message>
    <message>
        <location filename="../node/input/time/timeinput.cpp" line="51"/>
        <source>Generates the time (in seconds) at this frame</source>
        <translation type="unfinished"></translation>
    </message>
</context>
<context>
    <name>olive::TimelinePanel</name>
    <message>
        <location filename="../panel/timeline/timeline.cpp" line="182"/>
        <source>Timeline</source>
        <translation type="unfinished">时间线</translation>
    </message>
</context>
<context>
    <name>olive::TimelineWidget</name>
    <message>
        <location filename="../widget/timelinewidget/timelinewidget.cpp" line="1056"/>
        <location filename="../widget/timelinewidget/timelinewidget.cpp" line="1078"/>
        <source>Properties</source>
        <translation type="unfinished">属性</translation>
    </message>
    <message>
        <location filename="../widget/timelinewidget/timelinewidget.cpp" line="1071"/>
        <source>Use Audio Time Units</source>
        <translation type="unfinished">使用音频时间单位</translation>
    </message>
</context>
<context>
    <name>olive::ToolPanel</name>
    <message>
        <location filename="../panel/tool/tool.cpp" line="52"/>
        <source>Tools</source>
        <translation type="unfinished">工具</translation>
    </message>
</context>
<context>
    <name>olive::Toolbar</name>
    <message>
        <location filename="../widget/toolbar/toolbar.cpp" line="96"/>
        <source>Pointer Tool</source>
        <translation type="unfinished">选择/移动/默认</translation>
    </message>
    <message>
        <location filename="../widget/toolbar/toolbar.cpp" line="97"/>
        <source>Edit Tool</source>
        <translation type="unfinished">编辑工具</translation>
    </message>
    <message>
        <location filename="../widget/toolbar/toolbar.cpp" line="98"/>
        <source>Ripple Tool</source>
        <translation type="unfinished">波纹工具</translation>
    </message>
    <message>
        <location filename="../widget/toolbar/toolbar.cpp" line="99"/>
        <source>Rolling Tool</source>
        <translation type="unfinished">滚动工具</translation>
    </message>
    <message>
        <location filename="../widget/toolbar/toolbar.cpp" line="100"/>
        <source>Razor Tool</source>
        <translation type="unfinished">刀片工具</translation>
    </message>
    <message>
        <location filename="../widget/toolbar/toolbar.cpp" line="101"/>
        <source>Slip Tool</source>
        <translation type="unfinished">滑移工具</translation>
    </message>
    <message>
        <location filename="../widget/toolbar/toolbar.cpp" line="102"/>
        <source>Slide Tool</source>
        <translation type="unfinished">滑动工具</translation>
    </message>
    <message>
        <location filename="../widget/toolbar/toolbar.cpp" line="103"/>
        <source>Hand Tool</source>
        <translation type="unfinished"></translation>
    </message>
    <message>
        <location filename="../widget/toolbar/toolbar.cpp" line="104"/>
        <source>Zoom Tool</source>
        <translation type="unfinished">缩放工具</translation>
    </message>
    <message>
        <location filename="../widget/toolbar/toolbar.cpp" line="105"/>
        <source>Transition Tool</source>
        <translation type="unfinished">转场工具</translation>
    </message>
    <message>
        <location filename="../widget/toolbar/toolbar.cpp" line="106"/>
        <source>Record Tool</source>
        <translation type="unfinished"></translation>
    </message>
    <message>
        <location filename="../widget/toolbar/toolbar.cpp" line="107"/>
        <source>Add Tool</source>
        <translation type="unfinished">添加工具</translation>
    </message>
    <message>
        <location filename="../widget/toolbar/toolbar.cpp" line="108"/>
        <source>Toggle Snapping</source>
        <translation type="unfinished"></translation>
    </message>
</context>
<context>
    <name>olive::TrackOutput</name>
    <message>
        <location filename="../node/output/track/track.cpp" line="80"/>
        <source>Track</source>
        <translation type="unfinished">轨道</translation>
    </message>
    <message>
        <location filename="../node/output/track/track.cpp" line="95"/>
        <source>Node for representing and processing a single array of Blocks sorted by time. Also represents the end of a Sequence.</source>
        <translation type="unfinished"></translation>
    </message>
    <message>
        <location filename="../node/output/track/track.cpp" line="130"/>
        <source>Blocks</source>
        <translation type="unfinished"></translation>
    </message>
    <message>
        <location filename="../node/output/track/track.cpp" line="131"/>
        <source>Muted</source>
        <translation type="unfinished">已静音</translation>
    </message>
    <message>
        <location filename="../node/output/track/track.cpp" line="398"/>
        <source>Video %1</source>
        <translation type="unfinished">视频 %1</translation>
    </message>
    <message>
        <location filename="../node/output/track/track.cpp" line="399"/>
        <source>Audio %1</source>
        <translation type="unfinished">音频 %1</translation>
    </message>
    <message>
        <location filename="../node/output/track/track.cpp" line="400"/>
        <source>Subtitle %1</source>
        <translation type="unfinished">字幕 %1</translation>
    </message>
    <message>
        <location filename="../node/output/track/track.cpp" line="406"/>
        <source>Track %1</source>
        <translation type="unfinished">轨道 %1</translation>
    </message>
</context>
<context>
    <name>olive::TrackViewItem</name>
    <message>
        <location filename="../widget/timelinewidget/trackview/trackviewitem.cpp" line="53"/>
        <source>M</source>
        <translation type="unfinished"></translation>
    </message>
    <message>
        <location filename="../widget/timelinewidget/trackview/trackviewitem.cpp" line="60"/>
        <source>L</source>
        <translation type="unfinished"></translation>
    </message>
</context>
<context>
    <name>olive::TransitionBlock</name>
    <message>
        <location filename="../node/block/transition/transition.cpp" line="68"/>
        <source>From</source>
        <translation type="unfinished">从</translation>
    </message>
    <message>
        <location filename="../node/block/transition/transition.cpp" line="69"/>
        <source>To</source>
        <translation type="unfinished">到</translation>
    </message>
    <message>
        <location filename="../node/block/transition/transition.cpp" line="70"/>
        <source>Curve</source>
        <translation type="unfinished">曲线</translation>
    </message>
    <message>
        <location filename="../node/block/transition/transition.cpp" line="73"/>
        <source>Linear</source>
        <translation type="unfinished">线性</translation>
    </message>
    <message>
        <location filename="../node/block/transition/transition.cpp" line="73"/>
        <source>Exponential</source>
        <translation type="unfinished">指数</translation>
    </message>
    <message>
        <location filename="../node/block/transition/transition.cpp" line="73"/>
        <source>Logarithmic</source>
        <translation type="unfinished">对数</translation>
    </message>
</context>
<context>
    <name>olive::TrigonometryNode</name>
    <message>
        <location filename="../node/math/trigonometry/trigonometry.cpp" line="43"/>
        <source>Trigonometry</source>
        <translation type="unfinished">三角函数</translation>
    </message>
    <message>
        <location filename="../node/math/trigonometry/trigonometry.cpp" line="58"/>
        <source>Perform a trigonometry operation on a value.</source>
        <translation type="unfinished">对一个值进行三角函数运算。</translation>
    </message>
    <message>
        <location filename="../node/math/trigonometry/trigonometry.cpp" line="63"/>
        <source>Sine</source>
        <translation type="unfinished">正弦</translation>
    </message>
    <message>
        <location filename="../node/math/trigonometry/trigonometry.cpp" line="64"/>
        <source>Cosine</source>
        <translation type="unfinished">余弦</translation>
    </message>
    <message>
        <location filename="../node/math/trigonometry/trigonometry.cpp" line="65"/>
        <source>Tangent</source>
        <translation type="unfinished">正切</translation>
    </message>
    <message>
        <location filename="../node/math/trigonometry/trigonometry.cpp" line="67"/>
        <source>Inverse Sine</source>
        <translation type="unfinished">反正弦</translation>
    </message>
    <message>
        <location filename="../node/math/trigonometry/trigonometry.cpp" line="68"/>
        <source>Inverse Cosine</source>
        <translation type="unfinished">反余弦</translation>
    </message>
    <message>
        <location filename="../node/math/trigonometry/trigonometry.cpp" line="69"/>
        <source>Inverse Tangent</source>
        <translation type="unfinished">反正切</translation>
    </message>
    <message>
        <location filename="../node/math/trigonometry/trigonometry.cpp" line="71"/>
        <source>Hyperbolic Sine</source>
        <translation type="unfinished">双曲正弦</translation>
    </message>
    <message>
        <location filename="../node/math/trigonometry/trigonometry.cpp" line="72"/>
        <source>Hyperbolic Cosine</source>
        <translation type="unfinished">双曲余弦</translation>
    </message>
    <message>
        <location filename="../node/math/trigonometry/trigonometry.cpp" line="73"/>
        <source>Hyperbolic Tangent</source>
        <translation type="unfinished">双曲正切</translation>
    </message>
    <message>
        <location filename="../node/math/trigonometry/trigonometry.cpp" line="77"/>
        <source>Method</source>
        <translation type="unfinished"></translation>
    </message>
</context>
<context>
    <name>olive::VideoDividerComboBox</name>
    <message>
        <location filename="../widget/standardcombos/videodividercombobox.h" line="41"/>
        <source>Full</source>
        <translation type="unfinished"></translation>
    </message>
    <message>
        <location filename="../widget/standardcombos/videodividercombobox.h" line="43"/>
        <source>1/%1</source>
        <translation type="unfinished"></translation>
    </message>
</context>
<context>
    <name>olive::VideoInput</name>
    <message>
        <location filename="../node/input/media/video/video.cpp" line="45"/>
        <source>Video Input</source>
        <translation type="unfinished">视频输入</translation>
    </message>
    <message>
        <location filename="../node/input/media/video/video.cpp" line="50"/>
        <source>Video</source>
        <translation type="unfinished">视频</translation>
    </message>
    <message>
        <location filename="../node/input/media/video/video.cpp" line="60"/>
        <source>Import a video footage stream.</source>
        <translation type="unfinished"></translation>
    </message>
</context>
<context>
    <name>olive::VideoStreamProperties</name>
    <message>
        <location filename="../dialog/footageproperties/streamproperties/videostreamproperties.cpp" line="46"/>
        <source>Pixel Aspect:</source>
        <translation type="unfinished"></translation>
    </message>
    <message>
        <location filename="../dialog/footageproperties/streamproperties/videostreamproperties.cpp" line="54"/>
        <source>Interlacing:</source>
        <translation type="unfinished">交错：</translation>
    </message>
    <message>
        <location filename="../dialog/footageproperties/streamproperties/videostreamproperties.cpp" line="63"/>
        <source>Color Space:</source>
        <translation type="unfinished">颜色空间：</translation>
    </message>
    <message>
        <location filename="../dialog/footageproperties/streamproperties/videostreamproperties.cpp" line="69"/>
        <source>Default (%1)</source>
        <translation type="unfinished">默认 (%1)</translation>
    </message>
    <message>
        <location filename="../dialog/footageproperties/streamproperties/videostreamproperties.cpp" line="84"/>
        <source>Premultiplied Alpha</source>
        <translation type="unfinished"></translation>
    </message>
    <message>
        <location filename="../dialog/footageproperties/streamproperties/videostreamproperties.cpp" line="92"/>
        <source>Image Sequence</source>
        <translation type="unfinished">图像序列</translation>
    </message>
    <message>
        <location filename="../dialog/footageproperties/streamproperties/videostreamproperties.cpp" line="99"/>
        <source>Start Index:</source>
        <translation type="unfinished">起始索引：</translation>
    </message>
    <message>
        <location filename="../dialog/footageproperties/streamproperties/videostreamproperties.cpp" line="108"/>
        <source>End Index:</source>
        <translation type="unfinished">结束索引：</translation>
    </message>
    <message>
        <location filename="../dialog/footageproperties/streamproperties/videostreamproperties.cpp" line="117"/>
        <source>Frame Rate:</source>
        <translation type="unfinished">帧率：</translation>
    </message>
    <message>
        <location filename="../dialog/footageproperties/streamproperties/videostreamproperties.cpp" line="170"/>
        <source>Invalid Configuration</source>
        <translation type="unfinished">无效的配置</translation>
    </message>
    <message>
        <location filename="../dialog/footageproperties/streamproperties/videostreamproperties.cpp" line="171"/>
        <source>Image sequence end index must be a value higher than the start index.</source>
        <translation type="unfinished">图像序列结束索引必须是比起始索引大的值。</translation>
    </message>
</context>
<context>
    <name>olive::ViewerOutput</name>
    <message>
        <location filename="../node/output/viewer/viewer.cpp" line="77"/>
        <source>Viewer</source>
        <translation type="unfinished">查看器</translation>
    </message>
    <message>
        <location filename="../node/output/viewer/viewer.cpp" line="92"/>
        <source>Interface between a Viewer panel and the node system.</source>
        <translation type="unfinished"></translation>
    </message>
    <message>
        <location filename="../node/output/viewer/viewer.cpp" line="251"/>
        <source>Texture</source>
        <translation type="unfinished">纹理</translation>
    </message>
    <message>
        <location filename="../node/output/viewer/viewer.cpp" line="253"/>
        <source>Samples</source>
        <translation type="unfinished"></translation>
    </message>
    <message>
        <location filename="../node/output/viewer/viewer.cpp" line="260"/>
        <source>Video Tracks</source>
        <translation type="unfinished">视频轨道</translation>
    </message>
    <message>
        <location filename="../node/output/viewer/viewer.cpp" line="263"/>
        <source>Audio Tracks</source>
        <translation type="unfinished">音频轨道</translation>
    </message>
    <message>
        <location filename="../node/output/viewer/viewer.cpp" line="266"/>
        <source>Subtitle Tracks</source>
        <translation type="unfinished">字幕轨道</translation>
    </message>
</context>
<context>
    <name>olive::ViewerPanel</name>
    <message>
        <location filename="../panel/viewer/viewer.cpp" line="41"/>
        <source>Viewer</source>
        <translation type="unfinished">查看器</translation>
    </message>
</context>
<context>
    <name>olive::ViewerWidget</name>
    <message>
        <location filename="../widget/viewer/viewer.cpp" line="364"/>
        <source>Error</source>
        <translation type="unfinished">错误</translation>
    </message>
    <message>
        <location filename="../widget/viewer/viewer.cpp" line="365"/>
        <source>No in or out points are set to cache.</source>
        <translation type="unfinished">未设置要缓存的入点或出点</translation>
    </message>
    <message>
        <location filename="../widget/viewer/viewer.cpp" line="729"/>
        <location filename="../widget/viewer/viewer.cpp" line="915"/>
        <source>Safe Margins</source>
        <translation type="unfinished"></translation>
    </message>
    <message>
        <location filename="../widget/viewer/viewer.cpp" line="823"/>
        <source>Zoom</source>
        <translation type="unfinished">缩放</translation>
    </message>
    <message>
        <location filename="../widget/viewer/viewer.cpp" line="827"/>
        <source>Fit</source>
        <translation type="unfinished">适合</translation>
    </message>
    <message>
        <location filename="../widget/viewer/viewer.cpp" line="829"/>
        <source>%1%</source>
        <translation type="unfinished"></translation>
    </message>
    <message>
        <location filename="../widget/viewer/viewer.cpp" line="837"/>
        <source>Full Screen</source>
        <translation type="unfinished">全屏</translation>
    </message>
    <message>
        <location filename="../widget/viewer/viewer.cpp" line="843"/>
        <source>Screen %1: %2x%3</source>
        <translation type="unfinished">放映 %1: %2x%3</translation>
    </message>
    <message>
        <location filename="../widget/viewer/viewer.cpp" line="856"/>
        <source>Deinterlace</source>
        <translation type="unfinished">取消隔行扫描</translation>
    </message>
    <message>
        <location filename="../widget/viewer/viewer.cpp" line="867"/>
        <source>Scopes</source>
        <translation type="unfinished">范围</translation>
    </message>
    <message>
        <location filename="../widget/viewer/viewer.cpp" line="881"/>
        <source>Cache</source>
        <translation type="unfinished">缓存</translation>
    </message>
    <message>
        <location filename="../widget/viewer/viewer.cpp" line="885"/>
        <source>Auto-Cache</source>
        <translation type="unfinished">自动缓存</translation>
    </message>
    <message>
        <location filename="../widget/viewer/viewer.cpp" line="893"/>
        <source>Pause Auto-Cache During Playback</source>
        <translation type="unfinished">在回放过程中暂停自动缓存</translation>
    </message>
    <message>
        <location filename="../widget/viewer/viewer.cpp" line="903"/>
        <source>Cache Entire Sequence</source>
        <translation type="unfinished">缓存整个序列</translation>
    </message>
    <message>
        <location filename="../widget/viewer/viewer.cpp" line="907"/>
        <source>Cache Sequence In/Out</source>
        <translation type="unfinished"></translation>
    </message>
    <message>
        <location filename="../widget/viewer/viewer.cpp" line="918"/>
        <source>Off</source>
        <translation type="unfinished">关闭</translation>
    </message>
    <message>
        <location filename="../widget/viewer/viewer.cpp" line="923"/>
        <source>On</source>
        <translation type="unfinished">开启</translation>
    </message>
    <message>
        <location filename="../widget/viewer/viewer.cpp" line="928"/>
        <source>Custom Aspect</source>
        <translation type="unfinished"></translation>
    </message>
    <message>
        <location filename="../widget/viewer/viewer.cpp" line="938"/>
        <source>Show Audio Waveform</source>
        <translation type="unfinished">显示音频波形</translation>
    </message>
</context>
<context>
    <name>olive::VolumeNode</name>
    <message>
        <location filename="../node/audio/volume/volume.cpp" line="44"/>
        <location filename="../node/audio/volume/volume.cpp" line="81"/>
        <source>Volume</source>
        <translation type="unfinished">音量</translation>
    </message>
    <message>
        <location filename="../node/audio/volume/volume.cpp" line="59"/>
        <source>Adjusts the volume of an audio source.</source>
        <translation type="unfinished"></translation>
    </message>
    <message>
        <location filename="../node/audio/volume/volume.cpp" line="80"/>
        <source>Samples</source>
        <translation type="unfinished"></translation>
    </message>
</context>
</TS><|MERGE_RESOLUTION|>--- conflicted
+++ resolved
@@ -841,11 +841,7 @@
     <message>
         <location filename="../core.cpp" line="1123"/>
         <source>The project &quot;%1&quot; doesn&apos;t exist. Would you like to remove this file from the recent list?</source>
-<<<<<<< HEAD
         <translation type="unfinished">项目“%1”不存在。您要从最近列表移除此文件吗？</translation>
-=======
-        <translation type="unfinished">项目“%1”不存在。您要从最近列表中移除此文件吗？</translation>
->>>>>>> a79008a7
     </message>
     <message>
         <location filename="../core.cpp" line="1151"/>
@@ -2415,11 +2411,7 @@
     <message>
         <location filename="../widget/menu/menushared.cpp" line="299"/>
         <source>Add Default Transition</source>
-<<<<<<< HEAD
         <translation type="unfinished">添加默认转场效果</translation>
-=======
-        <translation type="unfinished">添加默认转场</translation>
->>>>>>> a79008a7
     </message>
     <message>
         <location filename="../widget/menu/menushared.cpp" line="300"/>
