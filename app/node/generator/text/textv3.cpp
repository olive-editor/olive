/***

  Olive - Non-Linear Video Editor
  Copyright (C) 2022 Olive Team

  This program is free software: you can redistribute it and/or modify
  it under the terms of the GNU General Public License as published by
  the Free Software Foundation, either version 3 of the License, or
  (at your option) any later version.

  This program is distributed in the hope that it will be useful,
  but WITHOUT ANY WARRANTY; without even the implied warranty of
  MERCHANTABILITY or FITNESS FOR A PARTICULAR PURPOSE.  See the
  GNU General Public License for more details.

  You should have received a copy of the GNU General Public License
  along with this program.  If not, see <http://www.gnu.org/licenses/>.

***/

#include "textv3.h"

#include <QAbstractTextDocumentLayout>
#include <QDateTime>
#include <QTextDocument>

#include "common/html.h"
#include "core.h"
#include "node/project/project.h"
#include "widget/nodeparamview/nodeparamviewundo.h"

namespace olive {

#define super ShapeNodeBase

enum TextVerticalAlign {
  kVerticalAlignTop,
  kVerticalAlignCenter,
  kVerticalAlignBottom,
};

const QString TextGeneratorV3::kTextInput = QStringLiteral("text_in");
const QString TextGeneratorV3::kVerticalAlignmentInput = QStringLiteral("valign_in");
const QString TextGeneratorV3::kUseArgsInput = QStringLiteral("use_args_in");
const QString TextGeneratorV3::kArgsInput = QStringLiteral("args_in");

TextGeneratorV3::TextGeneratorV3() :
  ShapeNodeBase(false),
  dont_emit_valign_(false)
{
  AddInput(kTextInput, NodeValue::kText, QStringLiteral("<p style='font-size: 72pt; color: white;'>%1</p>").arg(tr("Sample Text")));
  SetInputProperty(kTextInput, QStringLiteral("vieweronly"), true);

  SetStandardValue(kSizeInput, QVector2D(400, 300));

  AddInput(kVerticalAlignmentInput, NodeValue::kCombo, InputFlags(kInputFlagHidden | kInputFlagStatic));

  AddInput(kUseArgsInput, NodeValue::kBoolean, true, InputFlags(kInputFlagHidden | kInputFlagStatic));

  AddInput(kArgsInput, NodeValue::kText, InputFlags(kInputFlagArray));
  SetInputProperty(kArgsInput, QStringLiteral("arraystart"), 1);

  text_gizmo_ = new TextGizmo(this);
  text_gizmo_->SetInput(NodeInput(this, kTextInput));
  connect(text_gizmo_, &TextGizmo::Activated, this, &TextGeneratorV3::GizmoActivated);
  connect(text_gizmo_, &TextGizmo::Deactivated, this, &TextGeneratorV3::GizmoDeactivated);
}

QString TextGeneratorV3::Name() const
{
  return tr("Text");
}

QString TextGeneratorV3::id() const
{
  return QStringLiteral("org.olivevideoeditor.Olive.text3");
}

QVector<Node::CategoryID> TextGeneratorV3::Category() const
{
  return {kCategoryGenerator};
}

QString TextGeneratorV3::Description() const
{
  return tr("Generate rich text.");
}

void TextGeneratorV3::Retranslate()
{
  super::Retranslate();

  SetInputName(kTextInput, tr("Text"));
  SetInputName(kVerticalAlignmentInput, tr("Vertical Alignment"));
  SetComboBoxStrings(kVerticalAlignmentInput, {tr("Top"), tr("Middle"), tr("Bottom")});
  SetInputName(kArgsInput, tr("Arguments"));
}

void TextGeneratorV3::Value(const NodeValueRow &value, const NodeGlobals &globals, NodeValueTable *table) const
{
  QString text = value[kTextInput].toString();

  if (value[kUseArgsInput].toBool()) {
    auto args = value[kArgsInput].toArray();
    if (!args.empty()) {
      QStringList list;
      list.reserve(args.size());
      for (size_t i=0; i<args.size(); i++) {
        list.append(args[i].toString());
      }

      text = FormatString(text, list);
    }
  }

  if (!text.isEmpty()) {
    TexturePtr base = value[kTextInput].toTexture();

<<<<<<< HEAD
  // FIXME: Provide user override for this
  job.SetColorspace(project()->color_manager()->GetDefaultFloatInputColorSpace());
=======
    VideoParams text_params = base ? base->params() : globals.vparams();
    text_params.set_format(VideoParams::kFormatUnsigned8);
    text_params.set_colorspace(project()->color_manager()->GetDefaultInputColorSpace());
>>>>>>> fc64f9e8

    GenerateJob job(value);
    job.Insert(kTextInput, NodeValue(NodeValue::kText, text));

    PushMergableJob(value, Texture::Job(text_params, job), table);
  } else if (value[kBaseInput].toTexture()) {
    table->Push(value[kBaseInput]);
  }
}

void TextGeneratorV3::GenerateFrame(FramePtr frame, const GenerateJob& job) const
{
  QImage img(reinterpret_cast<uchar*>(frame->data()), frame->width(), frame->height(), frame->linesize_bytes(), QImage::Format_RGBA8888_Premultiplied);
  img.fill(Qt::transparent);

  // 96 DPI in DPM (96 / 2.54 * 100)
  const int dpm = 3780;
  img.setDotsPerMeterX(dpm);
  img.setDotsPerMeterY(dpm);

  QTextDocument text_doc;
  text_doc.documentLayout()->setPaintDevice(&img);

  QString html = job.Get(kTextInput).toString();
  Html::HtmlToDoc(&text_doc, html);

  QVector2D size = job.Get(kSizeInput).toVec2();
  text_doc.setTextWidth(size.x());

  // Draw rich text onto image
  QPainter p(&img);
  p.scale(1.0 / frame->video_params().divider(), 1.0 / frame->video_params().divider());

  QVector2D pos = job.Get(kPositionInput).toVec2();
  p.translate(pos.x() - size.x()/2, pos.y() - size.y()/2);
  p.translate(frame->video_params().width()/2, frame->video_params().height()/2);
  p.setClipRect(0, 0, size.x(), size.y());

  switch (static_cast<VerticalAlignment>(job.Get(kVerticalAlignmentInput).toInt())) {
  case kVAlignTop:
    // Do nothing
    break;
  case kVAlignMiddle:
    p.translate(0, size.y()/2-text_doc.size().height()/2);
    break;
  case kVAlignBottom:
    p.translate(0, size.y()-text_doc.size().height());
    break;
  }

  // Ensure default text color is white
  QAbstractTextDocumentLayout::PaintContext ctx;
  ctx.palette.setColor(QPalette::Text, Qt::white);

  text_doc.documentLayout()->draw(&p, ctx);
}

void TextGeneratorV3::UpdateGizmoPositions(const NodeValueRow &row, const NodeGlobals &globals)
{
  super::UpdateGizmoPositions(row, globals);

  QRectF rect = poly_gizmo()->GetPolygon().boundingRect();
  text_gizmo_->SetRect(rect);
  text_gizmo_->SetHtml(row[kTextInput].toString());
}

Qt::Alignment TextGeneratorV3::GetQtAlignmentFromOurs(VerticalAlignment v)
{
  switch (v) {
  case kVAlignTop:
    return Qt::AlignTop;
  case kVAlignMiddle:
    return Qt::AlignVCenter;
  case kVAlignBottom:
    return Qt::AlignBottom;
  }
  return Qt::Alignment();
}

TextGeneratorV3::VerticalAlignment TextGeneratorV3::GetOurAlignmentFromQts(Qt::Alignment v)
{
  switch (v) {
  case Qt::AlignTop:
    return kVAlignTop;
  case Qt::AlignVCenter:
    return kVAlignMiddle;
  case Qt::AlignBottom:
    return kVAlignBottom;
  }

  return kVAlignTop;
}

QString TextGeneratorV3::FormatString(const QString &input, const QStringList &args)
{
  QString output;
  output.reserve(input.size());

  for (int i=0; i<input.size(); i++) {
    const QChar &this_char = input.at(i);

    if (i < input.size()-1 && this_char == '%') {
      const QChar &next_char = input.at(i+1);
      if (next_char == '%') {
        // Double percent, append a single percent
        output.append('%');
        i++;
      } else if (next_char.isDigit()) {
        // Find length of number
        QString num;
        i++;
        while (i < input.size() && input.at(i).isDigit()) {
          num.append(input.at(i));
          i++;
        }
        i--;
        int index = num.toInt()-1;
        if (index >= 0 && index < args.size()) {
          output.append(args.at(index));
        }
      } else {
        output.append(this_char);
      }
    } else {
      output.append(this_char);
    }
  }

  return output;
}

void TextGeneratorV3::InputValueChangedEvent(const QString &input, int element)
{
  if (input == kVerticalAlignmentInput && !dont_emit_valign_) {
    text_gizmo_->SetVerticalAlignment(GetQtAlignmentFromOurs(GetVerticalAlignment()));
  }

  super::InputValueChangedEvent(input, element);
}

void TextGeneratorV3::GizmoActivated()
{
  SetStandardValue(kUseArgsInput, false);
  connect(text_gizmo_, &TextGizmo::VerticalAlignmentChanged, this, &TextGeneratorV3::SetVerticalAlignmentUndoable);
  dont_emit_valign_ = true;
}

void TextGeneratorV3::GizmoDeactivated()
{
  SetStandardValue(kUseArgsInput, true);
  disconnect(text_gizmo_, &TextGizmo::VerticalAlignmentChanged, this, &TextGeneratorV3::SetVerticalAlignmentUndoable);
  dont_emit_valign_ = true;
}

void TextGeneratorV3::SetVerticalAlignmentUndoable(Qt::Alignment a)
{
  Core::instance()->undo_stack()->push(new NodeParamSetStandardValueCommand(NodeInput(this, kVerticalAlignmentInput), GetOurAlignmentFromQts(a)));
}

}<|MERGE_RESOLUTION|>--- conflicted
+++ resolved
@@ -116,14 +116,9 @@
   if (!text.isEmpty()) {
     TexturePtr base = value[kTextInput].toTexture();
 
-<<<<<<< HEAD
-  // FIXME: Provide user override for this
-  job.SetColorspace(project()->color_manager()->GetDefaultFloatInputColorSpace());
-=======
     VideoParams text_params = base ? base->params() : globals.vparams();
     text_params.set_format(VideoParams::kFormatUnsigned8);
-    text_params.set_colorspace(project()->color_manager()->GetDefaultInputColorSpace());
->>>>>>> fc64f9e8
+    text_params.set_colorspace(project()->color_manager()->GetDefaultFloatInputColorSpace());
 
     GenerateJob job(value);
     job.Insert(kTextInput, NodeValue(NodeValue::kText, text));
