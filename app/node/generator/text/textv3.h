--- conflicted
+++ resolved
@@ -55,15 +55,13 @@
   };
 
   static const QString kTextInput;
-<<<<<<< HEAD
-  static const QString kOutputHtmlOnly;
-=======
+
   static const QString kVerticalAlignmentInput;
   static const QString kUseArgsInput;
   static const QString kArgsInput;
+  static const QString kOutputHtmlOnly;
 
   static QString FormatString(const QString &input, const QStringList &args);
->>>>>>> 55d39158
 
 private:
   TextGizmo *text_gizmo_;
