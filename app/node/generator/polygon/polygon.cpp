--- conflicted
+++ resolved
@@ -221,11 +221,6 @@
 
       gizmo_position_handles_[i]->SetPoint(QPointF(main.x, main.y));
 
-<<<<<<< HEAD
-      gizmo_bezier_handles_[i*2]->SetPoint(cp1);
-      gizmo_bezier_lines_[i*2]->SetLine(QLineF(main, cp1));
-      gizmo_bezier_handles_[i*2+1]->SetPoint(cp2);
-      gizmo_bezier_lines_[i*2+1]->SetLine(QLineF(main, cp2));
 
       // control points (and relative segment) are visible in any of the following:
       // - the main point is selected or hovered
@@ -247,12 +242,11 @@
                                               gizmo_position_handles_.at(i)->IsHovered() ||
                                               gizmo_bezier_handles_[i*2]->IsSelected() ||
                                               gizmo_bezier_handles_[i*2 + 1]->IsSelected() );
-=======
+
       gizmo_bezier_handles_[i*2]->SetPoint(QPointF(cp1.x, cp1.y));
       gizmo_bezier_lines_[i*2]->SetLine(QLineF(QPointF(main.x, main.y), QPointF(cp1.x, cp1.y)));
       gizmo_bezier_handles_[i*2+1]->SetPoint(QPointF(cp2.x, cp2.y));
       gizmo_bezier_lines_[i*2+1]->SetLine(QLineF(QPointF(main.x, main.y), QPointF(cp2.x, cp2.y)));
->>>>>>> 2036ffff
     }
   }
 
