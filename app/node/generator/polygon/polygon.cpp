/***

  Olive - Non-Linear Video Editor
  Copyright (C) 2022 Olive Team

  This program is free software: you can redistribute it and/or modify
  it under the terms of the GNU General Public License as published by
  the Free Software Foundation, either version 3 of the License, or
  (at your option) any later version.

  This program is distributed in the hope that it will be useful,
  but WITHOUT ANY WARRANTY; without even the implied warranty of
  MERCHANTABILITY or FITNESS FOR A PARTICULAR PURPOSE.  See the
  GNU General Public License for more details.

  You should have received a copy of the GNU General Public License
  along with this program.  If not, see <http://www.gnu.org/licenses/>.

***/

#include "polygon.h"

#include <QGuiApplication>
#include <QVector2D>

namespace olive {

const QString PolygonGenerator::kPointsInput = QStringLiteral("points_in");
const QString PolygonGenerator::kColorInput = QStringLiteral("color_in");

#define super GeneratorWithMerge

PolygonGenerator::PolygonGenerator()
{
  AddInput(kPointsInput, NodeValue::kBezier, QVector2D(0, 0), InputFlags(kInputFlagArray));

  AddInput(kColorInput, NodeValue::kColor, QVariant::fromValue(Color(1.0, 1.0, 1.0)));

  const int kMiddleX = 135;
  const int kMiddleY = 45;
  const int kBottomX = 90;
  const int kBottomY = 120;
  const int kTopY = 135;

  // The Default Pentagon(tm)
  InputArrayResize(kPointsInput, 5);
  SetSplitStandardValueOnTrack(kPointsInput, 0, 0, 0);
  SetSplitStandardValueOnTrack(kPointsInput, 1, -kTopY, 0);
  SetSplitStandardValueOnTrack(kPointsInput, 0, kMiddleX, 1);
  SetSplitStandardValueOnTrack(kPointsInput, 1, -kMiddleY, 1);
  SetSplitStandardValueOnTrack(kPointsInput, 0, kBottomX, 2);
  SetSplitStandardValueOnTrack(kPointsInput, 1, kBottomY, 2);
  SetSplitStandardValueOnTrack(kPointsInput, 0, -kBottomX, 3);
  SetSplitStandardValueOnTrack(kPointsInput, 1, kBottomY, 3);
  SetSplitStandardValueOnTrack(kPointsInput, 0, -kMiddleX, 4);
  SetSplitStandardValueOnTrack(kPointsInput, 1, -kMiddleY, 4);

  // Initiate gizmos
  poly_gizmo_ = AddDraggableGizmo<PathGizmo>();
}

QString PolygonGenerator::Name() const
{
  return tr("Polygon");
}

QString PolygonGenerator::id() const
{
  return QStringLiteral("org.olivevideoeditor.Olive.polygon");
}

QVector<Node::CategoryID> PolygonGenerator::Category() const
{
  return {kCategoryGenerator};
}

QString PolygonGenerator::Description() const
{
  return tr("Generate a 2D polygon of any amount of points.");
}

void PolygonGenerator::Retranslate()
{
  super::Retranslate();

  SetInputName(kPointsInput, tr("Points"));
  SetInputName(kColorInput, tr("Color"));
}

ShaderJob PolygonGenerator::GetGenerateJob(const NodeValueRow &value, const VideoParams &params) const
{
  VideoParams p = params;
  p.set_format(VideoParams::kFormatUnsigned8);
  auto job = Texture::Job(p, GenerateJob(value));

  // Conversion to RGB
  ShaderJob rgb;
  rgb.SetShaderID(QStringLiteral("rgb"));
  rgb.Insert(QStringLiteral("texture_in"), NodeValue(NodeValue::kTexture, job, this));
  rgb.Insert(QStringLiteral("color_in"), value[kColorInput]);

  return rgb;
}

void PolygonGenerator::Value(const NodeValueRow &value, const NodeGlobals &globals, NodeValueTable *table) const
{
  PushMergableJob(value, Texture::Job(globals.vparams(), GetGenerateJob(value, globals.vparams())), table);
}

void PolygonGenerator::GenerateFrame(FramePtr frame, const GenerateJob &job) const
{
  // This could probably be more optimized, but for now we use Qt to draw to a QImage.
  // QImages only support integer pixels and we use float pixels, so what we do here is draw onto
  // a single-channel QImage (alpha only) and then transplant that alpha channel to our float buffer
  // with correct float RGB.
  QImage img((uchar *) frame->data(), frame->width(), frame->height(), frame->linesize_bytes(), QImage::Format_RGBA8888_Premultiplied);
  img.fill(Qt::transparent);

  auto points = job.Get(kPointsInput).toArray();

  QPainterPath path = GeneratePath(points, InputArraySize(kPointsInput));

  QPainter p(&img);
  double par = frame->video_params().pixel_aspect_ratio().toDouble();
  p.scale(1.0 / frame->video_params().divider() / par, 1.0 / frame->video_params().divider());
  p.translate(frame->video_params().width()/2 * par, frame->video_params().height()/2);
  p.setBrush(Qt::white);
  p.setPen(Qt::NoPen);

  p.drawPath(path);
}

template<typename T>
NodeGizmo *PolygonGenerator::CreateAppropriateGizmo()
{
  return new T(this);
}

template<>
NodeGizmo *PolygonGenerator::CreateAppropriateGizmo<PointGizmo>()
{
  return AddDraggableGizmo<PointGizmo>();
}

template<typename T>
void PolygonGenerator::ValidateGizmoVectorSize(QVector<T*> &vec, int new_sz)
{
  int old_sz = vec.size();

  if (old_sz != new_sz) {
    if (old_sz > new_sz) {
      for (int i=new_sz; i<old_sz; i++) {
        delete vec.at(i);
      }
    }

    vec.resize(new_sz);

    if (old_sz < new_sz) {
      for (int i=old_sz; i<new_sz; i++) {
        vec[i] = static_cast<T*>(CreateAppropriateGizmo<T>());
      }
    }
  }
}

void PolygonGenerator::UpdateGizmoPositions(const NodeValueRow &row, const NodeGlobals &globals)
{
  QVector2D res;
  if (TexturePtr tex = row[kBaseInput].toTexture()) {
    res = tex->virtual_resolution();
  } else {
    res = globals.square_resolution();
  }

  QPointF half_res = res.toPointF()/2;

  auto points = row[kPointsInput].toArray();

  int current_pos_sz = gizmo_position_handles_.size();

  ValidateGizmoVectorSize(gizmo_position_handles_, points.size());
  ValidateGizmoVectorSize(gizmo_bezier_handles_, points.size() * 2);
  ValidateGizmoVectorSize(gizmo_bezier_lines_, points.size() * 2);

  for (int i=current_pos_sz; i<gizmo_position_handles_.size(); i++) {
    gizmo_position_handles_.at(i)->AddInput(NodeKeyframeTrackReference(NodeInput(this, kPointsInput, i), 0));
    gizmo_position_handles_.at(i)->AddInput(NodeKeyframeTrackReference(NodeInput(this, kPointsInput, i), 1));
    gizmo_position_handles_.at(i)->SetCanBeDraggedInGroup( true);

    poly_gizmo_->AddInput(NodeKeyframeTrackReference(NodeInput(this, kPointsInput, i), 0));
    poly_gizmo_->AddInput(NodeKeyframeTrackReference(NodeInput(this, kPointsInput, i), 1));

    PointGizmo *bez_gizmo1 = gizmo_bezier_handles_.at(i*2+0);
    bez_gizmo1->AddInput(NodeKeyframeTrackReference(NodeInput(this, kPointsInput, i), 2));
    bez_gizmo1->AddInput(NodeKeyframeTrackReference(NodeInput(this, kPointsInput, i), 3));
    bez_gizmo1->SetShape(PointGizmo::kCircle);
    bez_gizmo1->SetSmaller(true);


    PointGizmo *bez_gizmo2 = gizmo_bezier_handles_.at(i*2+1);
    bez_gizmo2->AddInput(NodeKeyframeTrackReference(NodeInput(this, kPointsInput, i), 4));
    bez_gizmo2->AddInput(NodeKeyframeTrackReference(NodeInput(this, kPointsInput, i), 5));
    bez_gizmo2->SetShape(PointGizmo::kCircle);
    bez_gizmo2->SetSmaller(true);

    // Set control point as children of the position point, so that selecting the position point
    // also selects the control points
    gizmo_position_handles_.at(i)->AddChildPoint( bez_gizmo1);
    gizmo_position_handles_.at(i)->AddChildPoint( bez_gizmo2);
  }

<<<<<<< HEAD

  if (!points.isEmpty()) {
    for (int i=0; i<points.size(); i++) {
=======
  int pts_sz = InputArraySize(kPointsInput);
  if (!points.empty()) {
    for (int i=0; i<pts_sz; i++) {
>>>>>>> 5420ceaa
      const Bezier &pt = points.at(i).toBezier();

      QPointF main = pt.ToPointF() + half_res;
      QPointF cp1 = main + pt.ControlPoint1ToPointF();
      QPointF cp2 = main + pt.ControlPoint2ToPointF();

      gizmo_position_handles_[i]->SetPoint(main);

      gizmo_bezier_handles_[i*2]->SetPoint(cp1);
      gizmo_bezier_lines_[i*2]->SetLine(QLineF(main, cp1));
      gizmo_bezier_handles_[i*2+1]->SetPoint(cp2);
      gizmo_bezier_lines_[i*2+1]->SetLine(QLineF(main, cp2));

      // control points (and relative segment) are visible in any of the following:
      // - the main point is selected or hovered
      // - the control point itself is selected
      // - the sibling control point is selected
      gizmo_bezier_handles_[i*2]->SetVisible( gizmo_position_handles_.at(i)->IsSelected() ||
                                              gizmo_position_handles_.at(i)->IsHovered() ||
                                              gizmo_bezier_handles_[i*2]->IsSelected() ||
                                              gizmo_bezier_handles_[i*2 + 1]->IsSelected() );
      gizmo_bezier_handles_[i*2+1]->SetVisible( gizmo_position_handles_.at(i)->IsSelected() ||
                                                gizmo_position_handles_.at(i)->IsHovered() ||
                                                gizmo_bezier_handles_[i*2]->IsSelected() ||
                                                gizmo_bezier_handles_[i*2 + 1]->IsSelected() );
      gizmo_bezier_lines_[i*2]->SetVisible( gizmo_position_handles_.at(i)->IsSelected() ||
                                            gizmo_position_handles_.at(i)->IsHovered() ||
                                            gizmo_bezier_handles_[i*2]->IsSelected() ||
                                            gizmo_bezier_handles_[i*2 + 1]->IsSelected() );
      gizmo_bezier_lines_[i*2+1]->SetVisible( gizmo_position_handles_.at(i)->IsSelected() ||
                                              gizmo_position_handles_.at(i)->IsHovered() ||
                                              gizmo_bezier_handles_[i*2]->IsSelected() ||
                                              gizmo_bezier_handles_[i*2 + 1]->IsSelected() );
    }
  }

  poly_gizmo_->SetPath(GeneratePath(points, pts_sz).translated(half_res));
}

ShaderCode PolygonGenerator::GetShaderCode(const ShaderRequest &request) const
{
  if (request.id == QStringLiteral("rgb")) {
    return ShaderCode(FileFunctions::ReadFileAsString(":/shaders/rgb.frag"));
  } else {
    return super::GetShaderCode(request);
  }
}

void PolygonGenerator::GizmoDragMove(double x, double y, const Qt::KeyboardModifiers &modifiers)
{
  DraggableGizmo *gizmo = static_cast<DraggableGizmo*>(sender());

  if (gizmo == poly_gizmo_) {
    // When the body of the polygon is clicked, a drag operation for each main point is started.
    // Control point will follow automatically.
    // The number of draggers should be twice the number of control points.
    int numOfDraggers = gizmo->GetDraggers().size();

    for (int i=0; i < (numOfDraggers/2); i++) {
      NodeInputDragger &x_drag = gizmo->GetDraggers()[2*i];
      NodeInputDragger &y_drag = gizmo->GetDraggers()[2*i + 1];
      x_drag.Drag(x_drag.GetStartValue().toDouble() + x);
      y_drag.Drag(y_drag.GetStartValue().toDouble() + y);
    }
  } else {
    NodeInputDragger &x_drag = gizmo->GetDraggers()[0];
    NodeInputDragger &y_drag = gizmo->GetDraggers()[1];
    x_drag.Drag(x_drag.GetStartValue().toDouble() + x);
    y_drag.Drag(y_drag.GetStartValue().toDouble() + y);
  }
}

void PolygonGenerator::AddPointToPath(QPainterPath *path, const Bezier &before, const Bezier &after)
{
  path->cubicTo(before.ToPointF() + before.ControlPoint2ToPointF(),
                after.ToPointF() + after.ControlPoint1ToPointF(),
                after.ToPointF());
}

QPainterPath PolygonGenerator::GeneratePath(const NodeValueArray &points, int size)
{
  QPainterPath path;

  if (!points.empty()) {
    const Bezier &first_pt = points.at(0).toBezier();
    path.moveTo(first_pt.ToPointF());

    for (int i=1; i<size; i++) {
      AddPointToPath(&path, points.at(i-1).toBezier(), points.at(i).toBezier());
    }

    AddPointToPath(&path, points.at(size-1).toBezier(), first_pt);
  }

  return path;
}

}<|MERGE_RESOLUTION|>--- conflicted
+++ resolved
@@ -210,15 +210,9 @@
     gizmo_position_handles_.at(i)->AddChildPoint( bez_gizmo2);
   }
 
-<<<<<<< HEAD
-
-  if (!points.isEmpty()) {
-    for (int i=0; i<points.size(); i++) {
-=======
   int pts_sz = InputArraySize(kPointsInput);
   if (!points.empty()) {
     for (int i=0; i<pts_sz; i++) {
->>>>>>> 5420ceaa
       const Bezier &pt = points.at(i).toBezier();
 
       QPointF main = pt.ToPointF() + half_res;
