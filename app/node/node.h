/***

  Olive - Non-Linear Video Editor
  Copyright (C) 2019 Olive Team

  This program is free software: you can redistribute it and/or modify
  it under the terms of the GNU General Public License as published by
  the Free Software Foundation, either version 3 of the License, or
  (at your option) any later version.

  This program is distributed in the hope that it will be useful,
  but WITHOUT ANY WARRANTY; without even the implied warranty of
  MERCHANTABILITY or FITNESS FOR A PARTICULAR PURPOSE.  See the
  GNU General Public License for more details.

  You should have received a copy of the GNU General Public License
  along with this program.  If not, see <http://www.gnu.org/licenses/>.

***/

#ifndef NODE_H
#define NODE_H

#include <QCryptographicHash>
#include <QObject>
#include <QPainter>
#include <QPointF>
#include <QXmlStreamWriter>

#include "codec/samplebuffer.h"
#include "common/rational.h"
#include "common/xmlutils.h"
#include "node/input.h"
#include "node/inputarray.h"
#include "node/output.h"
#include "node/value.h"
#include "render/audioparams.h"

OLIVE_NAMESPACE_ENTER

/**
 * @brief A single processing unit that can be connected with others to create intricate processing systems
 *
 * A cornerstone of "visual programming", a node is a single "function" that takes input and returns an output that can
 * be connected to other nodes. Inputs can be either user-set or retrieved from the output of another node. By joining
 * several nodes together, intricate, highly customizable, and infinitely extensible systems can be made for processing
 * data. It can also all be exposed to the user without forcing them to write code or compile anything.
 *
 * A major example in Olive is the entire rendering workflow. To render a frame, Olive will work through a node graph
 * that can be infinitely customized by the user to create images.
 *
 * This is a simple base class designed to contain all the functionality for this kind of processing connective unit.
 * It is an abstract class intended to be subclassed to create nodes with actual functionality.
 */
class Node : public QObject
{
  Q_OBJECT
public:
  enum Capabilities {
    kNormal = 0x0,
    kShader = 0x1,
    kSampleProcessor = 0x2
  };

  Node();

  virtual ~Node() override;

  /**
   * @brief Creates a clone of the Node
   *
   * By default, the clone will NOT have the values and connections of the original node. The caller is responsible for
   * copying that data with functions like CopyInputs() as copies may be done for different reasons.
   */
  virtual Node* copy() const = 0;

  /**
   * @brief Clear current node variables and replace them with
   */
  void Load(QXmlStreamReader* reader, XMLNodeData &xml_node_data, const QAtomicInt *cancelled);

  /**
   * @brief Save this node into a text/XML format
   */
  void Save(QXmlStreamWriter* writer, const QString& custom_name = QString()) const;

  /**
   * @brief Return the name of the node
   *
   * This is the node's name shown to the user. This must be overridden by subclasses, and preferably run through the
   * translator.
   */
  virtual QString Name() const = 0;

  /**
   * @brief Returns a shortened name of this node if applicable
   *
   * Defaults to returning Name() but can be overridden.
   */
  virtual QString ShortName() const;

  /**
   * @brief Return the unique identifier of the node
   *
   * This is used in save files and any other times a specific node must be picked out at runtime. This must be an ID
   * completely unique to this node, and preferably in bundle identifier format (e.g. "org.company.Name"). This string
   * should NOT be translated.
   */
  virtual QString id() const = 0;

  /**
   * @brief Return the category this node is in (optional for subclassing, but recommended)
   *
   * In any organized node menus, show the node in this category. If this node should be in a subfolder of a subfolder,
   * use a "/" to separate categories (e.g. "Distort/Noise"). The string should not start with a "/" as this will be
   * interpreted as an empty string category. This value should be run through a translator as its largely user
   * oriented.
   */
  virtual QString Category() const;

  /**
   * @brief Return a description of this node's purpose (optional for subclassing, but recommended)
   *
   * A short (1-2 sentence) description of what this node should do to help the user understand its purpose. This should
   * be run through a translator.
   */
  virtual QString Description() const;

  /**
   * @brief Function called to retranslate parameter names (should be overridden in derivatives)
   */
  virtual void Retranslate();

  /**
   * @brief Return a list of NodeParams
   */
  const QList<NodeParam*>& parameters() const;

  /**
   * @brief Return the index of a parameter
   * @return Parameter index or -1 if this parameter is not part of this Node
   */
  int IndexOfParameter(NodeParam* param) const;

  /**
   * @brief Return a list of all Nodes that this Node's inputs are connected to (does not include this Node)
   */
  QList<Node*> GetDependencies() const;

  /**
   * @brief Returns a list of Nodes that this Node is dependent on, provided no other Nodes are dependent on them
   * outside of this hierarchy.
   *
   * Similar to GetDependencies(), but excludes any Nodes that are used outside the dependency graph of this Node.
   */
  QList<Node*> GetExclusiveDependencies() const;

  /**
   * @brief Retrieve immediate dependencies (only nodes that are directly connected to the inputs of this one)
   */
  QList<Node*> GetImmediateDependencies() const;

  /**
   * @brief Return accelerated capabilities of this node (if any)
   */
  virtual Capabilities GetCapabilities(const NodeValueDatabase&) const;

  /**
   * @brief Generate a unique identifier for the shader code (if a node can produce multiple)
   */
  virtual QString ShaderID(const NodeValueDatabase&) const;

  /**
   * @brief Generate hardware accelerated code for this Node
   */
  virtual QString ShaderVertexCode(const NodeValueDatabase&) const;

  /**
   * @brief Generate hardware accelerated code for this Node
   */
  virtual QString ShaderFragmentCode(const NodeValueDatabase&) const;

  /**
   * @brief Number of iterations to run the accelerated code
   *
   * Some code is faster if it's merely repeated on a resulting texture rather than run once on the same buffer.
   */
  virtual int ShaderIterations() const;

  /**
   * @brief Parameter that should receive the buffer on an iteration past the first
   */
  virtual NodeInput* ShaderIterativeInput() const;

  /**
   * @brief Return whether this node processes samples or not
   */
  virtual NodeInput* ProcessesSamplesFrom(const NodeValueDatabase &value) const;

  /**
   * @brief If ProcessesSamples() is true, this is the function that will process them.
   */
  virtual void ProcessSamples(const NodeValueDatabase &values, const AudioRenderingParams& params, const SampleBufferPtr input, SampleBufferPtr output, int index) const;

  /**
   * @brief Returns the input with the specified ID (or nullptr if it doesn't exist)
   */
  NodeInput* GetInputWithID(const QString& id) const;

  /**
   * @brief Returns the output with the specified ID (or nullptr if it doesn't exist)
   */
  NodeOutput* GetOutputWithID(const QString& id) const;

  /**
   * @brief Returns whether this Node outputs data to the Node `n` in any way
   */
  bool OutputsTo(Node* n) const;

  /**
   * @brief Return whether this Node has input parameters
   */
  bool HasInputs() const;

  /**
   * @brief Return whether this Node has output parameters
   */
  bool HasOutputs() const;

  /**
   * @brief Return whether this Node has input parameters and at least one of them is connected
   */
  bool HasConnectedInputs() const;

  /**
   * @brief Return whether this Node has output parameters and at least one of them is connected
   */
  bool HasConnectedOutputs() const;

  /**
   * @brief Severs all input and output connections
   */
  void DisconnectAll();

  /**
   * @brief Transforms time from this node through the connections it takes to get to the specified node
   */
  QList<TimeRange> TransformTimeTo(const TimeRange& time, Node* target, NodeParam::Type direction);

  template<class T>
  /**
   * @brief Find a node of a certain type that this Node outputs to
   */
  T* FindOutputNode();

  /**
   * @brief Convert a pointer to a value that can be sent between NodeParams
   */
  static QVariant PtrToValue(void* ptr);

  template<class T>
  /**
   * @brief Convert a NodeParam value to a pointer of any kind
   */
  static T* ValueToPtr(const QVariant& ptr);

  /**
   * @brief Signal all dependent Nodes that anything cached between start_range and end_range is now invalid and
   *        requires re-rendering
   *
   * Override this if your Node subclass keeps a cache, but call this base function at the end of the subclass function.
   * Default behavior is to relay this signal to all connected outputs, which will need to be done as to not break
   * the DAG. Even if the time needs to be transformed somehow (e.g. converting media time to sequence time), you can
   * call this function with transformed time and relay the signal that way.
   */
  virtual void InvalidateCache(const TimeRange& range, NodeInput* from, NodeInput* source);

  /**
   * @brief Signal through node graph to only invalidate frames that are currently visible on a ViewerWidget
   */
  virtual void InvalidateVisible(NodeInput *from, NodeInput* source);

  /**
   * @brief Adjusts time that should be sent to nodes connected to certain inputs.
   *
   * If this node modifies the `time` (i.e. a clip converting sequence time to media time), this function should be
   * overridden to do so. Also make sure to override OutputTimeAdjustment() to provide the inverse function.
   */
  virtual TimeRange InputTimeAdjustment(NodeInput* input, const TimeRange& input_time) const;

  /**
   * @brief The inverse of InputTimeAdjustment()
   */
  virtual TimeRange OutputTimeAdjustment(NodeInput* input, const TimeRange& input_time) const;

  /**
   * @brief Copies inputs from from Node to another including connections
   *
   * Nodes must be of the same types (i.e. have the same ID)
   */
  static void CopyInputs(Node* source, Node* destination, bool include_connections = true);

  /**
   * @brief Return whether this Node can be deleted or not
   */
  bool CanBeDeleted() const;

  /**
   * @brief Set whether this Node can be deleted in the UI or not
   */
  void SetCanBeDeleted(bool s);

  /**
   * @brief Returns whether this Node is a "Block" type or not
   *
   * You shouldn't ever need to override this since all derivatives of Block will automatically have this set to true.
   * It's just a more convenient way of checking than dynamic_casting.
   */
  virtual bool IsBlock() const;

  /**
   * @brief Returns whether this Node is a "Track" type or not
   *
   * You shouldn't ever need to override this since all derivatives of Track will automatically have this set to true.
   * It's just a more convenient way of checking than dynamic_casting.
   */
  virtual bool IsTrack() const;

  /**
   * @brief The main processing function
   *
   * The node's main purpose is to take values from inputs to set values in outputs. For whatever subclass node you
   * create, this is where the code for that goes.
   *
   * Note that as a video editor, the node graph has to work across time. Depending on the purpose of your node, it may
   * output different values depending on the time, and even if not, it will likely be receiving different input
   * depending on the time. Most of the difficult work here is handled by NodeInput::get_value() which you should pass
   * the `time` parameter to. It will return its value (at that time, if it's keyframed), or pass the time to a
   * corresponding output if it's connected to one. If your node doesn't directly deal with time, the default behavior
   * of the NodeParam objects will handle everything related to it automatically.
   */
  virtual NodeValueTable Value(NodeValueDatabase& value) const;

  /**
   * @brief Return whether a parameter with ID `id` has already been added to this Node
   */
  bool HasParamWithID(const QString& id) const;

  NodeOutput* output() const;

  virtual NodeValue InputValueFromTable(NodeInput* input, NodeValueDatabase &db, bool take) const;

  const QPointF& GetPosition() const;

  void SetPosition(const QPointF& pos);

  static QString ReadFileAsString(const QString& filename);

  QList<NodeInput*> GetInputsIncludingArrays() const;

  QList<NodeOutput*> GetOutputs() const;

<<<<<<< HEAD
  virtual bool HasGizmos() const;

  virtual void DrawGizmos(QPainter* p, const QRect &viewport) const;
=======
  const QString& GetLabel() const;
  void SetLabel(const QString& s);

  virtual void Hash(QCryptographicHash& hash, const rational &time) const;
>>>>>>> 90597bd0

protected:
  void AddInput(NodeInput* input);

  void ClearCachedValuesInParameters(const rational& start_range, const rational& end_range);

  void SendInvalidateCache(const TimeRange &range, NodeInput *source);

  virtual void LoadInternal(QXmlStreamReader* reader, XMLNodeData& xml_node_data);

  virtual void SaveInternal(QXmlStreamWriter* writer) const;

  virtual QList<NodeInput*> GetInputsToHash() const;

public slots:

signals:
  /**
   * @brief Signal emitted when a node is connected to another node (creating an "edge")
   *
   * @param edge
   *
   * The edge that was added
   */
  void EdgeAdded(NodeEdgePtr edge);

  /**
   * @brief Signal emitted when a node is disconnected from another node (removing an "edge")
   *
   * @param edge
   *
   * The edge that was removed
   */
  void EdgeRemoved(NodeEdgePtr edge);

  /**
   * @brief Signal emitted whenever the position is set through SetPosition()
   */
  void PositionChanged(const QPointF& pos);

  /**
   * @brief Signal emitted when SetLabel() is called
   */
  void LabelChanged(const QString& s);

private:
  /**
   * @brief Add a parameter to this node
   *
   * The Node takes ownership of this parameter.
   *
   * This can be either an output or an input at any time. Parameters will always appear in the order they're added.
   */
  void AddParameter(NodeParam* param);

  bool HasParamOfType(NodeParam::Type type, bool must_be_connected) const;

  void ConnectInput(NodeInput* input);

  void DisconnectInput(NodeInput* input);

  QList<Node *> GetDependenciesInternal(bool traverse, bool exclusive_only) const;

  QList<NodeParam *> params_;

  /**
   * @brief Internal variable for whether this Node can be deleted or not
   */
  bool can_be_deleted_;

  /**
   * @brief Primary node output
   */
  NodeOutput* output_;

  /**
   * @brief UI position for NodeViews
   */
  QPointF position_;

  /**
   * @brief Custom user label for node
   */
  QString label_;

private slots:
  void InputChanged(const OLIVE_NAMESPACE::TimeRange &range);

  void InputConnectionChanged(NodeEdgePtr edge);

};

template<class T>
T* Node::ValueToPtr(const QVariant &ptr)
{
  return reinterpret_cast<T*>(ptr.value<quintptr>());
}

template<class T>
Node* FindOutputNodeInternal(Node* n) {
  foreach (NodeEdgePtr edge, n->output()->edges()) {
    Node* connected = edge->input()->parentNode();
    T* cast_test = dynamic_cast<T*>(connected);

    if (cast_test) {
      return cast_test;
    } else {
      Node* drill_test = FindOutputNodeInternal<T>(connected);
      if (drill_test) {
        return drill_test;
      }
    }
  }

  return nullptr;
}

template<class T>
T* Node::FindOutputNode()
{
  return static_cast<T*>(FindOutputNodeInternal<T>(this));
}

OLIVE_NAMESPACE_EXIT

#endif // NODE_H<|MERGE_RESOLUTION|>--- conflicted
+++ resolved
@@ -360,16 +360,14 @@
 
   QList<NodeOutput*> GetOutputs() const;
 
-<<<<<<< HEAD
   virtual bool HasGizmos() const;
 
   virtual void DrawGizmos(QPainter* p, const QRect &viewport) const;
-=======
+
   const QString& GetLabel() const;
   void SetLabel(const QString& s);
 
   virtual void Hash(QCryptographicHash& hash, const rational &time) const;
->>>>>>> 90597bd0
 
 protected:
   void AddInput(NodeInput* input);
