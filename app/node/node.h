--- conflicted
+++ resolved
@@ -1172,13 +1172,11 @@
 
   void NodeRemovedFromContext(Node *node);
 
-<<<<<<< HEAD
+  void InputFlagsChanged(const QString &input, const InputFlags &flags);
+
   // emitted after one or more inputs have been added or removed.
   // Only applicable for nodes that change input list dynamically.
   void InputListChanged();
-=======
-  void InputFlagsChanged(const QString &input, const InputFlags &flags);
->>>>>>> c8e2373f
 
 private:
   class ArrayInsertCommand : public UndoCommand
