--- conflicted
+++ resolved
@@ -39,13 +39,9 @@
 
   virtual void ProcessShader(TexturePtr destination, const Node *node, const TimeRange &range, const ShaderJob& job) override;
 
-<<<<<<< HEAD
-  virtual TexturePtr ProcessColorTransform(const Node *node, const ColorTransformJob& job) override;
+  virtual void ProcessColorTransform(TexturePtr destination, const Node *node, const ColorTransformJob& job) override;
 
-  virtual SampleBufferPtr ProcessSamples(const Node *node, const TimeRange &range, const SampleJob &job) override;
-=======
   virtual void ProcessSamples(SampleBufferPtr destination, const Node *node, const TimeRange &range, const SampleJob &job) override;
->>>>>>> 329dfb79
 
   virtual void ProcessFrameGeneration(TexturePtr destination, const Node *node, const GenerateJob& job) override;
 
