--- conflicted
+++ resolved
@@ -137,13 +137,6 @@
   case kNone:
   case kTexture:
   case kSamples:
-<<<<<<< HEAD
-  case kShaderJob:
-  case kSampleJob:
-  case kGenerateJob:
-  case kColorTransformJob:
-=======
->>>>>>> 329dfb79
   case kDataTypeCount:
     break;
   }
@@ -357,14 +350,6 @@
   case kAudioParams:
     return QCoreApplication::translate("NodeValue", "Audio Parameters");
 
-<<<<<<< HEAD
-  case kFootageJob:
-  case kShaderJob:
-  case kSampleJob:
-  case kGenerateJob:
-  case kColorTransformJob:
-=======
->>>>>>> 329dfb79
   case kDataTypeCount:
     break;
   }
@@ -413,14 +398,6 @@
     return QStringLiteral("vparam");
   case kAudioParams:
     return QStringLiteral("aparam");
-<<<<<<< HEAD
-  case kFootageJob:
-  case kShaderJob:
-  case kSampleJob:
-  case kGenerateJob:
-  case kColorTransformJob:
-=======
->>>>>>> 329dfb79
   case kDataTypeCount:
     break;
   }
