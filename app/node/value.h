--- conflicted
+++ resolved
@@ -25,7 +25,9 @@
 #include <QMatrix4x4>
 
 #include "render/job/audiojob.h"
+#include "render/samplebuffer.h"
 #include "render/texture.h"
+#include "util/color.h"
 
 namespace olive {
 
@@ -246,110 +248,71 @@
   {
   }
 
-<<<<<<< HEAD
   value_t(const char *i) :
     value_t(TYPE_STRING, QString::fromUtf8(i))
-=======
-  static int get_number_of_keyframe_tracks(Type type);
-
-  static void ValidateVectorString(QStringList* list, int count);
-
-  TexturePtr toTexture() const { return value<TexturePtr>(); }
-  SampleBuffer toSamples() const { return value<SampleBuffer>(); }
-  bool toBool() const { return value<bool>(); }
+  {
+  }
+
+  value_t(const rational &i) :
+    value_t(TYPE_RATIONAL, i)
+  {
+  }
+
+  value_t(const QByteArray &i) :
+    value_t(TYPE_BINARY, i)
+  {
+  }
+
+  value_t(const NodeValueArray &i) :
+    value_t(TYPE_ARRAY, i)
+  {
+  }
+
+  value_t(const QMatrix4x4 &i) :
+    value_t(TYPE_MATRIX, i)
+  {
+  }
+
+  const type_t &type() const
+  {
+    return type_;
+  }
+
+  component_t at(size_t channel) const
+  {
+    if (channel < data_.size()) {
+      return data_[channel];
+    }
+    return component_t();
+  }
+
+  component_t &operator[](size_t i) { return data_[i]; }
+  const component_t &operator[](size_t i) const { return data_[i]; }
+
+  template <typename T>
+  bool get(T *out, size_t channel = 0) const
+  {
+    return at(channel).get<T>(out);
+  }
+
+  template <typename T>
+  T value(size_t channel = 0) const
+  {
+    return at(channel).value<T>();
+  }
+
+  void resize(size_t s) { data_.resize(s); }
+  size_t size() const { return data_.size(); }
+
+  std::vector<component_t> &data() { return data_; }
+  const std::vector<component_t> &data() const { return data_; }
+
+  bool isValid() const { return type_ != TYPE_NONE && !data_.empty(); }
+
+  bool toBool() const { return toInt(); }
   double toDouble() const { return value<double>(); }
   int64_t toInt() const { return value<int64_t>(); }
   rational toRational() const { return value<olive::rational>(); }
-  QString toString() const { return value<QString>(); }
-  Color toColor() const { return value<olive::Color>(); }
-  QMatrix4x4 toMatrix() const { return value<QMatrix4x4>(); }
-  VideoParams toVideoParams() const { return value<VideoParams>(); }
-  AudioParams toAudioParams() const { return value<AudioParams>(); }
-  QVector2D toVec2() const { return value<QVector2D>(); }
-  QVector3D toVec3() const { return value<QVector3D>(); }
-  QVector4D toVec4() const { return value<QVector4D>(); }
-  Bezier toBezier() const { return value<Bezier>(); }
-  NodeValueArray toArray() const { return value<NodeValueArray>(); }
-
-private:
-  Type type_;
-  QVariant data_;
-  const Node* from_;
-  QString tag_;
-  bool array_;
-
-};
-
-class NodeValueTable
-{
-public:
-  NodeValueTable() = default;
-
-  NodeValue Get(NodeValue::Type type, const QString& tag = QString()) const
->>>>>>> b25acc01
-  {
-  }
-
-  value_t(const rational &i) :
-    value_t(TYPE_RATIONAL, i)
-  {
-  }
-
-  value_t(const QByteArray &i) :
-    value_t(TYPE_BINARY, i)
-  {
-  }
-
-  value_t(const NodeValueArray &i) :
-    value_t(TYPE_ARRAY, i)
-  {
-  }
-
-  value_t(const QMatrix4x4 &i) :
-    value_t(TYPE_MATRIX, i)
-  {
-  }
-
-  const type_t &type() const
-  {
-    return type_;
-  }
-
-  component_t at(size_t channel) const
-  {
-    if (channel < data_.size()) {
-      return data_[channel];
-    }
-    return component_t();
-  }
-
-  component_t &operator[](size_t i) { return data_[i]; }
-  const component_t &operator[](size_t i) const { return data_[i]; }
-
-  template <typename T>
-  bool get(T *out, size_t channel = 0) const
-  {
-    return at(channel).get<T>(out);
-  }
-
-  template <typename T>
-  T value(size_t channel = 0) const
-  {
-    return at(channel).value<T>();
-  }
-
-  void resize(size_t s) { data_.resize(s); }
-  size_t size() const { return data_.size(); }
-
-  std::vector<component_t> &data() { return data_; }
-  const std::vector<component_t> &data() const { return data_; }
-
-  bool isValid() const { return type_ != TYPE_NONE && !data_.empty(); }
-
-  bool toBool() const { return toInt(); }
-  double toDouble() const { return value<double>(); }
-  int64_t toInt() const { return value<int64_t>(); }
-  rational toRational() const { return value<olive::core::rational>(); }
   QString toString() const { return value<QString>(); }
   Color toColor() const { return Color(value<double>(0), value<double>(1), value<double>(2), value<double>(3)); }
   QVector2D toVec2() const { return QVector2D(value<double>(0), value<double>(1)); }
