--- conflicted
+++ resolved
@@ -66,14 +66,11 @@
     kDespillKeying,
     kGroupNode,
     kOpacityEffect,
-<<<<<<< HEAD
-    kDilateErodeFilter,
-=======
     kFlipDistort,
     kNoiseGenerator,
     kTimeOffsetNode,
     kCornerPinDistort,
->>>>>>> 4536ed87
+    kDilateErodeFilter,
 
     // Count value
     kInternalNodeCount
