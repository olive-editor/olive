--- conflicted
+++ resolved
@@ -61,12 +61,9 @@
     kTimeRemapNode,
     kSubtitleBlock,
     kShapeGenerator,
-<<<<<<< HEAD
     kColorDifferenceKeyKeying,
     kDespillKeying,
-=======
     kGroupNode,
->>>>>>> d3ffeaa3
 
     // Count value
     kInternalNodeCount
