--- conflicted
+++ resolved
@@ -63,12 +63,9 @@
     kShapeGenerator,
     kGroupNode,
     kOpacityEffect,
-<<<<<<< HEAD
-    kCornerPinDistort,
-=======
     kFlipDistort,
     kNoiseGenerator,
->>>>>>> 04ae3acb
+    kCornerPinDistort,
 
     // Count value
     kInternalNodeCount
