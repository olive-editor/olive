/***

  Olive - Non-Linear Video Editor
  Copyright (C) 2019 Olive Team

  This program is free software: you can redistribute it and/or modify
  it under the terms of the GNU General Public License as published by
  the Free Software Foundation, either version 3 of the License, or
  (at your option) any later version.

  This program is distributed in the hope that it will be useful,
  but WITHOUT ANY WARRANTY; without even the implied warranty of
  MERCHANTABILITY or FITNESS FOR A PARTICULAR PURPOSE.  See the
  GNU General Public License for more details.

  You should have received a copy of the GNU General Public License
  along with this program.  If not, see <http://www.gnu.org/licenses/>.

***/

#include "node.h"

#include <QApplication>
#include <QDebug>
#include <QFile>

#include "common/xmlutils.h"
#include "project/project.h"
#include "project/item/footage/footage.h"
#include "project/item/footage/imagestream.h"

OLIVE_NAMESPACE_ENTER

Node::Node() :
  can_be_deleted_(true)
{
  output_ = new NodeOutput("node_out");
  AddParameter(output_);
}

Node::~Node()
{
  // We delete in the Node destructor rather than relying on the QObject system because the parameter may need to
  // perform actions on this Node object and we want them to be done before the Node object is fully destroyed
  foreach (NodeParam* param, params_) {

    // We disconnect input signals because these will try to send invalidate cache signals that may involve the derived
    // class (which is now destroyed). Any node that this is connected to will handle cache invalidation so it's a waste
    // of time anyway.
    if (param->type() == NodeParam::kInput) {
      DisconnectInput(static_cast<NodeInput*>(param));
    }

    delete param;
  }
}

void Node::Load(QXmlStreamReader *reader, XMLNodeData& xml_node_data, const QAtomicInt* cancelled)
{
  while (XMLReadNextStartElement(reader)) {
    if (cancelled && *cancelled) {
      return;
    }

    if (reader->name() == QStringLiteral("input") || reader->name() == QStringLiteral("output")) {
      QString param_id;

      XMLAttributeLoop(reader, attr) {
        if (attr.name() == QStringLiteral("id")) {
          param_id = attr.value().toString();

          break;
        }
      }

      if (param_id.isEmpty()) {
        qDebug() << "Found parameter with no ID";
        continue;
      }

      NodeParam* param;

      if (reader->name() == QStringLiteral("input")) {
        param = GetInputWithID(param_id);
      } else {
        param = GetOutputWithID(param_id);
      }

      if (!param) {
        qDebug() << "No parameter in" << id() << "with parameter" << param_id;
        continue;
      }

      param->Load(reader, xml_node_data, cancelled);
    } else {
      LoadInternal(reader, xml_node_data);
    }
  }
}

void Node::Save(QXmlStreamWriter *writer, const QString &custom_name) const
{
  writer->writeStartElement(custom_name.isEmpty() ? QStringLiteral("node") : custom_name);

  writer->writeAttribute(QStringLiteral("id"), id());

  writer->writeAttribute(QStringLiteral("ptr"), QString::number(reinterpret_cast<quintptr>(this)));

  writer->writeAttribute(QStringLiteral("pos"),
                         QStringLiteral("%1:%2").arg(QString::number(GetPosition().x()),
                                                     QString::number(GetPosition().y())));

  writer->writeAttribute(QStringLiteral("label"),
                         GetLabel());

  foreach (NodeParam* param, parameters()) {
    param->Save(writer);
  }

  SaveInternal(writer);

  writer->writeEndElement(); // node
}

QString Node::ShortName() const
{
  return Name();
}

QString Node::Category() const
{
  // Return an empty category for any nodes that don't use one
  return QString();
}

QString Node::Description() const
{
  // Return an empty string by default
  return QString();
}

void Node::Retranslate()
{
}

void Node::AddParameter(NodeParam *param)
{
  // Ensure no other param with this ID has been added to this Node (since that defeats the purpose)
  Q_ASSERT(!HasParamWithID(param->id()));

  if (params_.contains(param)) {
    return;
  }

  param->setParent(this);

  // Keep main output as the last parameter, assume if there are no parameters that this is the output parameter
  if (params_.isEmpty()) {
    params_.append(param);
  } else {
    params_.insert(params_.size()-1, param);
  }

  connect(param, &NodeParam::EdgeAdded, this, &Node::EdgeAdded);
  connect(param, &NodeParam::EdgeRemoved, this, &Node::EdgeRemoved);

  if (param->type() == NodeParam::kInput) {
    ConnectInput(static_cast<NodeInput*>(param));
  }
}

NodeValueTable Node::Value(NodeValueDatabase &value) const
{
  return value.Merge();
}

void Node::InvalidateCache(const TimeRange &range, NodeInput *from, NodeInput *source)
{
  Q_UNUSED(from)

  SendInvalidateCache(range, source);
}

void Node::InvalidateVisible(NodeInput *from, NodeInput* source)
{
  Q_UNUSED(from)

  foreach (NodeParam* param, params_) {
    if (param->type() == NodeParam::kOutput) {
      foreach (NodeEdgePtr edge, param->edges()) {
        edge->input()->parentNode()->InvalidateVisible(edge->input(), source);
      }
    }
  }
}

TimeRange Node::InputTimeAdjustment(NodeInput *, const TimeRange &input_time) const
{
  // Default behavior is no time adjustment at all
  return input_time;
}

TimeRange Node::OutputTimeAdjustment(NodeInput *, const TimeRange &input_time) const
{
  // Default behavior is no time adjustment at all
  return input_time;
}

void Node::SendInvalidateCache(const TimeRange &range, NodeInput *source)
{
  // Loop through all parameters (there should be no children that are not NodeParams)
  foreach (NodeParam* param, params_) {
    // If the Node is an output, relay the signal to any Nodes that are connected to it
    if (param->type() == NodeParam::kOutput) {

      QVector<NodeEdgePtr> edges = param->edges();

      foreach (NodeEdgePtr edge, edges) {
        NodeInput* connected_input = edge->input();
        Node* connected_node = connected_input->parentNode();

        // Send clear cache signal to the Node
        connected_node->InvalidateCache(range, connected_input, source);
      }
    }
  }
}

void Node::LoadInternal(QXmlStreamReader *reader, XMLNodeData &)
{
  reader->skipCurrentElement();
}

void Node::SaveInternal(QXmlStreamWriter *) const
{
}

QList<NodeInput *> Node::GetInputsToHash() const
{
  return GetInputsIncludingArrays();
}

QString Node::ReadFileAsString(const QString &filename)
{
  QFile f(filename);
  QString file_data;
  if (f.open(QFile::ReadOnly | QFile::Text)) {
    QTextStream text_stream(&f);
    file_data = text_stream.readAll();
    f.close();
  }
  return file_data;
}

void GetInputsIncludingArraysInternal(NodeInputArray* array, QList<NodeInput *>& list)
{
  foreach (NodeInput* input, array->sub_params()) {
    list.append(input);

    if (input->IsArray()) {
      GetInputsIncludingArraysInternal(static_cast<NodeInputArray*>(input), list);
    }
  }
}

QList<NodeInput *> Node::GetInputsIncludingArrays() const
{
  QList<NodeInput *> inputs;

  foreach (NodeParam* param, params_) {
    if (param->type() == NodeParam::kInput) {
      NodeInput* input = static_cast<NodeInput*>(param);

      inputs.append(input);

      if (input->IsArray()) {
        GetInputsIncludingArraysInternal(static_cast<NodeInputArray*>(input), inputs);
      }
    }
  }

  return inputs;
}

QList<NodeOutput *> Node::GetOutputs() const
{
  // The current design only uses one output per node. This function returns a list just in case that changes.
  return {output_};
}

<<<<<<< HEAD
bool Node::HasGizmos() const
{
  return false;
}

void Node::DrawGizmos(QPainter *, const QRect &) const
{
=======
const QString &Node::GetLabel() const
{
  return label_;
}

void Node::SetLabel(const QString &s)
{
  if (label_ != s) {
    label_ = s;

    emit LabelChanged(label_);
  }
}

void Node::Hash(QCryptographicHash &hash, const rational& time) const
{
  // Add this Node's ID
  hash.addData(id().toUtf8());

  QList<NodeInput*> inputs = GetInputsToHash();

  foreach (NodeInput* input, inputs) {
    // For each input, try to hash its value

    // Get time adjustment
    // For a single frame, we only care about one of the times
    rational input_time = InputTimeAdjustment(input, TimeRange(time, time)).in();

    if (input->IsConnected()) {
      // Traverse down this edge
      input->get_connected_node()->Hash(hash, input_time);
    } else {
      // Grab the value at this time
      QVariant value = input->get_value_at_time(input_time);
      hash.addData(NodeParam::ValueToBytes(input->data_type(), value));
    }

    // We have one exception for FOOTAGE types, since we resolve the footage into a frame in the renderer
    if (input->data_type() == NodeParam::kFootage) {
      StreamPtr stream = input->get_standard_value().value<StreamPtr>();

      if (stream) {
        // Add footage details to hash

        // Footage filename
        hash.addData(stream->footage()->filename().toUtf8());

        // Footage last modified date
        hash.addData(stream->footage()->timestamp().toString().toUtf8());

        // Footage stream
        hash.addData(QString::number(stream->index()).toUtf8());

        if (stream->type() == Stream::kImage || stream->type() == Stream::kVideo) {
          ImageStreamPtr image_stream = std::static_pointer_cast<ImageStream>(stream);

          // Current color config and space
          hash.addData(image_stream->footage()->project()->color_manager()->GetConfigFilename().toUtf8());
          hash.addData(image_stream->colorspace().toUtf8());

          // Alpha associated setting
          hash.addData(QString::number(image_stream->premultiplied_alpha()).toUtf8());
        }

        // Footage timestamp
        if (stream->type() == Stream::kVideo) {
          hash.addData(QStringLiteral("%1/%2").arg(QString::number(input_time.numerator()),
                                                    QString::number(input_time.denominator())).toUtf8());

          hash.addData(QString::number(static_cast<VideoStream*>(stream.get())->start_time()).toUtf8());

        }
      }
    }
  }
>>>>>>> 90597bd0
}

void Node::CopyInputs(Node *source, Node *destination, bool include_connections)
{
  Q_ASSERT(source->id() == destination->id());

  const QList<NodeParam*>& src_param = source->params_;
  const QList<NodeParam*>& dst_param = destination->params_;

  for (int i=0;i<src_param.size();i++) {
    NodeParam* p = src_param.at(i);

    if (p->type() == NodeParam::kInput) {
      NodeInput* src = static_cast<NodeInput*>(p);

      NodeInput* dst = static_cast<NodeInput*>(dst_param.at(i));

      NodeInput::CopyValues(src, dst, include_connections);
    }
  }

  destination->SetPosition(source->GetPosition());
  destination->SetLabel(source->GetLabel());
}

bool Node::CanBeDeleted() const
{
  return can_be_deleted_;
}

void Node::SetCanBeDeleted(bool s)
{
  can_be_deleted_ = s;
}

bool Node::IsBlock() const
{
  return false;
}

bool Node::IsTrack() const
{
  return false;
}

const QList<NodeParam *>& Node::parameters() const
{
  return params_;
}

int Node::IndexOfParameter(NodeParam *param) const
{
  return params_.indexOf(param);
}

/**
 * @brief Recursively collects dependencies of Node `n` and appends them to QList `list`
 *
 * @param traverse
 *
 * TRUE to recursively traverse each node for a complete dependency graph. FALSE to return only the immediate
 * dependencies.
 */
QList<Node*> Node::GetDependenciesInternal(bool traverse, bool exclusive_only) const {
  QList<NodeInput*> inputs = GetInputsIncludingArrays();
  QList<Node*> list;

  foreach (NodeInput* i, inputs) {
    i->GetDependencies(list, traverse, exclusive_only);
  }

  return list;
}

QList<Node *> Node::GetDependencies() const
{
  return GetDependenciesInternal(true, false);
}

QList<Node *> Node::GetExclusiveDependencies() const
{
  return GetDependenciesInternal(true, true);
}

QList<Node *> Node::GetImmediateDependencies() const
{
  return GetDependenciesInternal(false, false);
}

Node::Capabilities Node::GetCapabilities(const NodeValueDatabase &) const
{
  return kNormal;
}

QString Node::ShaderID(const NodeValueDatabase &) const
{
  return id();
}

QString Node::ShaderVertexCode(const NodeValueDatabase &) const
{
  return QString();
}

QString Node::ShaderFragmentCode(const NodeValueDatabase&) const
{
  return QString();
}

int Node::ShaderIterations() const
{
  return 1;
}

NodeInput *Node::ShaderIterativeInput() const
{
  return nullptr;
}

NodeInput* Node::ProcessesSamplesFrom(const NodeValueDatabase &) const
{
  return nullptr;
}

void Node::ProcessSamples(const NodeValueDatabase &, const AudioRenderingParams&, const SampleBufferPtr, SampleBufferPtr, int) const
{
}

NodeInput *Node::GetInputWithID(const QString &id) const
{
  QList<NodeInput*> inputs = GetInputsIncludingArrays();

  foreach (NodeInput* i, inputs) {
    if (i->id() == id) {
      return i;
    }
  }

  return nullptr;
}

NodeOutput *Node::GetOutputWithID(const QString &id) const
{
  foreach (NodeParam* p, params_) {
    if (p->type() == NodeParam::kOutput
        && p->id() == id) {
      return static_cast<NodeOutput*>(p);
    }
  }

  return nullptr;
}

bool Node::OutputsTo(Node *n) const
{
  foreach (NodeParam* param, params_) {
    if (param->type() == NodeParam::kOutput) {
      QVector<NodeEdgePtr> edges = param->edges();

      foreach (NodeEdgePtr edge, edges) {
        if (edge->input()->parent() == n) {
          return true;
        }
      }
    }
  }

  return false;
}

bool Node::HasInputs() const
{
  return HasParamOfType(NodeParam::kInput, false);
}

bool Node::HasOutputs() const
{
  return HasParamOfType(NodeParam::kOutput, false);
}

bool Node::HasConnectedInputs() const
{
  return HasParamOfType(NodeParam::kInput, true);
}

bool Node::HasConnectedOutputs() const
{
  return HasParamOfType(NodeParam::kOutput, true);
}

void Node::DisconnectAll()
{
  foreach (NodeParam* param, params_) {
    param->DisconnectAll();
  }
}

QList<TimeRange> Node::TransformTimeTo(const TimeRange &time, Node *target, NodeParam::Type direction)
{
  QList<TimeRange> paths_found;

  if (direction == NodeParam::kInput) {
    // Get list of all inputs
    QList<NodeInput *> inputs = GetInputsIncludingArrays();

    // If this input is connected, traverse it to see if we stumble across the specified `node`
    foreach (NodeInput* input, inputs) {
      if (input->IsConnected()) {
        TimeRange input_adjustment = InputTimeAdjustment(input, time);
        Node* connected = input->get_connected_node();

        if (connected == target) {
          // We found the target, no need to keep traversing
          if (!paths_found.contains(input_adjustment)) {
            paths_found.append(input_adjustment);
          }
        } else {
          // We did NOT find the target, traverse this
          paths_found.append(connected->TransformTimeTo(input_adjustment, target, direction));
        }
      }
    }
  } else {
    // Get list of all outputs
    QList<NodeOutput*> outputs = GetOutputs();

    // If this input is connected, traverse it to see if we stumble across the specified `node`
    foreach (NodeOutput* output, outputs) {
      if (output->IsConnected()) {
        foreach (NodeEdgePtr edge, output->edges()) {
          Node* input_node = edge->input()->parentNode();

          TimeRange output_adjustment = input_node->OutputTimeAdjustment(edge->input(), time);

          if (input_node == target) {
            paths_found.append(output_adjustment);
          } else {
            paths_found.append(input_node->TransformTimeTo(output_adjustment, target, direction));
          }
        }
      }
    }
  }

  return paths_found;
}

QVariant Node::PtrToValue(void *ptr)
{
  return reinterpret_cast<quintptr>(ptr);
}

bool Node::HasParamWithID(const QString &id) const
{
  foreach (NodeParam* p, params_)
  {
    if (p->id() == id)
    {
      return true;
    }
  }

  return false;
}

NodeOutput *Node::output() const
{
  return output_;
}

NodeValue Node::InputValueFromTable(NodeInput *input, NodeValueDatabase &db, bool take) const
{
  NodeParam::DataType find_data_type = input->data_type();

  // Exception for Footage types (try to get a Texture instead)
  if (find_data_type == NodeParam::kFootage) {
    find_data_type = NodeParam::kTexture;
  }

  // Try to get a value from it
  if (take) {
    return db[input].TakeWithMeta(find_data_type);
  } else {
    return db[input].GetWithMeta(find_data_type);
  }
}

const QPointF &Node::GetPosition() const
{
  return position_;
}

void Node::SetPosition(const QPointF &pos)
{
  position_ = pos;

  emit PositionChanged(position_);
}

void Node::AddInput(NodeInput *input)
{
  AddParameter(input);
}

bool Node::HasParamOfType(NodeParam::Type type, bool must_be_connected) const
{
  foreach (NodeParam* p, params_) {
    if (p->type() == type
        && (p->IsConnected() || !must_be_connected)) {
      return true;
    }
  }

  return false;
}

void Node::ConnectInput(NodeInput *input)
{
  connect(input, &NodeInput::ValueChanged, this, &Node::InputChanged);
  connect(input, &NodeInput::EdgeAdded, this, &Node::InputConnectionChanged);
  connect(input, &NodeInput::EdgeRemoved, this, &Node::InputConnectionChanged);

  if (input->IsArray()) {
    NodeInputArray* array = static_cast<NodeInputArray*>(input);

    connect(array, &NodeInputArray::SubParamEdgeAdded, this, &Node::InputConnectionChanged);
    connect(array, &NodeInputArray::SubParamEdgeRemoved, this, &Node::InputConnectionChanged);
    connect(array, &NodeInputArray::SubParamEdgeAdded, this, &Node::EdgeAdded);
    connect(array, &NodeInputArray::SubParamEdgeRemoved, this, &Node::EdgeRemoved);
  }
}

void Node::DisconnectInput(NodeInput *input)
{
  if (input->IsArray()) {
    NodeInputArray* array = static_cast<NodeInputArray*>(input);

    disconnect(array, &NodeInputArray::SubParamEdgeAdded, this, &Node::InputConnectionChanged);
    disconnect(array, &NodeInputArray::SubParamEdgeRemoved, this, &Node::InputConnectionChanged);
    disconnect(array, &NodeInputArray::SubParamEdgeAdded, this, &Node::EdgeAdded);
    disconnect(array, &NodeInputArray::SubParamEdgeRemoved, this, &Node::EdgeRemoved);
  }

  disconnect(input, &NodeInput::ValueChanged, this, &Node::InputChanged);
  disconnect(input, &NodeInput::EdgeAdded, this, &Node::InputConnectionChanged);
  disconnect(input, &NodeInput::EdgeRemoved, this, &Node::InputConnectionChanged);
}

void Node::InputChanged(const TimeRange& range)
{
  InvalidateCache(range, static_cast<NodeInput*>(sender()), static_cast<NodeInput*>(sender()));
}

void Node::InputConnectionChanged(NodeEdgePtr edge)
{
  InvalidateCache(TimeRange(RATIONAL_MIN, RATIONAL_MAX), edge->input(), edge->input());
}

OLIVE_NAMESPACE_EXIT<|MERGE_RESOLUTION|>--- conflicted
+++ resolved
@@ -288,7 +288,6 @@
   return {output_};
 }
 
-<<<<<<< HEAD
 bool Node::HasGizmos() const
 {
   return false;
@@ -296,7 +295,8 @@
 
 void Node::DrawGizmos(QPainter *, const QRect &) const
 {
-=======
+}
+
 const QString &Node::GetLabel() const
 {
   return label_;
@@ -372,7 +372,6 @@
       }
     }
   }
->>>>>>> 90597bd0
 }
 
 void Node::CopyInputs(Node *source, Node *destination, bool include_connections)
