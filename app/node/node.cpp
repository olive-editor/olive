/***

  Olive - Non-Linear Video Editor
  Copyright (C) 2022 Olive Team

  This program is free software: you can redistribute it and/or modify
  it under the terms of the GNU General Public License as published by
  the Free Software Foundation, either version 3 of the License, or
  (at your option) any later version.

  This program is distributed in the hope that it will be useful,
  but WITHOUT ANY WARRANTY; without even the implied warranty of
  MERCHANTABILITY or FITNESS FOR A PARTICULAR PURPOSE.  See the
  GNU General Public License for more details.

  You should have received a copy of the GNU General Public License
  along with this program.  If not, see <http://www.gnu.org/licenses/>.

***/

#include "node.h"

#include <QApplication>
#include <QGuiApplication>
#include <QDebug>
#include <QFile>

#include "common/lerp.h"
#include "common/qtutils.h"
#include "config/config.h"
#include "core.h"
#include "node/group/group.h"
#include "node/project/serializer/typeserializer.h"
#include "nodeundo.h"
#include "project.h"
#include "serializeddata.h"
#include "ui/colorcoding.h"
#include "ui/icons/icons.h"

namespace olive {

#define super QObject

const QString Node::kEnabledInput = QStringLiteral("enabled_in");

Node::Node() :
  override_color_(-1),
  folder_(nullptr),
  flags_(kNone),
  caches_enabled_(true)
{
  AddInput(kEnabledInput, TYPE_BOOL, true);
  AddOutput(QString());

  video_cache_ = new FrameHashCache(this);
  thumbnail_cache_ = new ThumbnailCache(this);
  audio_cache_ = new AudioPlaybackCache(this);
  waveform_cache_ = new AudioWaveformCache(this);

  waveform_cache_->SetSavingEnabled(false);
}

Node::~Node()
{
  // Disconnect all edges
  DisconnectAll();

  // Remove self from anything while we're still a node rather than a base QObject
  setParent(nullptr);

  // Remove all immediates
  foreach (NodeInputImmediate* i, standard_immediates_) {
    delete i;
  }
  for (auto it=array_immediates_.cbegin(); it!=array_immediates_.cend(); it++) {
    foreach (NodeInputImmediate* i, it.value()) {
      delete i;
    }
  }
}

Project *Node::parent() const
{
  return static_cast<Project*>(QObject::parent());
}

Project *Node::project() const
{
  return Project::GetProjectFromObject(this);
}

QString Node::ShortName() const
{
  return Name();
}

QString Node::Description() const
{
  // Return an empty string by default
  return QString();
}

void Node::Retranslate()
{
  SetInputName(kEnabledInput, tr("Enabled"));
  SetOutputName(QString(), tr("Default"));
}

QVariant Node::data(const DataType &d) const
{
  if (d == ICON) {
    // Just a meaningless default icon to be used where necessary
    return icon::New;
  }

  return QVariant();
}

bool Node::SetNodePositionInContext(Node *node, const QPointF &pos)
{
  Position p = context_positions_.value(node);

  p.position = pos;

  return SetNodePositionInContext(node, p);
}

bool Node::SetNodePositionInContext(Node *node, const Position &pos)
{
  bool added = !ContextContainsNode(node);
  context_positions_.insert(node, pos);

  if (added) {
    emit NodeAddedToContext(node);
  }

  emit NodePositionInContextChanged(node, pos.position);

  return added;
}

bool Node::RemoveNodeFromContext(Node *node)
{
  if (ContextContainsNode(node)) {
    context_positions_.remove(node);
    emit NodeRemovedFromContext(node);
    return true;
  } else {
    return false;
  }
}

Color Node::color() const
{
  int c;

  if (override_color_ >= 0) {
    c = override_color_;
  } else {
    c = OLIVE_CONFIG_STR(QStringLiteral("CatColor%1").arg(this->Category().first())).toInt();
  }

  return ColorCoding::GetColor(c);
}

QLinearGradient Node::gradient_color(qreal top, qreal bottom) const
{
  QLinearGradient grad;

  grad.setStart(0, top);
  grad.setFinalStop(0, bottom);

  QColor c = QtUtils::toQColor(color());

  grad.setColorAt(0.0, c.lighter());
  grad.setColorAt(1.0, c);

  return grad;
}

QBrush Node::brush(qreal top, qreal bottom) const
{
  if (OLIVE_CONFIG("UseGradients").toBool()) {
    return gradient_color(top, bottom);
  } else {
    return QtUtils::toQColor(color());
  }
}

bool Node::ConnectionExists(const NodeOutput &output, const NodeInput &input)
{
  for (auto it = output.node()->output_connections_.cbegin(); it != output.node()->output_connections_.cend(); it++) {
    if (it->first == output && it->second == input) {
      return true;
    }
  }

  return false;
}

void Node::ConnectEdge(const NodeOutput &output, const NodeInput &input)
{
  // Ensure graph is the same
  Q_ASSERT(input.node()->parent() == output.node()->parent());

  // Ensure connection doesn't already exist
  Q_ASSERT(!ConnectionExists(output, input));

  // Insert connection on both sides
  auto conn = std::pair<NodeOutput, NodeInput>({output, input});
  input.node()->input_connections_.push_back(conn);
  output.node()->output_connections_.push_back(conn);

  // Call internal events
  input.node()->InputConnectedEvent(input.input(), input.element(), output);
  output.node()->OutputConnectedEvent(input);

  // Emit signals
  emit input.node()->InputConnected(output, input);
  emit output.node()->OutputConnected(output, input);

  // Invalidate all if this node isn't ignoring this input
  if (!(input.node()->GetInputFlags(input.input()) & kInputFlagIgnoreInvalidations)) {
    input.node()->InvalidateAll(input.input(), input.element());
  }
}

void Node::DisconnectEdge(const NodeOutput &output, const NodeInput &input)
{
  // Ensure graph is the same
  Q_ASSERT(input.node()->parent() == output.node()->parent());

  // Ensure connection exists
  Q_ASSERT(ConnectionExists(output, input));

  // Remove connection from both sides
  auto conn = std::pair<NodeOutput, NodeInput>({output, input});

  Connections& inputs = input.node()->input_connections_;
  inputs.erase(std::find(inputs.begin(), inputs.end(), conn));

  Connections& outputs = output.node()->output_connections_;
  outputs.erase(std::find(outputs.begin(), outputs.end(), conn));

  // Call internal events
  input.node()->InputDisconnectedEvent(input.input(), input.element(), output);
  output.node()->OutputDisconnectedEvent(input);

  emit input.node()->InputDisconnected(output, input);
  emit output.node()->OutputDisconnected(output, input);

  if (!(input.node()->GetInputFlags(input.input()) & kInputFlagIgnoreInvalidations)) {
    input.node()->InvalidateAll(input.input(), input.element());
  }
}

void Node::CopyCacheUuidsFrom(Node *n)
{
  video_cache_->SetUuid(n->video_cache_->GetUuid());
  audio_cache_->SetUuid(n->audio_cache_->GetUuid());
  thumbnail_cache_->SetUuid(n->thumbnail_cache_->GetUuid());
  waveform_cache_->SetUuid(n->waveform_cache_->GetUuid());
}

QString Node::GetInputName(const QString &id) const
{
  const Input* i = GetInternalInputData(id);

  if (i) {
    return i->human_name;
  } else {
    ReportInvalidInput("get name of", id, -1);
    return QString();
  }
}

bool Node::IsInputHidden(const QString &input) const
{
  return (GetInputFlags(input) & kInputFlagHidden);
}

bool Node::IsInputConnectable(const QString &input) const
{
  return !(GetInputFlags(input) & kInputFlagNotConnectable);
}

bool Node::IsInputKeyframable(const QString &input) const
{
  return !(GetInputFlags(input) & kInputFlagNotKeyframable);
}

bool Node::IsInputKeyframing(const QString &input, int element) const
{
  NodeInputImmediate* imm = GetImmediate(input, element);

  if (imm) {
    return imm->is_keyframing();
  } else {
    ReportInvalidInput("get keyframing state of", input, element);
    return false;
  }
}

void Node::SetInputIsKeyframing(const QString &input, bool e, int element)
{
  if (!IsInputKeyframable(input)) {
    qDebug() << "Ignored set keyframing of" << input << "because this input is not keyframable";
    return;
  }

  NodeInputImmediate* imm = GetImmediate(input, element);

  if (imm) {
    imm->set_is_keyframing(e);

    emit KeyframeEnableChanged(NodeInput(this, input, element), e);
  } else {
    ReportInvalidInput("set keyframing state of", input, element);
  }
}

bool Node::IsInputConnected(const QString &input, int element) const
{
  return GetConnectedOutput(input, element);
}

NodeOutput Node::GetConnectedOutput2(const QString &input, int element) const
{
  // NOTE: Only returns the first output connected to this input, there may be more than one
  for (auto it = input_connections_.cbegin(); it != input_connections_.cend(); it++) {
    if (it->second.input() == input && it->second.element() == element) {
      return it->first;
    }
  }

  return NodeOutput();
}

bool Node::IsUsingStandardValue(const QString &input, int track, int element) const
{
  NodeInputImmediate* imm = GetImmediate(input, element);

  if (imm) {
    return imm->is_using_standard_value(track);
  } else {
    ReportInvalidInput("determine whether using standard value in", input, element);
    return true;
  }
}

type_t Node::GetInputDataType(const QString &id) const
{
  const Input* i = GetInternalInputData(id);

  if (i) {
    return i->type;
  } else {
    ReportInvalidInput("get data type of", id, -1);
    return TYPE_NONE;
  }
}

void Node::SetInputDataType(const QString &id, const type_t &type, size_t channels)
{
  Input* input_meta = GetInternalInputData(id);

  if (input_meta) {
    input_meta->type = type;
    input_meta->channel_count = channels;

    /*int array_sz = InputArraySize(id);
    for (int i=-1; i<array_sz; i++) {
      GetImmediate(id, i)->set_data_type(type, input_meta->channel_count);
    }*/

    emit InputDataTypeChanged(id, type);
  } else {
    ReportInvalidInput("set data type of", id, -1);
  }
}

bool Node::HasInputProperty(const QString &id, const QString &name) const
{
  const Input* i = GetInternalInputData(id);

  if (i) {
    return i->properties.contains(name);
  } else {
    ReportInvalidInput("get property of", id, -1);
    return false;
  }
}

QHash<QString, value_t> Node::GetInputProperties(const QString &id) const
{
  const Input* i = GetInternalInputData(id);

  if (i) {
    return i->properties;
  } else {
    ReportInvalidInput("get property table of", id, -1);
    return QHash<QString, value_t>();
  }
}

value_t Node::GetInputProperty(const QString &id, const QString &name) const
{
  const Input* i = GetInternalInputData(id);

  if (i) {
    return i->properties.value(name);
  } else {
    ReportInvalidInput("get property of", id, -1);
    return value_t();
  }
}

void Node::SetInputProperty(const QString &id, const QString &name, const value_t &value)
{
  Input* i = GetInternalInputData(id);

  if (i) {
    i->properties.insert(name, value);

    emit InputPropertyChanged(id, name, value);
  } else {
    ReportInvalidInput("set property of", id, -1);
  }
}

value_t Node::GetValueAtTime(const QString &input, const rational &time, int element) const
{
  value_t v(GetInputDataType(input), GetNumberOfKeyframeTracks(input));

  for (size_t i = 0; i < v.data().size(); i++) {
    v.data()[i] = GetSplitValueAtTimeOnTrack(input, time, i, element);
  }

  return v;
}

value_t::component_t Node::GetSplitValueAtTimeOnTrack(const QString &input, const rational &time, int track, int element) const
{
  if (!IsUsingStandardValue(input, track, element)) {
    const NodeKeyframeTrack& key_track = GetKeyframeTracks(input, element).at(track);

    if (key_track.first()->time() >= time) {
      // This time precedes any keyframe, so we just return the first value
      return key_track.first()->value();
    }

    if (key_track.last()->time() <= time) {
      // This time is after any keyframes so we return the last value
      return key_track.last()->value();
    }

    type_t type = GetInputDataType(input);

    // If we're here, the time must be somewhere in between the keyframes
    NodeKeyframe *before = nullptr, *after = nullptr;

    int low = 0;
    int high = key_track.size()-1;
    while (low <= high) {
      int mid = low + (high - low) / 2;
      NodeKeyframe *mid_key = key_track.at(mid);
      NodeKeyframe *next_key = key_track.at(mid + 1);

      if (mid_key->time() <= time && next_key->time() > time) {
        before = mid_key;
        after = next_key;
        break;
      } else if (mid_key->time() < time) {
        low = mid + 1;
      } else {
        high = mid - 1;
      }
    }

    bool can_be_interpolated = (type == TYPE_INTEGER || type == TYPE_DOUBLE || type == TYPE_RATIONAL);

    if (before) {
      if (before->time() == time
          || ((!can_be_interpolated || before->type() == NodeKeyframe::kHold) && after->time() > time)) {

        // Time == keyframe time, so value is precise
        return before->value();

      } else if (after->time() == time) {

        // Time == keyframe time, so value is precise
        return after->value();

      } else if (before->time() < time && after->time() > time) {
        // We must interpolate between these keyframes

        double before_val, after_val, interpolated;
        if (type == TYPE_RATIONAL) {
          before_val = before->value().value<rational>().toDouble();
          after_val = after->value().value<rational>().toDouble();
        } else if (type == TYPE_INTEGER) {
          before_val = before->value().value<int64_t>();
          after_val = after->value().value<int64_t>();
        } else {
          before_val = before->value().value<double>();
          after_val = after->value().value<double>();
        }

        if (before->type() == NodeKeyframe::kBezier && after->type() == NodeKeyframe::kBezier) {

          // Perform a cubic bezier with two control points
          interpolated = Bezier::CubicXtoY(time.toDouble(),
                                           Imath::V2d(before->time().toDouble(), before_val),
                                           Imath::V2d(before->time().toDouble() + before->valid_bezier_control_out().x(), before_val + before->valid_bezier_control_out().y()),
                                           Imath::V2d(after->time().toDouble() + after->valid_bezier_control_in().x(), after_val + after->valid_bezier_control_in().y()),
                                           Imath::V2d(after->time().toDouble(), after_val));

        } else if (before->type() == NodeKeyframe::kBezier || after->type() == NodeKeyframe::kBezier) {
          // Perform a quadratic bezier with only one control point

          Imath::V2d control_point;

          if (before->type() == NodeKeyframe::kBezier) {
            control_point.x = (before->valid_bezier_control_out().x() + before->time().toDouble());
            control_point.y = (before->valid_bezier_control_out().y() + before_val);
          } else {
            control_point.x = (after->valid_bezier_control_in().x() + after->time().toDouble());
            control_point.y = (after->valid_bezier_control_in().y() + after_val);
          }

          // Interpolate value using quadratic beziers
          interpolated = Bezier::QuadraticXtoY(time.toDouble(),
                                               Imath::V2d(before->time().toDouble(), before_val),
                                               control_point,
                                               Imath::V2d(after->time().toDouble(), after_val));

        } else {
          // To have arrived here, the keyframes must both be linear
          qreal period_progress = (time.toDouble() - before->time().toDouble()) / (after->time().toDouble() - before->time().toDouble());

          interpolated = lerp(before_val, after_val, period_progress);
        }

        if (type == TYPE_RATIONAL) {
          return rational::fromDouble(interpolated);
        } else if (type == TYPE_INTEGER) {
          return int64_t(std::round(interpolated));
        } else {
          return interpolated;
        }
      }
    } else {
      qWarning() << "Binary search for keyframes failed";
    }
  }

  return GetSplitStandardValueOnTrack(input, track, element);
}

value_t Node::GetDefaultValue(const QString &input) const
{
  const Input* i = GetInternalInputData(input);

  if (i) {
    return i->default_value;
  } else {
    ReportInvalidInput("retrieve default value of", input, -1);
    return value_t();
  }
}

value_t::component_t Node::GetSplitDefaultValueOnTrack(const QString &input, size_t track) const
{
  value_t val = GetDefaultValue(input);
  if (track < val.size()) {
    return val.at(track);
  } else {
    return value_t::component_t();
  }
}

void Node::SetDefaultValue(const QString &input, const value_t &val)
{
  Input* i = GetInternalInputData(input);

  if (i) {
    i->default_value = val;
  } else {
    ReportInvalidInput("set default value of", input, -1);
  }
}

void Node::SetSplitDefaultValueOnTrack(const QString &input, const value_t::component_t &val, size_t track)
{
  Input* i = GetInternalInputData(input);

  if (i) {
    if (track < i->default_value.size()) {
      i->default_value[track] = val;
    }
  } else {
    ReportInvalidInput("set default value on track of", input, -1);
  }
}

const QVector<NodeKeyframeTrack> &Node::GetKeyframeTracks(const QString &input, int element) const
{
  return GetImmediate(input, element)->keyframe_tracks();
}

QVector<NodeKeyframe *> Node::GetKeyframesAtTime(const QString &input, const rational &time, int element) const
{
  NodeInputImmediate* imm = GetImmediate(input, element);

  if (imm) {
    return imm->get_keyframe_at_time(time);
  } else {
    ReportInvalidInput("get keyframes at time from", input, element);
    return QVector<NodeKeyframe*>();
  }
}

NodeKeyframe *Node::GetKeyframeAtTimeOnTrack(const QString &input, const rational &time, int track, int element) const
{
  NodeInputImmediate* imm = GetImmediate(input, element);

  if (imm) {
    return imm->get_keyframe_at_time_on_track(time, track);
  } else {
    ReportInvalidInput("get keyframe at time on track from", input, element);
    return nullptr;
  }
}

NodeKeyframe::Type Node::GetBestKeyframeTypeForTimeOnTrack(const QString &input, const rational &time, int track, int element) const
{
  NodeInputImmediate* imm = GetImmediate(input, element);

  if (imm) {
    return imm->get_best_keyframe_type_for_time(time, track);
  } else {
    ReportInvalidInput("get closest keyframe before a time from", input, element);
    return NodeKeyframe::kDefaultType;
  }
}

size_t Node::GetNumberOfKeyframeTracks(const QString &id) const
{
  const Input* i = GetInternalInputData(id);
  if (i) {
    return i->channel_count;
  } else {
    ReportInvalidInput("get number of keyframe tracks of", id, -1);
    return 1;
  }
}

NodeKeyframe *Node::GetEarliestKeyframe(const QString &id, int element) const
{
  NodeInputImmediate* imm = GetImmediate(id, element);

  if (imm) {
    return imm->get_earliest_keyframe();
  } else {
    ReportInvalidInput("get earliest keyframe from", id, element);
    return nullptr;
  }
}

NodeKeyframe *Node::GetLatestKeyframe(const QString &id, int element) const
{
  NodeInputImmediate* imm = GetImmediate(id, element);

  if (imm) {
    return imm->get_latest_keyframe();
  } else {
    ReportInvalidInput("get latest keyframe from", id, element);
    return nullptr;
  }
}

NodeKeyframe *Node::GetClosestKeyframeBeforeTime(const QString &id, const rational &time, int element) const
{
  NodeInputImmediate* imm = GetImmediate(id, element);

  if (imm) {
    return imm->get_closest_keyframe_before_time(time);
  } else {
    ReportInvalidInput("get closest keyframe before a time from", id, element);
    return nullptr;
  }
}

NodeKeyframe *Node::GetClosestKeyframeAfterTime(const QString &id, const rational &time, int element) const
{
  NodeInputImmediate* imm = GetImmediate(id, element);

  if (imm) {
    return imm->get_closest_keyframe_after_time(time);
  } else {
    ReportInvalidInput("get closest keyframe after a time from", id, element);
    return nullptr;
  }
}

bool Node::HasKeyframeAtTime(const QString &id, const rational &time, int element) const
{
  NodeInputImmediate* imm = GetImmediate(id, element);

  if (imm) {
    return imm->has_keyframe_at_time(time);
  } else {
    ReportInvalidInput("determine if it has a keyframe at a time from", id, element);
    return false;
  }
}

QStringList Node::GetComboBoxStrings(const QString &id) const
{
  return GetInputProperty(id, QStringLiteral("combo_str")).value<QStringList>();
}

value_t Node::GetStandardValue(const QString &id, int element) const
{
  const Input *input = GetInternalInputData(id);
  NodeInputImmediate* imm = GetImmediate(id, element);

  if (imm) {
    return value_t(input->type, imm->get_standard_value());
  } else {
    ReportInvalidInput("get standard value of", id, element);
    return value_t();
  }
}

value_t::component_t Node::GetSplitStandardValueOnTrack(const QString &input, int track, int element) const
{
  NodeInputImmediate* imm = GetImmediate(input, element);

  if (imm) {
    return imm->get_split_standard_value_on_track(track);
  } else {
    ReportInvalidInput("get standard value of", input, element);
    return value_t::component_t();
  }
}

void Node::SetStandardValue(const QString &id, const value_t &value, int element)
{
  NodeInputImmediate* imm = GetImmediate(id, element);

  if (imm) {
    imm->set_split_standard_value(value);

    for (size_t i=0; i<value.size(); i++) {
      if (IsUsingStandardValue(id, i, element)) {
        // If this standard value is being used, we need to send a value changed signal
        ParameterValueChanged(id, element, TimeRange(RATIONAL_MIN, RATIONAL_MAX));
        break;
      }
    }
  } else {
    ReportInvalidInput("set standard value of", id, element);
  }
}

void Node::SetSplitStandardValueOnTrack(const QString &id, int track, const value_t::component_t &value, int element)
{
  NodeInputImmediate* imm = GetImmediate(id, element);

  if (imm) {
    imm->set_standard_value_on_track(value, track);

    if (IsUsingStandardValue(id, track, element)) {
      // If this standard value is being used, we need to send a value changed signal
      ParameterValueChanged(id, element, TimeRange(RATIONAL_MIN, RATIONAL_MAX));
    }
  } else {
    ReportInvalidInput("set standard value of", id, element);
  }
}

bool Node::InputIsArray(const QString &id) const
{
  return GetInputFlags(id) & kInputFlagArray;
}

void Node::InputArrayInsert(const QString &id, int index)
{
  // Add new input
  ArrayResizeInternal(id, InputArraySize(id) + 1);

  // Move connections down
  Connections copied_edges = input_connections();
  for (auto it=copied_edges.crbegin(); it!=copied_edges.crend(); it++) {
    if (it->second.input() == id && it->second.element() >= index) {
      // Disconnect this and reconnect it one element down
      NodeInput new_edge = it->second;
      new_edge.set_element(new_edge.element() + 1);

      DisconnectEdge(it->first, it->second);
      ConnectEdge(it->first, new_edge);
    }
  }

  // Shift values and keyframes up one element
  for (int i=InputArraySize(id)-1; i>index; i--) {
    CopyValuesOfElement(this, this, id, i-1, i);
  }

  // Reset value of element we just "inserted"
  ClearElement(id, index);
}

void Node::InputArrayResize(const QString &id, int size)
{
  if (InputArraySize(id) == size) {
    return;
  }

  NodeArrayResizeCommand* c = new NodeArrayResizeCommand(this, id, size);
  c->redo_now();
  delete c;
}

void Node::InputArrayRemove(const QString &id, int index)
{
  // Remove input
  ArrayResizeInternal(id, InputArraySize(id) - 1);

  // Move connections up
  Connections copied_edges = input_connections();
  for (auto it=copied_edges.cbegin(); it!=copied_edges.cend(); it++) {
    if (it->second.input() == id && it->second.element() >= index) {
      // Disconnect this and reconnect it one element up if it's not the element being removed
      DisconnectEdge(it->first, it->second);

      if (it->second.element() > index) {
        NodeInput new_edge = it->second;
        new_edge.set_element(new_edge.element() - 1);

        ConnectEdge(it->first, new_edge);
      }
    }
  }

  // Shift values and keyframes down one element
  int arr_sz = InputArraySize(id);
  for (int i=index; i<arr_sz; i++) {
    // Copying ArraySize()+1 is actually legal because immediates are never deleted
    CopyValuesOfElement(this, this, id, i+1, i);
  }

  // Reset value of last element
  ClearElement(id, arr_sz);
}

int Node::InputArraySize(const QString &id) const
{
  const Input* i = GetInternalInputData(id);

  if (i) {
    return i->array_size;
  } else {
    ReportInvalidInput("retrieve array size of", id, -1);
    return 0;
  }
}

value_t Node::GetInputValue(const ValueParams &g, const QString &input, int element, bool autoconversion) const
{
  if (!g.is_cancelled()) {
    NodeOutput output = GetConnectedOutput2(input, element);
    if (output.IsValid()) {
      return GetFakeConnectedValue(g, output, input, element, autoconversion);
    } else {
      TimeRange adjusted_time = InputTimeAdjustment(input, element, g.time(), true);

      if (element == -1 && InputIsArray(input)) {
        NodeValueArray array(InputArraySize(input));

        for (size_t i = 0; i < array.size(); i++) {
          array[i] = GetValueAtTime(input, adjusted_time.in(), i);
        }

        return array;
      } else {
        return GetValueAtTime(input, adjusted_time.in(), element);
      }
    }
  }

  return value_t();
}

void ConvertDoubleToSamples(const void *context, const SampleJob &input, SampleBuffer &output)
{
  const Node *n = static_cast<const Node *>(context);

  const QString param = input.Get(QStringLiteral("input")).toString();
  const int element = input.Get(QStringLiteral("element")).toInt();
  const TimeRange &time = input.value_params().time();

  for (size_t i = 0; i < output.sample_count(); i++) {
    TimeRange this_sample_time = time + output.audio_params().sample_rate_as_time_base() * i;
    value_t v = n->GetInputValue(input.value_params().time_transformed(this_sample_time), param, element, false);
    for (int j = 0; j < output.channel_count(); j++) {
      output.data(j)[i] = v.toDouble();
    }
  }
}

value_t Node::GetFakeConnectedValue(const ValueParams &g, NodeOutput output, const QString &input, int element, bool autoconversion) const
{
  if (!g.is_cancelled()) {
    TimeRange adjusted_time = InputTimeAdjustment(input, element, g.time(), true);

    while (output.IsValid()) {
      if (output.node()->is_enabled()) {
        Node::ValueHint vh = this->GetValueHintForInput(input, element);
        ValueParams connp = g.time_transformed(adjusted_time).output_edited(output.output());

        // Find cached value with this
        value_t v;
        if (!g.get_cached_value(output.node(), connp, v)) {
          v = output.node()->Value(connp);
          g.insert_cached_value(output.node(), connp, v);
        }

        // Perform swizzle if requested
        const SwizzleMap &swizzle = vh.swizzle();
        if (!swizzle.empty()) {
          value_t swiz(v.type(), v.size());
          for (auto it = swizzle.cbegin(); it != swizzle.cend(); it++) {
            size_t from = it->second;
            size_t to = it->first;

            if (from < v.size()) {
              if (to >= swiz.size()) {
                swiz.resize(to + 1);
              }

              swiz[to] = v[from];
            }
          }
          v = swiz;
        }

        // Perform conversion if necessary
        type_t expected_type = this->GetInputDataType(input);
        if (autoconversion && expected_type != TYPE_NONE && expected_type != v.type() && !(this->GetInputFlags(input) & kInputFlagDontAutoConvert)) {
          if (v.type() == TYPE_DOUBLE && expected_type == TYPE_SAMPLES) {
            // Create a job to generate audio from numbers
            SampleJob job(g);

            job.Insert(QStringLiteral("input"), input);
            job.Insert(QStringLiteral("element"), element);

            job.set_function(ConvertDoubleToSamples, this);

            v = job;
          } else {
            bool ok;
            v = v.converted(expected_type, &ok);
            if (!ok) {
              // Return null value instead of converted value because node is probably not set up to
              // handle this type (unless kInputFlagDontAutoConvert is specified of course)
              v = value_t();
            }
          }
        }

        return v;
      } else {
        output = output.node()->GetConnectedOutput2(output.node()->GetEffectInput());
      }
    }
  }

  return value_t();
}

void Node::SetValueHintForInput(const QString &input, const ValueHint &hint, int element)
{
  value_hints_.insert({input, element}, hint);

  emit InputValueHintChanged(NodeInput(this, input, element));

  InvalidateAll(input, element);
}

AbstractParamWidget *Node::GetCustomWidget(const QString &input) const
{
  return nullptr;
}

const NodeKeyframeTrack &Node::GetTrackFromKeyframe(NodeKeyframe *key) const
{
  return GetImmediate(key->input(), key->element())->keyframe_tracks().at(key->track());
}

NodeInputImmediate *Node::GetImmediate(const QString &input, int element) const
{
  if (element == -1) {
    return standard_immediates_.value(input, nullptr);
  } else if (array_immediates_.contains(input)) {
    const QVector<NodeInputImmediate*>& imm_arr = array_immediates_.value(input);

    if (element >= 0 && element < imm_arr.size()) {
      return imm_arr.at(element);
    }
  }

  return nullptr;
}

InputFlag Node::GetInputFlags(const QString &input) const
{
  const Input* i = GetInternalInputData(input);

  if (i) {
    return i->flags;
  } else {
    ReportInvalidInput("retrieve flags of", input, -1);
    return kInputFlagNormal;
  }
}

void Node::SetInputFlag(const QString &input, InputFlag f, bool on)
{
  Input* i = GetInternalInputData(input);

  if (i) {
    if (on) {
      i->flags |= f;
    } else {
      i->flags &= ~f;
    }
    emit InputFlagsChanged(input, i->flags);
  } else {
    ReportInvalidInput("set flags of", input, -1);
  }
}

void Node::InvalidateCache(const TimeRange &range, const QString &from, int element, InvalidateCacheOptions options)
{
  Q_UNUSED(from)
  Q_UNUSED(element)

  if (AreCachesEnabled()) {
    if (range.in() != range.out()) {
      TimeRange vr = range.Intersected(GetVideoCacheRange());
      if (vr.length() != 0) {
        video_frame_cache()->Invalidate(vr);
        thumbnail_cache()->Invalidate(vr);
      }
      TimeRange ar = range.Intersected(GetAudioCacheRange());
      if (ar.length() != 0) {
        audio_playback_cache()->Invalidate(ar);
        waveform_cache()->Invalidate(ar);
      }
    }
  }

  SendInvalidateCache(range, options);
}

TimeRange Node::InputTimeAdjustment(const QString &, int, const TimeRange &input_time, bool clamp) const
{
  // Default behavior is no time adjustment at all
  return input_time;
}

TimeRange Node::OutputTimeAdjustment(const QString &, int, const TimeRange &input_time) const
{
  // Default behavior is no time adjustment at all
  return input_time;
}

QVector<Node *> Node::CopyDependencyGraph(const QVector<Node *> &nodes, MultiUndoCommand *command)
{
  int nb_nodes = nodes.size();

  QVector<Node*> copies(nb_nodes);

  for (int i=0; i<nb_nodes; i++) {
    // Create another of the same node
    Node* c = nodes.at(i)->copy();

    // Copy the values, but NOT the connections, since we'll be connecting to our own clones later
    Node::CopyInputs(nodes.at(i), c, false);

    // Add to graph
    Project* graph = nodes.at(i)->parent();
    if (command) {
      command->add_child(new NodeAddCommand(graph, c));
    } else {
      c->setParent(graph);
    }

    // Store in array at the same index as source
    copies[i] = c;
  }

  CopyDependencyGraph(nodes, copies, command);

  return copies;
}

void Node::CopyDependencyGraph(const QVector<Node *> &src, const QVector<Node *> &dst, MultiUndoCommand *command)
{
  for (int i=0; i<src.size(); i++) {
    Node* src_node = src.at(i);
    Node* dst_node = dst.at(i);

    for (auto it=src_node->input_connections_.cbegin(); it!=src_node->input_connections_.cend(); it++) {
      // Determine if the connected node is in our src list
      int connection_index = src.indexOf(it->first.node());

      if (connection_index > -1) {
        // Find the equivalent node in the dst list
        NodeOutput copied_output = NodeOutput(dst.at(connection_index), it->first.output());
        NodeInput copied_input = NodeInput(dst_node, it->second.input(), it->second.element());

        if (command) {
          command->add_child(new NodeEdgeAddCommand(copied_output, copied_input));
          command->add_child(new NodeSetValueHintCommand(copied_input, src_node->GetValueHintForInput(copied_input.input(), copied_input.element())));
        } else {
          ConnectEdge(copied_output, copied_input);
          copied_input.node()->SetValueHintForInput(copied_input.input(), src_node->GetValueHintForInput(copied_input.input(), copied_input.element()), copied_input.element());
        }
      }
    }
  }
}

Node *Node::CopyNodeAndDependencyGraphMinusItemsInternal(QMap<Node*, Node*>& created, Node *node, MultiUndoCommand *command)
{
  // Make a new node of the same type
  Node* copy = node->copy();

  // Add to map
  created.insert(node, copy);

  // Add it to the same graph
  command->add_child(new NodeAddCommand(node->parent(), copy));

  // Copy context children
  const PositionMap &map = node->GetContextPositions();
  for (auto it=map.cbegin(); it!=map.cend(); it++) {
    // Add either the copy (if it exists) or the original node to the context
    Node *child;

    if (it.key()->IsItem()) {
      child = it.key();
    } else {
      child = created.value(it.key());
      if (!child) {
        child = CopyNodeAndDependencyGraphMinusItemsInternal(created, it.key(), command);
      }
    }

    command->add_child(new NodeSetPositionCommand(child, copy, it.value()));
  }

  // If this is a group, copy input and output passthroughs
  if (NodeGroup *src_group = dynamic_cast<NodeGroup*>(node)) {
    NodeGroup *dst_group = static_cast<NodeGroup*>(copy);

    for (auto it=src_group->GetInputPassthroughs().cbegin(); it!=src_group->GetInputPassthroughs().cend(); it++) {
      // This node should have been created by the context loop above
      NodeInput input = it->second;
      input.set_node(created.value(input.node()));
      command->add_child(new NodeGroupAddInputPassthrough(dst_group, input, it->first));
    }

    command->add_child(new NodeGroupSetOutputPassthrough(dst_group, created.value(src_group->GetOutputPassthrough())));
  }

  // Copy values to the clone
  CopyInputs(node, copy, false, command);

  // Go through input connections and copy if non-item and connect if item
  for (auto it=node->input_connections_.cbegin(); it!=node->input_connections_.cend(); it++) {
    NodeInput input = it->second;
    NodeOutput output = it->first;
    //Node* connected = it->first.node();
    Node* connected_copy;

    if (output.node()->IsItem()) {
      // This is an item and we avoid copying those and just connect to them directly
      connected_copy = output.node();
    } else {
      // Non-item, we want to clone this too
      connected_copy = created.value(output.node(), nullptr);
      if (!connected_copy) {
        connected_copy = CopyNodeAndDependencyGraphMinusItemsInternal(created, output.node(), command);
      }
    }

    NodeInput copied_input = input;
    copied_input.set_node(copy);

    NodeOutput copied_output(connected_copy, output.output());

    command->add_child(new NodeEdgeAddCommand(copied_output, copied_input));
    command->add_child(new NodeSetValueHintCommand(copied_input, node->GetValueHintForInput(input.input(), input.element())));
  }

  return copy;
}

Node *Node::CopyNodeAndDependencyGraphMinusItems(Node *node, MultiUndoCommand *command)
{
  QMap<Node*, Node*> created;

  return CopyNodeAndDependencyGraphMinusItemsInternal(created, node, command);
}

Node *Node::CopyNodeInGraph(Node *node, MultiUndoCommand *command)
{
  Node* copy;

  if (OLIVE_CONFIG("SplitClipsCopyNodes").toBool()) {
    copy = Node::CopyNodeAndDependencyGraphMinusItems(node, command);
  } else {
    copy = node->copy();

    command->add_child(new NodeAddCommand(node->parent(), copy));

    CopyInputs(node, copy, true, command);

    const PositionMap &map = node->GetContextPositions();
    for (auto it=map.cbegin(); it!=map.cend(); it++) {
      // Add to the context
      command->add_child(new NodeSetPositionCommand(it.key(), copy, it.value()));
    }
  }

  return copy;
}

void Node::SendInvalidateCache(const TimeRange &range, const InvalidateCacheOptions &options)
{
  for (const Connection& conn : output_connections_) {
    // Send clear cache signal to the Node
    const NodeInput& in = conn.second;

    in.node()->InvalidateCache(range, in.input(), in.element(), options);
  }
}

void Node::InvalidateAll(const QString &input, int element)
{
  InvalidateCache(TimeRange(RATIONAL_MIN, RATIONAL_MAX), input, element);
}

bool Node::Link(Node *a, Node *b)
{
  if (a == b || !a || !b) {
    return false;
  }

  if (AreLinked(a, b)) {
    return false;
  }

  a->links_.append(b);
  b->links_.append(a);

  a->LinkChangeEvent();
  b->LinkChangeEvent();

  emit a->LinksChanged();
  emit b->LinksChanged();

  return true;
}

bool Node::Unlink(Node *a, Node *b)
{
  if (!AreLinked(a, b)) {
    return false;
  }

  a->links_.removeOne(b);
  b->links_.removeOne(a);

  a->LinkChangeEvent();
  b->LinkChangeEvent();

  emit a->LinksChanged();
  emit b->LinksChanged();

  return true;
}

bool Node::AreLinked(Node *a, Node *b)
{
  return a->links_.contains(b);
}

bool Node::Load(QXmlStreamReader *reader, SerializedData *data)
{
  uint version = 0;

  XMLAttributeLoop(reader, attr) {
    if (attr.name() == QStringLiteral("ptr")) {
      quintptr ptr = attr.value().toULongLong();
      data->node_ptrs.insert(ptr, this);
    } else if (attr.name() == QStringLiteral("version")) {
      version = attr.value().toUInt();
    }
  }

  while (XMLReadNextStartElement(reader)) {
    if (reader->name() == QStringLiteral("input")) {
      LoadInput(reader, data);
    } else if (reader->name() == QStringLiteral("label")) {
      this->SetLabel(reader->readElementText());
    } else if (reader->name() == QStringLiteral("color")) {
      this->SetOverrideColor(reader->readElementText().toInt());
    } else if (reader->name() == QStringLiteral("links")) {
      while (XMLReadNextStartElement(reader)) {
        if (reader->name() == QStringLiteral("link")) {
          data->block_links.append({this, reader->readElementText().toULongLong()});
        } else {
          reader->skipCurrentElement();
        }
      }
    } else if (reader->name() == QStringLiteral("custom")) {
      if (!LoadCustom(reader, data)) {
        return false;
      }
    } else if (reader->name() == QStringLiteral("connections")) {
      // Load connections
      while (XMLReadNextStartElement(reader)) {
        if (reader->name() == QStringLiteral("connection")) {
          QString param_id;
          int ele = -1;

          XMLAttributeLoop(reader, attr) {
            if (attr.name() == QStringLiteral("element")) {
              ele = attr.value().toInt();
            } else if (attr.name() == QStringLiteral("input")) {
              param_id = attr.value().toString();
            }
          }

          QString output_node_id, output_param;

          while (XMLReadNextStartElement(reader)) {
            if (reader->name() == QStringLiteral("output")) {
              if (version < 2) {
                output_node_id = reader->readElementText();
              } else {
                while (XMLReadNextStartElement(reader)) {
                  if (reader->name() == QStringLiteral("node")) {
                    output_node_id = reader->readElementText();
                  } else if (reader->name() == QStringLiteral("param")) {
                    output_param = reader->readElementText();
                  } else {
                    reader->skipCurrentElement();
                  }
                }
              }
            } else {
              reader->skipCurrentElement();
            }
          }

          data->desired_connections.append({NodeInput(this, param_id, ele), output_node_id.toULongLong(), output_param});
        } else {
          reader->skipCurrentElement();
        }
      }
    } else if (reader->name() == QStringLiteral("hints")) {
      while (XMLReadNextStartElement(reader)) {
        if (reader->name() == QStringLiteral("hint")) {
          QString input;
          int element = -1;

          XMLAttributeLoop(reader, attr) {
            if (attr.name() == QStringLiteral("input")) {
              input = attr.value().toString();
            } else if (attr.name() == QStringLiteral("element")) {
              element = attr.value().toInt();
            }
          }

          Node::ValueHint vh;
          if (!vh.load(reader)) {
            return false;
          }
          this->SetValueHintForInput(input, vh, element);
        } else {
          reader->skipCurrentElement();
        }
      }
    } else if (reader->name() == QStringLiteral("context")) {
      while (XMLReadNextStartElement(reader)) {
        if (reader->name() == QStringLiteral("node")) {
          quintptr node_ptr = 0;

          XMLAttributeLoop(reader, attr) {
            if (attr.name() == QStringLiteral("ptr")) {
              node_ptr = attr.value().toULongLong();
            }
          }

          if (node_ptr) {
            Node::Position node_pos;
            if (!node_pos.load(reader)) {
              return false;
            }
            data->positions[this].insert(node_ptr, node_pos);
          } else {
            return false;
          }
        } else {
          reader->skipCurrentElement();
        }
      }
    } else if (reader->name() == QStringLiteral("caches")) {
      while (XMLReadNextStartElement(reader)) {
        if (reader->name() == QStringLiteral("audio")) {
          this->audio_playback_cache()->SetUuid(QUuid::fromString(reader->readElementText()));
        } else if (reader->name() == QStringLiteral("video")) {
          this->video_frame_cache()->SetUuid(QUuid::fromString(reader->readElementText()));
        } else if (reader->name() == QStringLiteral("thumb")) {
          this->thumbnail_cache()->SetUuid(QUuid::fromString(reader->readElementText()));
        } else if (reader->name() == QStringLiteral("waveform")) {
          this->waveform_cache()->SetUuid(QUuid::fromString(reader->readElementText()));
        } else {
          reader->skipCurrentElement();
        }
      }
    } else {
      reader->skipCurrentElement();
    }
  }

  this->LoadFinishedEvent();

  return true;
}

void Node::Save(QXmlStreamWriter *writer) const
{
  writer->writeAttribute(QStringLiteral("version"), QString::number(2));
  writer->writeAttribute(QStringLiteral("id"), this->id());
  writer->writeAttribute(QStringLiteral("ptr"), QString::number(reinterpret_cast<quintptr>(this)));

  if (!this->GetLabel().isEmpty()) {
    writer->writeTextElement(QStringLiteral("label"), this->GetLabel());
  }

  if (this->GetOverrideColor() != -1) {
    writer->writeTextElement(QStringLiteral("color"), QString::number(this->GetOverrideColor()));
  }

  foreach (const QString& input, this->inputs()) {
    writer->writeStartElement(QStringLiteral("input"));

    SaveInput(writer, input);

    writer->writeEndElement(); // input
  }

  if (!this->links().empty()) {
    writer->writeStartElement(QStringLiteral("links"));
    foreach (Node* link, this->links()) {
      writer->writeTextElement(QStringLiteral("link"), QString::number(reinterpret_cast<quintptr>(link)));
    }
    writer->writeEndElement(); // links
  }

  if (!this->input_connections().empty()) {
    writer->writeStartElement(QStringLiteral("connections"));
    for (auto it=this->input_connections().cbegin(); it!=this->input_connections().cend(); it++) {
      writer->writeStartElement(QStringLiteral("connection"));

      writer->writeAttribute(QStringLiteral("input"), it->second.input());
      writer->writeAttribute(QStringLiteral("element"), QString::number(it->second.element()));

      writer->writeStartElement(QStringLiteral("output"));
      writer->writeTextElement(QStringLiteral("node"), QString::number(reinterpret_cast<quintptr>(it->first.node())));
      writer->writeTextElement(QStringLiteral("param"), it->first.output());
      writer->writeEndElement(); // output

      writer->writeEndElement(); // connection
    }
    writer->writeEndElement(); // connections
  }

  if (!this->GetValueHints().empty()) {
    writer->writeStartElement(QStringLiteral("hints"));
    for (auto it=this->GetValueHints().cbegin(); it!=this->GetValueHints().cend(); it++) {
      writer->writeStartElement(QStringLiteral("hint"));

      writer->writeAttribute(QStringLiteral("input"), it.key().input);
      writer->writeAttribute(QStringLiteral("element"), QString::number(it.key().element));

      it.value().save(writer);

      writer->writeEndElement(); // hint
    }
    writer->writeEndElement(); // hints
  }

  const Node::PositionMap &map = this->GetContextPositions();

  if (!map.isEmpty()) {
    writer->writeStartElement(QStringLiteral("context"));

    for (auto jt=map.cbegin(); jt!=map.cend(); jt++) {
      writer->writeStartElement(QStringLiteral("node"));
      writer->writeAttribute(QStringLiteral("ptr"), QString::number(reinterpret_cast<quintptr>(jt.key())));
      jt.value().save(writer);
      writer->writeEndElement(); // node
    }

    writer->writeEndElement(); // context
  }

  writer->writeStartElement(QStringLiteral("caches"));

  writer->writeTextElement(QStringLiteral("audio"), this->audio_playback_cache()->GetUuid().toString());
  writer->writeTextElement(QStringLiteral("video"), this->video_frame_cache()->GetUuid().toString());
  writer->writeTextElement(QStringLiteral("thumb"), this->thumbnail_cache()->GetUuid().toString());
  writer->writeTextElement(QStringLiteral("waveform"), this->waveform_cache()->GetUuid().toString());

  writer->writeEndElement(); // caches

  writer->writeStartElement(QStringLiteral("custom"));

  SaveCustom(writer);

  writer->writeEndElement(); // custom
}

bool Node::LoadCustom(QXmlStreamReader *reader, SerializedData *data)
{
  reader->skipCurrentElement();
  return true;
}

void Node::PostLoadEvent(SerializedData *data)
{
  // Resolve positions
  const QMap<quintptr, Node::Position> &positions = data->positions.value(this);

  for (auto jt=positions.cbegin(); jt!=positions.cend(); jt++) {
    Node *n = data->node_ptrs.value(jt.key());
    if (n) {
      this->SetNodePositionInContext(n, jt.value());
    }
  }
}

bool Node::LoadInput(QXmlStreamReader *reader, SerializedData *data)
{
  if (dynamic_cast<NodeGroup*>(this)) {
    // Ignore input of group
    reader->skipCurrentElement();
    return true;
  }

  QString param_id;

  XMLAttributeLoop(reader, attr) {
    if (attr.name() == QStringLiteral("id")) {
      param_id = attr.value().toString();

      break;
    }
  }

  if (param_id.isEmpty()) {
    qWarning() << "Failed to load parameter with missing ID";
    reader->skipCurrentElement();
    return false;
  }

  if (!this->HasInputWithID(param_id)) {
    qWarning() << "Failed to load parameter that didn't exist:" << param_id;
    reader->skipCurrentElement();
    return false;
  }

  while (XMLReadNextStartElement(reader)) {
    if (reader->name() == QStringLiteral("primary")) {
      // Load primary immediate
      if (!LoadImmediate(reader, param_id, -1, data)) {
        return false;
      }
    } else if (reader->name() == QStringLiteral("subelements")) {
      // Load subelements
      XMLAttributeLoop(reader, attr) {
        if (attr.name() == QStringLiteral("count")) {
          this->InputArrayResize(param_id, attr.value().toInt());
        }
      }

      int element_counter = 0;

      while (XMLReadNextStartElement(reader)) {
        if (reader->name() == QStringLiteral("element")) {
          if (!LoadImmediate(reader, param_id, element_counter, data)) {
            return false;
          }

          element_counter++;
        } else {
          reader->skipCurrentElement();
        }
      }
    } else {
      reader->skipCurrentElement();
    }
  }

  return true;
}

void Node::SaveInput(QXmlStreamWriter *writer, const QString &id) const
{
  writer->writeAttribute(QStringLiteral("id"), id);

<<<<<<< HEAD
  if (GetStandardValue(id, -1).isValid()) {
    writer->writeStartElement(QStringLiteral("primary"));
=======
  writer->writeStartElement(QStringLiteral("primary"));
>>>>>>> 70690c5b

  SaveImmediate(writer, id, -1);

  writer->writeEndElement(); // primary

  int arr_sz = this->InputArraySize(id);

  if (arr_sz > 0) {
    writer->writeStartElement(QStringLiteral("subelements"));

    writer->writeAttribute(QStringLiteral("count"), QString::number(arr_sz));

    for (int i=0; i<arr_sz; i++) {
      writer->writeStartElement(QStringLiteral("element"));

      SaveImmediate(writer, id, i);

      writer->writeEndElement(); // element
    }

    writer->writeEndElement(); // subelements
  }
}

bool Node::LoadImmediate(QXmlStreamReader *reader, const QString &input, int element, SerializedData *data)
{
  type_t data_type = this->GetInputDataType(input);

  // HACK: SubtitleParams contain the actual subtitle data, so loading/replacing it will overwrite
  //       the valid subtitles. We hack around it by simply skipping loading subtitles, we'll see
  //       if this ends up being an issue in the future.
  if (data_type == ViewerOutput::TYPE_SPARAM) {
    reader->skipCurrentElement();
    return true;
  }

  while (XMLReadNextStartElement(reader)) {
    if (reader->name() == QStringLiteral("standard")) {
      // Load standard value
      int val_index = 0;

      while (XMLReadNextStartElement(reader)) {
        if (reader->name() == QStringLiteral("track")) {
          value_t::component_t value_on_track;

          if (data_type == ViewerOutput::TYPE_VPARAM) {
            VideoParams vp;
            vp.Load(reader);
            value_on_track = vp;
          } else if (data_type == ViewerOutput::TYPE_APARAM) {
            AudioParams ap = TypeSerializer::LoadAudioParams(reader);
            value_on_track = ap;
          } else {
            QString value_text = reader->readElementText();

            if (!value_text.isEmpty()) {
              value_on_track = value_t::component_t(value_text).converted(TYPE_STRING, data_type);
            }
          }

          this->SetSplitStandardValueOnTrack(input, val_index, value_on_track, element);

          val_index++;
        } else {
          reader->skipCurrentElement();
        }
      }
    } else if (reader->name() == QStringLiteral("keyframing")) {
      bool k = reader->readElementText().toInt();
      if (this->IsInputKeyframable(input)) {
        this->SetInputIsKeyframing(input, k, element);
      }
    } else if (reader->name() == QStringLiteral("keyframes")) {
      int track = 0;

      while (XMLReadNextStartElement(reader)) {
        if (reader->name() == QStringLiteral("track")) {
          while (XMLReadNextStartElement(reader)) {
            if (reader->name() == QStringLiteral("key")) {
              NodeKeyframe* key = new NodeKeyframe();
              key->set_input(input);
              key->set_element(element);
              key->set_track(track);

              key->load(reader, data_type);
              key->setParent(this);
            } else {
              reader->skipCurrentElement();
            }
          }

          track++;
        } else {
          reader->skipCurrentElement();
        }
      }
    } else if (reader->name() == QStringLiteral("csinput")) {
      this->SetInputProperty(input, QStringLiteral("col_input"), reader->readElementText());
    } else if (reader->name() == QStringLiteral("csdisplay")) {
      this->SetInputProperty(input, QStringLiteral("col_display"), reader->readElementText());
    } else if (reader->name() == QStringLiteral("csview")) {
      this->SetInputProperty(input, QStringLiteral("col_view"), reader->readElementText());
    } else if (reader->name() == QStringLiteral("cslook")) {
      this->SetInputProperty(input, QStringLiteral("col_look"), reader->readElementText());
    } else {
      reader->skipCurrentElement();
    }
  }

  return true;
}

void Node::SaveImmediate(QXmlStreamWriter *writer, const QString &input, int element) const
{
  bool is_keyframing = this->IsInputKeyframing(input, element);

  if (this->IsInputKeyframable(input)) {
    writer->writeTextElement(QStringLiteral("keyframing"), QString::number(is_keyframing));
  }

  type_t data_type = this->GetInputDataType(input);

  // Write standard value
  writer->writeStartElement(QStringLiteral("standard"));

  value_t value = this->GetStandardValue(input, element);
  for (size_t i = 0; i < value.size(); i++) {
    const value_t::component_t &v = value.at(i);

    writer->writeStartElement(QStringLiteral("track"));

    // FIXME: We now have converters for custom types, so this should be handled with those instead.
    //        It'll probably require bumping the project version though...
    if (data_type == ViewerOutput::TYPE_VPARAM) {
      v.value<VideoParams>().Save(writer);
    } else if (data_type == ViewerOutput::TYPE_APARAM) {
      TypeSerializer::SaveAudioParams(writer, v.value<AudioParams>());
    } else {
      writer->writeCharacters(v.toSerializedString(data_type));
    }

    writer->writeEndElement(); // track
  }

  writer->writeEndElement(); // standard

  // Write keyframes
  if (is_keyframing) {
    writer->writeStartElement(QStringLiteral("keyframes"));

    for (const NodeKeyframeTrack& track : this->GetKeyframeTracks(input, element)) {
      writer->writeStartElement(QStringLiteral("track"));

      for (NodeKeyframe* key : track) {
        writer->writeStartElement(QStringLiteral("key"));

        key->save(writer, data_type);

        writer->writeEndElement(); // key
      }

      writer->writeEndElement(); // track
    }

    writer->writeEndElement(); // keyframes
  }

  if (this->HasInputProperty(input, QStringLiteral("col_input"))) {
    // Save color management information
    writer->writeTextElement(QStringLiteral("csinput"), this->GetInputProperty(input, QStringLiteral("col_input")).toString());
    writer->writeTextElement(QStringLiteral("csdisplay"), this->GetInputProperty(input, QStringLiteral("col_display")).toString());
    writer->writeTextElement(QStringLiteral("csview"), this->GetInputProperty(input, QStringLiteral("col_view")).toString());
    writer->writeTextElement(QStringLiteral("cslook"), this->GetInputProperty(input, QStringLiteral("col_look")).toString());
  }
}

void Node::InsertInput(const QString &id, type_t type, size_t channel_count, const value_t &default_value, InputFlag flags, int index)
{
  if (id.isEmpty()) {
    qWarning() << "Rejected adding input with an empty ID on node" << this->id();
    return;
  }

  if (HasInputWithID(id)) {
    qWarning() << "Failed to add input to node" << this->id() << "- ID" << id << "already exists";
    return;
  }

  QString subtype;

  type = ResolveSpecialType(type, channel_count, subtype);

  Node::Input i;

  i.type = type;
  i.default_value = default_value;
  i.flags = flags;
  i.array_size = 0;
  i.channel_count = channel_count;

  //qDebug() << "creating" << id << "with channels" << i.channel_count;

  if (!subtype.isEmpty()) {
    i.properties.insert(QStringLiteral("subtype"), subtype);
  }

  input_ids_.insert(index, id);
  input_data_.insert(index, i);

  if (!standard_immediates_.value(id, nullptr)) {
    NodeInputImmediate *imm = CreateImmediate(id);
    standard_immediates_.insert(id, imm);
    if (default_value.isValid()) {
      imm->set_split_standard_value(default_value);
    }
  }

  emit InputAdded(id);
}

void Node::RemoveInput(const QString &id)
{
  int index = input_ids_.indexOf(id);

  if (index == -1) {
    ReportInvalidInput("remove", id, -1);
    return;
  }

  input_ids_.removeAt(index);
  input_data_.removeAt(index);

  emit InputRemoved(id);
}

void Node::AddOutput(const QString &id)
{
  for (auto it = outputs_.constBegin(); it != outputs_.constEnd(); it++) {
    if (it->id == id) {
      qWarning() << "Failed to add output to node" << this->id() << "- ID" << id << "already exists";
      return;
    }
  }

  Output o;
  o.id = id;
  outputs_.append(o);

  emit OutputAdded(id);
}

void Node::RemoveOutput(const QString &id)
{
  for (auto it = outputs_.begin(); it != outputs_.end(); it++) {
    if (it->id == id) {
      outputs_.erase(it);
      break;
    }
  }

  emit OutputRemoved(id);
}

void Node::ReportInvalidInput(const char *attempted_action, const QString& id, int element) const
{
  qWarning() << "Failed to" << attempted_action << "parameter" << id << "element" << element
             << "in node" << this->id() << "- input doesn't exist";
}

NodeInputImmediate *Node::CreateImmediate(const QString &input)
{
  const Input* i = GetInternalInputData(input);

  if (i) {
    return new NodeInputImmediate(i->type, i->channel_count);
  } else {
    ReportInvalidInput("create immediate", input, -1);
    return nullptr;
  }
}

void Node::ArrayResizeInternal(const QString &id, size_t size)
{
  Input* data = GetInternalInputData(id);

  if (!data) {
    ReportInvalidInput("set array size", id, -1);
    return;
  }

  if (data->array_size != size) {
    // Update array size
    if (data->array_size < size) {
      // Size is larger, create any immediates that don't exist
      QVector<NodeInputImmediate*>& subinputs = array_immediates_[id];
      for (size_t i=subinputs.size(); i<size; i++) {
        NodeInputImmediate *imm = CreateImmediate(id);
        imm->set_split_standard_value(data->default_value);
        subinputs.append(imm);
      }

      // Note that we do not delete any immediates when decreasing size since the user might still
      // want that data. Therefore it's important to note that array_size_ does NOT necessarily
      // equal subinputs_.size()
    }

    int old_sz = data->array_size;
    data->array_size = size;
    emit InputArraySizeChanged(id, old_sz, size);
    ParameterValueChanged(id, -1, TimeRange(RATIONAL_MIN, RATIONAL_MAX));
  }
}

QString Node::GetConnectCommandString(const NodeOutput &output, const NodeInput &input)
{
  return tr("Connected %1 to %2 - %3").arg(output.node()->GetLabelAndName(), input.node()->GetLabelAndName(), input.GetInputName());
}

QString Node::GetDisconnectCommandString(const NodeOutput &output, const NodeInput &input)
{
  return tr("Disconnected %1 from %2 - %3").arg(output.node()->GetLabelAndName(), input.node()->GetLabelAndName(), input.GetInputName());
}

int Node::GetInternalInputArraySize(const QString &input)
{
  return array_immediates_.value(input).size();
}

void FindWaysNodeArrivesHereRecursively(const Node *output, const Node *input, QVector<NodeInput> &v)
{
  for (auto it=input->input_connections().cbegin(); it!=input->input_connections().cend(); it++) {
    if (it->first.node() == output) {
      v.append(it->second);
    } else {
      FindWaysNodeArrivesHereRecursively(output, it->first.node(), v);
    }
  }
}

QVector<NodeInput> Node::FindWaysNodeArrivesHere(const Node *output) const
{
  QVector<NodeInput> v;

  FindWaysNodeArrivesHereRecursively(output, this, v);

  return v;
}

void Node::SetInputName(const QString &id, const QString &name)
{
  Input* i = GetInternalInputData(id);

  if (i) {
    i->human_name = name;

    emit InputNameChanged(id, name);
  } else {
    ReportInvalidInput("set name of", id, -1);
  }
}

void Node::SetOutputName(const QString &id, const QString &name)
{
  for (auto it = outputs_.begin(); it != outputs_.end(); it++) {
    if (it->id == id) {
      it->name = name;
      break;
    }
  }
}

const QString &Node::GetLabel() const
{
  return label_;
}

void Node::SetLabel(const QString &s)
{
  if (label_ != s) {
    label_ = s;

    emit LabelChanged(label_);
  }
}

QString Node::GetLabelAndName() const
{
  if (GetLabel().isEmpty()) {
    return Name();
  } else {
    return tr("%1 (%2)").arg(GetLabel(), Name());
  }
}

QString Node::GetLabelOrName() const
{
  if (GetLabel().isEmpty()) {
    return Name();
  }
  return GetLabel();
}

void Node::CopyInputs(const Node *source, Node *destination, bool include_connections, MultiUndoCommand *command)
{
  Q_ASSERT(source->id() == destination->id());

  foreach (const QString& input, source->inputs()) {
    // NOTE: This assert is to ensure that inputs in the source also exist in the destination, which
    //       they should. If they don't and you hit this assert, check if you're handling group
    //       passthroughs correctly.
    Q_ASSERT(destination->HasInputWithID(input));

    CopyInput(source, destination, input, include_connections, true, command);
  }

  if (command) {
    command->add_child(new NodeRenameCommand(destination, source->GetLabel()));
  } else {
    destination->SetLabel(source->GetLabel());
  }

  if (command) {
    command->add_child(new NodeOverrideColorCommand(destination, source->GetOverrideColor()));
  } else {
    destination->SetOverrideColor(source->GetOverrideColor());
  }
}

void Node::CopyInput(const Node *src, Node *dst, const QString &input, bool include_connections, bool traverse_arrays, MultiUndoCommand *command)
{
  Q_ASSERT(src->id() == dst->id());

  CopyValuesOfElement(src, dst, input, -1, command);

  // Copy array size
  if (src->InputIsArray(input) && traverse_arrays) {
    int src_array_sz = src->InputArraySize(input);

    for (int i=0; i<src_array_sz; i++) {
      CopyValuesOfElement(src, dst, input, i, command);
    }
  }

  // Copy connections
  if (include_connections) {
    // Copy all connections
    for (auto it=src->input_connections().cbegin(); it!=src->input_connections().cend(); it++) {
      if (!traverse_arrays && it->second.element() != -1) {
        continue;
      }

      auto conn_output = it->first;
      NodeInput conn_input(dst, input, it->second.element());

      if (command) {
        command->add_child(new NodeEdgeAddCommand(conn_output, conn_input));
      } else {
        ConnectEdge(conn_output, conn_input);
      }
    }
  }
}

void Node::CopyValuesOfElement(const Node *src, Node *dst, const QString &input, int src_element, int dst_element, MultiUndoCommand *command)
{
  if (dst_element >= dst->GetInternalInputArraySize(input)) {
    qDebug() << "Ignored destination element that was out of array bounds";
    return;
  }

  NodeInput dst_input(dst, input, dst_element);

  // Copy standard value
  value_t standard = src->GetStandardValue(input, src_element);
  if (command) {
    command->add_child(new NodeParamSetSplitStandardValueCommand(dst_input, standard));
  } else {
    dst->SetStandardValue(input, standard, dst_element);
  }

  // Copy keyframes
  if (NodeInputImmediate *immediate = dst->GetImmediate(input, dst_element)) {
    if (command) {
      command->add_child(new NodeImmediateRemoveAllKeyframesCommand(immediate));
    } else {
      immediate->delete_all_keyframes();
    }
  }

  for (const NodeKeyframeTrack& track : src->GetImmediate(input, src_element)->keyframe_tracks()) {
    for (NodeKeyframe* key : track) {
      NodeKeyframe *copy = key->copy(dst_element, command ? nullptr : dst);
      if (command) {
        command->add_child(new NodeParamInsertKeyframeCommand(dst, copy));
      }
    }
  }

  // Copy keyframing state
  if (src->IsInputKeyframable(input)) {
    bool is_keying = src->IsInputKeyframing(input, src_element);
    if (command) {
      command->add_child(new NodeParamSetKeyframingCommand(dst_input, is_keying));
    } else {
      dst->SetInputIsKeyframing(input, is_keying, dst_element);
    }
  }

  // If this is the root of an array, copy the array size
  if (src_element == -1 && dst_element == -1) {
    int array_sz = src->InputArraySize(input);
    if (command) {
      command->add_child(new NodeArrayResizeCommand(dst, input, array_sz));
    } else {
      dst->ArrayResizeInternal(input, array_sz);
    }
  }

  // Copy value hint
  Node::ValueHint vh = src->GetValueHintForInput(input, src_element);
  if (command) {
    command->add_child(new NodeSetValueHintCommand(dst_input, vh));
  } else {
    dst->SetValueHintForInput(input, vh, dst_element);
  }
}

void GetDependenciesRecursively(QVector<Node*>& list, const Node* node, bool traverse, bool exclusive_only)
{
  for (auto it=node->input_connections().cbegin(); it!=node->input_connections().cend(); it++) {
    Node* connected_node = it->first.node();

    if (!exclusive_only || !connected_node->IsItem()) {
      if (!list.contains(connected_node)) {
        list.append(connected_node);

        if (traverse) {
          GetDependenciesRecursively(list, connected_node, traverse, exclusive_only);
        }
      }
    }
  }
}

/**
 * @brief Recursively collects dependencies of Node `n` and appends them to QList `list`
 *
 * @param traverse
 *
 * TRUE to recursively traverse each node for a complete dependency graph. FALSE to return only the immediate
 * dependencies.
 */
QVector<Node *> Node::GetDependenciesInternal(bool traverse, bool exclusive_only) const
{
  QVector<Node*> list;

  GetDependenciesRecursively(list, this, traverse, exclusive_only);

  return list;
}

QVector<Node *> Node::GetDependencies() const
{
  return GetDependenciesInternal(true, false);
}

QVector<Node *> Node::GetExclusiveDependencies() const
{
  return GetDependenciesInternal(true, true);
}

QVector<Node *> Node::GetImmediateDependencies() const
{
  return GetDependenciesInternal(false, false);
}

bool Node::InputsFrom(Node *n, bool recursively) const
{
  for (auto it=input_connections_.cbegin(); it!=input_connections_.cend(); it++) {
    Node *connected = it->first.node();

    if (connected == n) {
      return true;
    } else if (recursively && connected->InputsFrom(n, recursively)) {
      return true;
    }
  }

  return false;
}

bool Node::InputsFrom(const QString &id, bool recursively) const
{
  for (auto it=input_connections_.cbegin(); it!=input_connections_.cend(); it++) {
    Node *connected = it->first.node();

    if (connected->id() == id) {
      return true;
    } else if (recursively && connected->InputsFrom(id, recursively)) {
      return true;
    }
  }

  return false;
}

void Node::DisconnectAll()
{
  // Disconnect inputs (copy map since internal map will change as we disconnect)
  Connections copy = input_connections_;
  for (auto it=copy.cbegin(); it!=copy.cend(); it++) {
    DisconnectEdge(it->first, it->second);
  }

  while (!output_connections_.empty()) {
    Connection conn = output_connections_.back();
    DisconnectEdge(conn.first, conn.second);
  }
}

QString Node::GetCategoryName(const CategoryID &c)
{
  switch (c) {
  case kCategoryOutput:
    return tr("Output");
  case kCategoryDistort:
    return tr("Distort");
  case kCategoryMath:
    return tr("Math");
  case kCategoryKeying:
    return tr("Keying");
  case kCategoryColor:
    return tr("Color");
  case kCategoryFilter:
    return tr("Filter");
  case kCategoryTimeline:
    return tr("Timeline");
  case kCategoryGenerator:
    return tr("Generator");
  case kCategoryTransition:
    return tr("Transition");
  case kCategoryProject:
    return tr("Project");
  case kCategoryTime:
    return tr("Time");
  case kCategoryUnknown:
  case kCategoryCount:
    break;
  }

  return tr("Uncategorized");
}

TimeRange Node::TransformTimeTo(TimeRange time, Node *target, TransformTimeDirection dir, int path_index)
{
  Node *from = this;
  Node *to = target;

  if (dir == kTransformTowardsInput) {
    std::swap(from, to);
  }

  std::list<NodeInput> path = FindPath(from, to, path_index);

  if (!path.empty()) {
    if (dir == kTransformTowardsInput) {
      for (auto it=path.crbegin(); it!=path.crend(); it++) {
        const NodeInput &i = (*it);
        time = i.node()->InputTimeAdjustment(i.input(), i.element(), time, false);
      }
    } else {
      // Traverse in output direction
      for (auto it=path.cbegin(); it!=path.cend(); it++) {
        const NodeInput &i = (*it);
        time = i.node()->OutputTimeAdjustment(i.input(), i.element(), time);
      }
    }
  }

  return time;
}

void Node::ParameterValueChanged(const QString& input, int element, const TimeRange& range)
{
  InputValueChangedEvent(input, element);

  emit ValueChanged(NodeInput(this, input, element), range);

  if (GetInputFlags(input) & kInputFlagIgnoreInvalidations) {
    return;
  }

  InvalidateCache(range, input, element);
}

TimeRange Node::GetRangeAffectedByKeyframe(NodeKeyframe *key) const
{
  const NodeKeyframeTrack& key_track = GetTrackFromKeyframe(key);
  int keyframe_index = key_track.indexOf(key);

  TimeRange range = GetRangeAroundIndex(key->input(), keyframe_index, key->track(), key->element());

  // If a previous key exists and it's a hold, we don't need to invalidate those frames
  if (key_track.size() > 1
      && keyframe_index > 0
      && key_track.at(keyframe_index - 1)->type() == NodeKeyframe::kHold) {
    range.set_in(key->time());
  }

  return range;
}

TimeRange Node::GetRangeAroundIndex(const QString &input, int index, int track, int element) const
{
  rational range_begin = RATIONAL_MIN;
  rational range_end = RATIONAL_MAX;

  const NodeKeyframeTrack& key_track = GetImmediate(input, element)->keyframe_tracks().at(track);

  if (key_track.size() > 1) {
    if (index > 0) {
      // If this is not the first key, we'll need to limit it to the key just before
      range_begin = key_track.at(index - 1)->time();
    }
    if (index < key_track.size() - 1) {
      // If this is not the last key, we'll need to limit it to the key just after
      range_end = key_track.at(index + 1)->time();
    }
  }

  return TimeRange(range_begin, range_end);
}

void Node::ClearElement(const QString& input, int index)
{
  GetImmediate(input, index)->delete_all_keyframes();

  if (IsInputKeyframable(input)) {
    SetInputIsKeyframing(input, false, index);
  }

  SetStandardValue(input, GetDefaultValue(input), index);
}

type_t Node::ResolveSpecialType(type_t type, size_t &channel_count, QString &subtype)
{
  if (type == TYPE_VEC2) {
    channel_count = 2;
    return TYPE_DOUBLE;
  } else if (type == TYPE_VEC3) {
    channel_count = 3;
    return TYPE_DOUBLE;
  } else if (type == TYPE_VEC4) {
    channel_count = 4;
    return TYPE_DOUBLE;
  } else if (type == TYPE_COLOR) {
    channel_count = 4;
    subtype = QStringLiteral("color");
    return TYPE_DOUBLE;
  } else if (type == TYPE_BOOL) {
    subtype = QStringLiteral("bool");
    return TYPE_INTEGER;
  } else if (type == TYPE_COMBO) {
    subtype = QStringLiteral("combo");
    return TYPE_INTEGER;
  } else if (type == TYPE_FONT) {
    subtype = QStringLiteral("font");
    return TYPE_STRING;
  } else if (type == TYPE_FILE) {
    subtype = QStringLiteral("file");
    return TYPE_STRING;
  }

  return type;
}

void Node::InputValueChangedEvent(const QString &input, int element)
{
  Q_UNUSED(input)
  Q_UNUSED(element)
}

void Node::InputConnectedEvent(const QString &input, int element, const NodeOutput &output)
{
  Q_UNUSED(input)
  Q_UNUSED(element)
  Q_UNUSED(output)
}

void Node::InputDisconnectedEvent(const QString &input, int element, const NodeOutput &output)
{
  Q_UNUSED(input)
  Q_UNUSED(element)
  Q_UNUSED(output)
}

void Node::OutputConnectedEvent(const NodeInput &input)
{
  Q_UNUSED(input)
}

void Node::OutputDisconnectedEvent(const NodeInput &input)
{
  Q_UNUSED(input)
}

void Node::childEvent(QChildEvent *event)
{
  super::childEvent(event);

  if (NodeKeyframe* key = dynamic_cast<NodeKeyframe*>(event->child())) {
    NodeInput i(this, key->input(), key->element());

    if (event->type() == QEvent::ChildAdded) {
      NodeInputImmediate *imm = GetImmediate(key->input(), key->element());
      int old_sz = imm->keyframe_tracks().size();
      imm->insert_keyframe(key);
      for (int j = old_sz; j < imm->keyframe_tracks().size(); j++) {
        emit KeyframeTrackAdded(key->input(), key->element(), j);
      }

      connect(key, &NodeKeyframe::TimeChanged, this, &Node::InvalidateFromKeyframeTimeChange);
      connect(key, &NodeKeyframe::ValueChanged, this, &Node::InvalidateFromKeyframeValueChange);
      connect(key, &NodeKeyframe::TypeChanged, this, &Node::InvalidateFromKeyframeTypeChanged);
      connect(key, &NodeKeyframe::BezierControlInChanged, this, &Node::InvalidateFromKeyframeBezierInChange);
      connect(key, &NodeKeyframe::BezierControlOutChanged, this, &Node::InvalidateFromKeyframeBezierOutChange);

      emit KeyframeAdded(key);
      ParameterValueChanged(i, GetRangeAffectedByKeyframe(key));
    } else if (event->type() == QEvent::ChildRemoved) {
      TimeRange time_affected = GetRangeAffectedByKeyframe(key);

      disconnect(key, &NodeKeyframe::TimeChanged, this, &Node::InvalidateFromKeyframeTimeChange);
      disconnect(key, &NodeKeyframe::ValueChanged, this, &Node::InvalidateFromKeyframeValueChange);
      disconnect(key, &NodeKeyframe::TypeChanged, this, &Node::InvalidateFromKeyframeTypeChanged);
      disconnect(key, &NodeKeyframe::BezierControlInChanged, this, &Node::InvalidateFromKeyframeBezierInChange);
      disconnect(key, &NodeKeyframe::BezierControlOutChanged, this, &Node::InvalidateFromKeyframeBezierOutChange);

      emit KeyframeRemoved(key);

      GetImmediate(key->input(), key->element())->remove_keyframe(key);
      ParameterValueChanged(i, time_affected);
    }
  } else if (NodeGizmo *gizmo = dynamic_cast<NodeGizmo*>(event->child())) {
    if (event->type() == QEvent::ChildAdded) {
      gizmos_.append(gizmo);
    } else if (event->type() == QEvent::ChildRemoved) {
      gizmos_.removeOne(gizmo);
    }
  }
}

void Node::InvalidateFromKeyframeBezierInChange()
{
  NodeKeyframe* key = static_cast<NodeKeyframe*>(sender());
  const NodeKeyframeTrack& track = GetTrackFromKeyframe(key);
  int keyframe_index = track.indexOf(key);

  rational start = RATIONAL_MIN;
  rational end = key->time();

  if (keyframe_index > 0) {
    start = track.at(keyframe_index - 1)->time();
  }

  ParameterValueChanged(key->key_track_ref().input(), TimeRange(start, end));
}

void Node::InvalidateFromKeyframeBezierOutChange()
{
  NodeKeyframe* key = static_cast<NodeKeyframe*>(sender());
  const NodeKeyframeTrack& track = GetTrackFromKeyframe(key);
  int keyframe_index = track.indexOf(key);

  rational start = key->time();
  rational end = RATIONAL_MAX;

  if (keyframe_index < track.size() - 1) {
    end = track.at(keyframe_index + 1)->time();
  }

  ParameterValueChanged(key->key_track_ref().input(), TimeRange(start, end));
}

void Node::InvalidateFromKeyframeTimeChange()
{
  NodeKeyframe* key = static_cast<NodeKeyframe*>(sender());
  NodeInputImmediate* immediate = GetImmediate(key->input(), key->element());
  TimeRange original_range = GetRangeAffectedByKeyframe(key);

  TimeRangeList invalidate_range;
  invalidate_range.insert(original_range);

  if (!(original_range.in() < key->time() && original_range.out() > key->time())) {
    // This keyframe needs resorting, store it and remove it from the list
    immediate->remove_keyframe(key);

    // Automatically insertion sort
    immediate->insert_keyframe(key);

    // Invalidate new area that the keyframe has been moved to
    invalidate_range.insert(GetRangeAffectedByKeyframe(key));
  }

  // Invalidate entire area surrounding the keyframe (either where it currently is, or where it used to be before it
  // was resorted in the if block above)
  foreach (const TimeRange& r, invalidate_range) {
    ParameterValueChanged(key->key_track_ref().input(), r);
  }

  emit KeyframeTimeChanged(key);
}

void Node::InvalidateFromKeyframeValueChange()
{
  NodeKeyframe* key = static_cast<NodeKeyframe*>(sender());
  ParameterValueChanged(key->key_track_ref().input(), GetRangeAffectedByKeyframe(key));

  emit KeyframeValueChanged(key);
}

void Node::InvalidateFromKeyframeTypeChanged()
{
  NodeKeyframe* key = static_cast<NodeKeyframe*>(sender());
  const NodeKeyframeTrack& track = GetTrackFromKeyframe(key);

  if (track.size() == 1) {
    // If there are no other frames, the interpolation won't do anything
    return;
  }

  // Invalidate entire range
  ParameterValueChanged(key->key_track_ref().input(), GetRangeAroundIndex(key->input(), track.indexOf(key), key->track(), key->element()));

  emit KeyframeTypeChanged(key);
}

void Node::SetValueAtTime(const NodeInput &input, const rational &time, const value_t::component_t &value, size_t track, MultiUndoCommand *command, bool insert_on_all_tracks_if_no_key)
{
  if (input.IsKeyframing()) {
    rational node_time = time;

    NodeKeyframe* existing_key = input.GetKeyframeAtTimeOnTrack(node_time, track);

    if (existing_key) {
      command->add_child(new NodeParamSetKeyframeValueCommand(existing_key, value));
    } else {
      // No existing key, create a new one
      size_t nb_tracks = input.node()->GetNumberOfKeyframeTracks(input.input());
      for (size_t i=0; i<nb_tracks; i++) {
        value_t::component_t track_value;

        if (i == track) {
          track_value = value;
        } else if (!insert_on_all_tracks_if_no_key) {
          continue;
        } else {
          track_value = input.node()->GetSplitValueAtTimeOnTrack(input.input(), node_time, i, input.element());
        }

        NodeKeyframe* new_key = new NodeKeyframe(node_time,
                                                 track_value,
                                                 input.node()->GetBestKeyframeTypeForTimeOnTrack(NodeKeyframeTrackReference(input, i), node_time),
                                                 i,
                                                 input.element(),
                                                 input.input());

        command->add_child(new NodeParamInsertKeyframeCommand(input.node(), new_key));
      }
    }
  } else {
    command->add_child(new NodeParamSetStandardValueCommand(NodeKeyframeTrackReference(input, track), value));
  }
}

bool FindPathInternal(std::list<NodeInput> &vec, Node *from, Node *to, int &path_index)
{
  for (auto it = to->input_connections().cbegin(); it != to->input_connections().cend(); it++) {
    vec.push_front(it->second);

    if (it->first.node() == from) {
      // Found a path! Determine if it's the index we want
      if (path_index == 0) {
        // It is!
        return true;
      } else {
        // It isn't, keep looking...
        path_index--;
      }
    }

    if (FindPathInternal(vec, from, it->first.node(), path_index)) {
      return true;
    }

    vec.pop_front();
  }

  return false;
}

std::list<NodeInput> Node::FindPath(Node *from, Node *to, int path_index)
{
  std::list<NodeInput> v;

  FindPathInternal(v, from, to, path_index);

  return v;
}

bool Node::ValueHint::load(QXmlStreamReader *reader)
{
  uint version = 0;
  XMLAttributeLoop(reader, attr) {
    version = attr.value().toUInt();
  }

  Q_UNUSED(version)

  while (XMLReadNextStartElement(reader)) {
    if (reader->name() == QStringLiteral("tag")) {
      QString output = reader->readElementText();
      qDebug() << "FIXME: need to propagate output" << output;
    } else if (reader->name() == QStringLiteral("swizzle")) {
      this->swizzle_.load(reader);
    } else {
      reader->skipCurrentElement();
    }
  }

  return true;
}

void Node::ValueHint::save(QXmlStreamWriter *writer) const
{
  writer->writeAttribute(QStringLiteral("version"), QString::number(2));

  if (!this->swizzle_.empty()) {
    writer->writeStartElement(QStringLiteral("swizzle"));

    this->swizzle_.save(writer);

    writer->writeEndElement(); // swizzle
  }
}

bool Node::Position::load(QXmlStreamReader *reader)
{
  bool got_pos_x = false;
  bool got_pos_y = false;

  while (XMLReadNextStartElement(reader)) {
    if (reader->name() == QStringLiteral("x")) {
      this->position.setX(reader->readElementText().toDouble());
      got_pos_x = true;
    } else if (reader->name() == QStringLiteral("y")) {
      this->position.setY(reader->readElementText().toDouble());
      got_pos_y = true;
    } else if (reader->name() == QStringLiteral("expanded")) {
      this->expanded = reader->readElementText().toInt();
    } else {
      reader->skipCurrentElement();
    }
  }

  return got_pos_x && got_pos_y;
}

void Node::Position::save(QXmlStreamWriter *writer) const
{
  writer->writeTextElement(QStringLiteral("x"), QString::number(this->position.x()));
  writer->writeTextElement(QStringLiteral("y"), QString::number(this->position.y()));
  writer->writeTextElement(QStringLiteral("expanded"), QString::number(this->expanded));
}

}<|MERGE_RESOLUTION|>--- conflicted
+++ resolved
@@ -1627,12 +1627,7 @@
 {
   writer->writeAttribute(QStringLiteral("id"), id);
 
-<<<<<<< HEAD
-  if (GetStandardValue(id, -1).isValid()) {
-    writer->writeStartElement(QStringLiteral("primary"));
-=======
   writer->writeStartElement(QStringLiteral("primary"));
->>>>>>> 70690c5b
 
   SaveImmediate(writer, id, -1);
 
