--- conflicted
+++ resolved
@@ -1675,18 +1675,11 @@
           if (data_type == ViewerOutput::TYPE_VPARAM) {
             VideoParams vp;
             vp.Load(reader);
-<<<<<<< HEAD
             value_on_track = vp;
           } else if (data_type == ViewerOutput::TYPE_APARAM) {
-            AudioParams ap = TypeSerializer::LoadAudioParams(reader);
-            value_on_track = ap;
-=======
-            value_on_track = QVariant::fromValue(vp);
-          } else if (data_type == NodeValue::kAudioParams) {
             AudioParams ap;
             ap.load(reader);
-            value_on_track = QVariant::fromValue(ap);
->>>>>>> b25acc01
+            value_on_track = ap;
           } else {
             QString value_text = reader->readElementText();
 
@@ -1770,13 +1763,8 @@
     //        It'll probably require bumping the project version though...
     if (data_type == ViewerOutput::TYPE_VPARAM) {
       v.value<VideoParams>().Save(writer);
-<<<<<<< HEAD
     } else if (data_type == ViewerOutput::TYPE_APARAM) {
-      TypeSerializer::SaveAudioParams(writer, v.value<AudioParams>());
-=======
-    } else if (data_type == NodeValue::kAudioParams) {
       v.value<AudioParams>().save(writer);
->>>>>>> b25acc01
     } else {
       writer->writeCharacters(v.toSerializedString(data_type));
     }
