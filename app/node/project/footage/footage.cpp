--- conflicted
+++ resolved
@@ -118,11 +118,7 @@
         decoder_ = footage_info.decoder();
 
         for (int i=0; i<footage_info.GetVideoStreams().size(); i++) {
-<<<<<<< HEAD
           VideoParams vp = footage_info.GetVideoStreams().at(i);
-
-          // FIXME: Make this customizable
-          vp.set_divider(VideoParams::generate_auto_divider(vp.width(), vp.height()));
 
           // FIXME Tom: Expand to use metadata from files
 
@@ -148,9 +144,6 @@
           vp.set_colorspace(colorspace);
 
           AddStream(Track::kVideo, QVariant::fromValue(vp));
-=======
-          AddStream(Track::kVideo, QVariant::fromValue(footage_info.GetVideoStreams().at(i)));
->>>>>>> fca5f658
         }
 
         for (int i=0; i<footage_info.GetAudioStreams().size(); i++) {
