--- conflicted
+++ resolved
@@ -263,13 +263,10 @@
     return new FlipDistortNode();
   case kNoiseGenerator:
     return new NoiseGeneratorNode();
-<<<<<<< HEAD
+  case kTimeOffsetNode:
+    return new TimeOffsetNode();
   case kCornerPinDistort:
     return new CornerPinDistortNode();
-=======
-  case kTimeOffsetNode:
-    return new TimeOffsetNode();
->>>>>>> 249006c6
 
   case kInternalNodeCount:
     break;
