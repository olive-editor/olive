--- conflicted
+++ resolved
@@ -257,13 +257,10 @@
     return new NodeGroup();
   case kOpacityEffect:
     return new OpacityEffect();
-<<<<<<< HEAD
   case kFlipDistort:
     return new FlipDistortNode();
-=======
   case kNoiseGenerator:
     return new NoiseGeneratorNode();
->>>>>>> 314167be
 
   case kInternalNodeCount:
     break;
