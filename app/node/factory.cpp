--- conflicted
+++ resolved
@@ -53,14 +53,11 @@
 #include "generator/text/textv1.h"
 #include "generator/text/textv2.h"
 #include "generator/text/textv3.h"
-<<<<<<< HEAD
 #include "filter/blur/blur.h"
 #include "filter/dilateerode/dilateerode.h"
 #include "filter/mosaic/mosaicfilternode.h"
 #include "filter/stroke/stroke.h"
-=======
 #include "input/multicam/multicamnode.h"
->>>>>>> 7791dde9
 #include "input/time/timeinput.h"
 #include "input/value/valuenode.h"
 #include "keying/chromakey/chromakey.h"
@@ -294,10 +291,6 @@
     return new TimeOffsetNode();
   case kCornerPinDistort:
     return new CornerPinDistortNode();
-<<<<<<< HEAD
-  case kDilateErodeFilter:
-    return new DilateErodeFilterNode();
-=======
   case kDisplayTransform:
     return new DisplayTransformNode();
   case kOCIOGradingTransformLinear:
@@ -320,7 +313,8 @@
     return new RippleDistortNode();
   case kMulticamNode:
     return new MultiCamNode();
->>>>>>> 7791dde9
+  case kDilateErodeFilter:
+    return new DilateErodeFilterNode();
 
   case kInternalNodeCount:
     break;
