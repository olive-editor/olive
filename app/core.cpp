/***

  Olive - Non-Linear Video Editor
  Copyright (C) 2019 Olive Team

  This program is free software: you can redistribute it and/or modify
  it under the terms of the GNU General Public License as published by
  the Free Software Foundation, either version 3 of the License, or
  (at your option) any later version.

  This program is distributed in the hope that it will be useful,
  but WITHOUT ANY WARRANTY; without even the implied warranty of
  MERCHANTABILITY or FITNESS FOR A PARTICULAR PURPOSE.  See the
  GNU General Public License for more details.

  You should have received a copy of the GNU General Public License
  along with this program.  If not, see <http://www.gnu.org/licenses/>.

***/

#include "core.h"

#include <QApplication>
#include <QClipboard>
#include <QDebug>
#include <QFileDialog>
#include <QFileInfo>
#include <QHBoxLayout>
#include <QInputDialog>
#include <QMessageBox>
#include <QStyleFactory>
#ifdef Q_OS_WINDOWS
#include <QtPlatformHeaders/QWindowsWindowFunctions>
#endif

#include "audio/audiomanager.h"
#include "cli/clitask/clitaskdialog.h"
#include "common/filefunctions.h"
#include "common/xmlutils.h"
#include "config/config.h"
#include "dialog/about/about.h"
#include "dialog/export/export.h"
#include "dialog/footagerelink/footagerelinkdialog.h"
#include "dialog/sequence/sequence.h"
#include "dialog/task/task.h"
#include "dialog/preferences/preferences.h"
#include "dialog/projectproperties/projectproperties.h"
#include "node/factory.h"
#include "panel/panelmanager.h"
#include "panel/project/project.h"
#include "panel/viewer/viewer.h"
#include "render/backend/opengl/opengltexturecache.h"
#include "render/colormanager.h"
#include "render/diskmanager.h"
#include "render/pixelformat.h"
#include "render/shaderinfo.h"
#include "task/project/exportotio/exportotiotask.h"
#include "task/project/import/import.h"
#include "task/project/import/importerrordialog.h"
#include "task/project/load/load.h"
#include "task/project/save/save.h"
#include "task/taskmanager.h"
#include "ui/style/style.h"
#include "undo/undostack.h"
#include "widget/menu/menushared.h"
#include "widget/taskview/taskviewitem.h"
#include "widget/viewer/viewer.h"
#include "window/mainwindow/mainwindow.h"

OLIVE_NAMESPACE_ENTER

Core* Core::instance_ = nullptr;
const uint Core::kProjectVersion = 201003;

Core::Core(const CoreParams& params) :
  main_window_(nullptr),
  tool_(Tool::kPointer),
  addable_object_(Tool::kAddableEmpty),
  snapping_(true),
  core_params_(params)
{
  // Store reference to this object, making the assumption that Core will only ever be made in
  // main(). This will obviously break if not.
  instance_ = this;
}

Core *Core::instance()
{
  return instance_;
}

void Core::DeclareTypesForQt()
{
  qRegisterMetaType<rational>();
  qRegisterMetaType<OpenGLTexturePtr>();
  qRegisterMetaType<OpenGLTextureCache::ReferencePtr>();
  qRegisterMetaType<NodeValue>();
  qRegisterMetaType<NodeValueTable>();
  qRegisterMetaType<NodeValueDatabase>();
  qRegisterMetaType<FramePtr>();
  qRegisterMetaType<SampleBufferPtr>();
  qRegisterMetaType<AudioParams>();
  qRegisterMetaType<NodeKeyframe::Type>();
  qRegisterMetaType<Decoder::RetrieveState>();
  qRegisterMetaType<OLIVE_NAMESPACE::TimeRange>();
  qRegisterMetaType<Color>();
  qRegisterMetaType<OLIVE_NAMESPACE::ProjectPtr>();
  qRegisterMetaType<OLIVE_NAMESPACE::AudioVisualWaveform>();
  qRegisterMetaType<OLIVE_NAMESPACE::SampleJob>();
  qRegisterMetaType<OLIVE_NAMESPACE::ShaderJob>();
  qRegisterMetaType<OLIVE_NAMESPACE::GenerateJob>();
  qRegisterMetaType<OLIVE_NAMESPACE::VideoParams>();
  qRegisterMetaType<OLIVE_NAMESPACE::VideoParams::Interlacing>();
  qRegisterMetaType<OLIVE_NAMESPACE::MainWindowLayoutInfo>();
  qRegisterMetaType<OLIVE_NAMESPACE::RenderTicketPtr>();
}

void Core::Start()
{
  // Load application config
  Config::Load();

  // Declare custom types for Qt signal/slot system
  DeclareTypesForQt();

  // Set up node factory/library
  NodeFactory::Initialize();

  // Set up color manager's default config
  ColorManager::SetUpDefaultConfig();

  // Initialize task manager
  TaskManager::CreateInstance();

  // Initialize OpenGL service
  OpenGLProxy::CreateInstance();

  //
  // Start application
  //

  qInfo() << "Using Qt version:" << qVersion();

  switch (core_params_.run_mode()) {
  case CoreParams::kRunNormal:
    // Start GUI
    StartGUI(core_params_.fullscreen());

    // If we have a startup
    QMetaObject::invokeMethod(this, "OpenStartupProject", Qt::QueuedConnection);
    break;
  case CoreParams::kHeadlessExport:
    qInfo() << "Headless export is not fully implemented yet";
    break;
  case CoreParams::kHeadlessPreCache:
    qInfo() << "Headless pre-cache is not fully implemented yet";
    break;
  }
}

void Core::Stop()
{
  // Save Config
  Config::Save();

  // Save recently opened projects
  {
    QFile recent_projects_file(GetRecentProjectsFilePath());
    if (recent_projects_file.open(QFile::WriteOnly | QFile::Text)) {
      QTextStream ts(&recent_projects_file);

      foreach (const QString& s, recent_projects_) {
        ts << s << "\n";
      }

      recent_projects_file.close();
    }
  }

  OpenGLProxy::DestroyInstance();

  MenuShared::DestroyInstance();

  TaskManager::DestroyInstance();

  PanelManager::DestroyInstance();

  AudioManager::DestroyInstance();

  DiskManager::DestroyInstance();

  PixelFormat::DestroyInstance();

  NodeFactory::Destroy();

  delete main_window_;
}

MainWindow *Core::main_window()
{
  return main_window_;
}

UndoStack *Core::undo_stack()
{
  return &undo_stack_;
}

void Core::ImportFiles(const QStringList &urls, ProjectViewModel* model, Folder* parent)
{
  if (urls.isEmpty()) {
    QMessageBox::critical(main_window_, tr("Import error"), tr("Nothing to import"));
    return;
  }

  ProjectImportTask* pim = new ProjectImportTask(model, parent, urls);

  if (!pim->GetFileCount()) {
    // No files to import
    delete pim;
    return;
  }

  TaskDialog* task_dialog = new TaskDialog(pim, tr("Importing..."), main_window());

  connect(task_dialog, &TaskDialog::TaskSucceeded, this, &Core::ImportTaskComplete);

  task_dialog->open();
}

const Tool::Item &Core::tool() const
{
  return tool_;
}

const Tool::AddableObject &Core::GetSelectedAddableObject() const
{
  return addable_object_;
}

const QString &Core::GetSelectedTransition() const
{
  return selected_transition_;
}

void Core::SetSelectedAddableObject(const Tool::AddableObject &obj)
{
  addable_object_ = obj;
}

void Core::SetSelectedTransitionObject(const QString &obj)
{
  selected_transition_ = obj;
}

void Core::ClearOpenRecentList()
{
  recent_projects_.clear();
}

void Core::CreateNewProject()
{
  // If we already have an empty/new project, switch to it
  foreach (ProjectPtr already_open, open_projects_) {
    if (already_open->is_new()) {
      AddOpenProject(already_open);
      return;
    }
  }

  AddOpenProject(std::make_shared<Project>());
}

#ifdef USE_OTIO
void Core::ExportActiveSequenceAsOTIO()
{
  ProjectPtr project = GetActiveProject();

  if (project) {
    QString fn = QFileDialog::getSaveFileName(main_window_,
                                              tr("Export as OpenTimelineIO"),
                                              QString(),
                                              tr("OpenTimelineIO (*.otio)"));

    if (!fn.isEmpty()) {
      fn = FileFunctions::EnsureFilenameExtension(fn, QStringLiteral("otio"));

      ExportOTIOTask* task = new ExportOTIOTask(project, fn);
      TaskDialog* dialog = new TaskDialog(task, tr("Export Sequence"), main_window_);
      dialog->open();
    }
  }
}
#endif

const bool &Core::snapping() const
{
  return snapping_;
}

const QStringList &Core::GetRecentProjects() const
{
  return recent_projects_;
}

ProjectPtr Core::GetSharedPtrFromProject(Project *project) const
{
  foreach (ProjectPtr p, open_projects_) {
    if (p.get() == project) {
      return p;
    }
  }

  return nullptr;
}

void Core::SetTool(const Tool::Item &tool)
{
  tool_ = tool;

  emit ToolChanged(tool_);
}

void Core::SetSnapping(const bool &b)
{
  snapping_ = b;

  emit SnappingChanged(snapping_);
}

void Core::DialogAboutShow()
{
  AboutDialog a(main_window_);
  a.exec();
}

void Core::DialogImportShow()
{
  // Open dialog for user to select files
  QStringList files = QFileDialog::getOpenFileNames(main_window_,
                                                    tr("Import footage..."));

  // Check if the user actually selected files to import
  if (!files.isEmpty()) {

    // Locate the most recently focused Project panel (assume that's the panel the user wants to import into)
    ProjectPanel* active_project_panel = PanelManager::instance()->MostRecentlyFocused<ProjectPanel>();
    Project* active_project;

    if (active_project_panel == nullptr // Check that we found a Project panel
        || (active_project = active_project_panel->project()) == nullptr) { // and that we could find an active Project
      QMessageBox::critical(main_window_, tr("Failed to import footage"), tr("Failed to find active Project panel"));
      return;
    }

    // Get the selected folder in this panel
    Folder* folder = active_project_panel->GetSelectedFolder();

    ImportFiles(files, active_project_panel->model(), folder);
  }
}

void Core::DialogPreferencesShow()
{
  PreferencesDialog pd(main_window_, main_window_->menuBar());
  pd.exec();
}

void Core::DialogProjectPropertiesShow()
{
  ProjectPtr proj = GetActiveProject();

  if (proj) {
    ProjectPropertiesDialog ppd(proj.get(), main_window_);
    ppd.exec();
  } else {
    QMessageBox::critical(main_window_,
                          tr("No Active Project"),
                          tr("No project is currently open to set the properties for"),
                          QMessageBox::Ok);
  }
}

void Core::DialogExportShow()
{
<<<<<<< HEAD
  ViewerOutput* sequence = GetSequenceToExport();

  if (sequence) {
    ExportDialog ed(sequence, main_window_);
    ed.exec();
=======
  // First try the most recently focused time based window
  TimeBasedPanel* time_panel = PanelManager::instance()->MostRecentlyFocused<TimeBasedPanel>();

  // If that fails try defaulting to the first timeline (i.e. if a project has just been loaded).
  if (!time_panel->GetConnectedViewer()) {
    // Safe to assume there will always be one timeline.
    time_panel = PanelManager::instance()->GetPanelsOfType<TimelinePanel>().first();
  }

  if (time_panel && time_panel->GetConnectedViewer()) {
    if (time_panel->GetConnectedViewer()->GetLength() == 0) {
      QMessageBox::critical(main_window_,
                            tr("Error"),
                            tr("This Sequence is empty. There is nothing to export."),
                            QMessageBox::Ok);
    } else {
      ExportDialog ed(time_panel->GetConnectedViewer(), main_window_);
      ed.exec();
    }
  } else {
    QMessageBox::critical(main_window_,
                          tr("Error"),
                          tr("No valid sequence detected.\n\nMake sure a sequence is loaded and it has a connected Viewer node."),
                          QMessageBox::Ok);
>>>>>>> 384650e8
  }
}

void Core::CreateNewFolder()
{
  // Locate the most recently focused Project panel (assume that's the panel the user wants to import into)
  ProjectPanel* active_project_panel = PanelManager::instance()->MostRecentlyFocused<ProjectPanel>();
  Project* active_project;

  if (active_project_panel == nullptr // Check that we found a Project panel
      || (active_project = active_project_panel->project()) == nullptr) { // and that we could find an active Project
    QMessageBox::critical(main_window_, tr("Failed to create new folder"), tr("Failed to find active project"));
    return;
  }

  // Get the selected folder in this panel
  Folder* folder = active_project_panel->GetSelectedFolder();

  // Create new folder
  ItemPtr new_folder = std::make_shared<Folder>();

  // Set a default name
  new_folder->set_name(tr("New Folder"));

  // Create an undoable command
  ProjectViewModel::AddItemCommand* aic = new ProjectViewModel::AddItemCommand(active_project_panel->model(),
                                                                               folder,
                                                                               new_folder);

  Core::instance()->undo_stack()->push(aic);

  // Trigger an automatic rename so users can enter the folder name
  active_project_panel->Edit(new_folder.get());
}

void Core::CreateNewSequence()
{
  ProjectPtr active_project = GetActiveProject();

  if (!active_project) {
    QMessageBox::critical(main_window_, tr("Failed to create new sequence"), tr("Failed to find active project"));
    return;
  }

  // Create new sequence
  SequencePtr new_sequence = CreateNewSequenceForProject(active_project.get());

  // Set all defaults for the sequence
  new_sequence->set_default_parameters();

  SequenceDialog sd(new_sequence.get(), SequenceDialog::kNew, main_window_);

  // Make sure SequenceDialog doesn't make an undo command for editing the sequence, since we make an undo command for
  // adding it later on
  sd.SetUndoable(false);

  if (sd.exec() == QDialog::Accepted) {
    // Create an undoable command
    ProjectViewModel::AddItemCommand* aic = new ProjectViewModel::AddItemCommand(GetActiveProjectModel(),
                                                                                 GetSelectedFolderInActiveProject(),
                                                                                 new_sequence);

    new_sequence->add_default_nodes();

    Core::instance()->undo_stack()->push(aic);

    Core::instance()->main_window()->OpenSequence(new_sequence.get());
  }
}

void Core::AddOpenProject(ProjectPtr p)
{
  // Ensure project is not open at the moment
  foreach (ProjectPtr already_open, open_projects_) {
    if (already_open == p) {
      // Signal UI to switch to this project
      emit ProjectOpened(p.get());
      return;
    }
  }

  // If we currently have an empty project, close it first
  if (!open_projects_.isEmpty() && open_projects_.last()->is_new()) {
    CloseProject(open_projects_.last(), false);
  }

  connect(p.get(), &Project::ModifiedChanged, this, &Core::ProjectWasModified);
  open_projects_.append(p);

  PushRecentlyOpenedProject(p->filename());

  emit ProjectOpened(p.get());
}

void Core::AddOpenProjectFromTask(Task *task)
{
  ProjectLoadTask* load_task = static_cast<ProjectLoadTask*>(task);

  ProjectPtr project = load_task->GetLoadedProject();
  MainWindowLayoutInfo layout = load_task->GetLoadedLayout();

  if (ValidateFootageInLoadedProject(project, load_task->GetFilenameProjectWasSavedAs())) {
    AddOpenProject(project);
    main_window_->LoadLayout(layout);
  }
}

void Core::ImportTaskComplete(Task* task)
{
  ProjectImportTask* import_task = static_cast<ProjectImportTask*>(task);

  QUndoCommand *command = import_task->GetCommand();

  if (import_task->HasInvalidFiles()) {
    ProjectImportErrorDialog d(import_task->GetInvalidFiles(), main_window_);
    d.exec();
  }

  undo_stack_.pushIfHasChildren(command);
}

bool Core::ConfirmImageSequence(const QString& filename)
{
  QMessageBox mb(main_window_);

  mb.setIcon(QMessageBox::Question);
  mb.setWindowTitle(tr("Possible image sequence detected"));
  mb.setText(tr("The file '%1' looks like it might be part of an image "
                "sequence. Would you like to import it as such?").arg(filename));

  mb.addButton(QMessageBox::Yes);
  mb.addButton(QMessageBox::No);

  return (mb.exec() == QMessageBox::Yes);
}

void Core::ProjectWasModified(bool e)
{
  //Project* p = static_cast<Project*>(sender());

  if (e) {
    // If this project is modified, we know for sure the window should show a "modified" flag (the * in the titlebar)
    main_window_->setWindowModified(true);
  } else {
    // If we just set this project to "not modified", see if all projects are not modified in which case we can hide
    // the modified flag
    foreach (ProjectPtr open, open_projects_) {
      if (open->is_modified()) {
        main_window_->setWindowModified(true);
        return;
      }
    }

    main_window_->setWindowModified(false);
  }
}

bool Core::StartHeadlessExport()
{
  const QString& startup_project = core_params_.startup_project();

  if (startup_project.isEmpty()) {
    qCritical().noquote() << tr("You must specify a project file to export");
    return false;
  }

  if (!QFileInfo::exists(startup_project)) {
    qCritical().noquote() << tr("Specified project does not exist");
    return false;
  }

  // Start a load task and try running it
  ProjectLoadTask plm(startup_project);
  CLITaskDialog task_dialog(&plm);

  if (task_dialog.Run()) {
    ProjectPtr p = plm.GetLoadedProject();
    QList<ItemPtr> items = p->get_items_of_type(Item::kSequence);

    // Check if this project contains sequences
    if (items.isEmpty()) {
      qCritical().noquote() << tr("Project contains no sequences, nothing to export");
      return false;
    }

    SequencePtr sequence = nullptr;

    // Check if this project contains multiple sequences
    if (items.size() > 1) {
      qInfo().noquote() << tr("This project has multiple sequences. Which do you wish to export?");
      for (int i=0;i<items.size();i++) {
        std::cout << "[" << i << "] " << items.at(i)->name().toStdString();
      }

      QTextStream stream(stdin);
      QString sequence_read;
      int sequence_index = -1;
      QString quit_code = QStringLiteral("q");
      std::string prompt = tr("Enter number (or %1 to cancel): ").arg(quit_code).toStdString();
      forever {
        std::cout << prompt;

        stream.readLineInto(&sequence_read);

        if (!QString::compare(sequence_read, quit_code, Qt::CaseInsensitive)) {
          return false;
        }

        bool ok;
        sequence_index = sequence_read.toInt(&ok);

        if (ok && sequence_index >= 0 && sequence_index < items.size()) {
          break;
        } else {
          qCritical().noquote() << tr("Invalid sequence number");
        }
      }

      sequence = std::static_pointer_cast<Sequence>(items.at(sequence_index));
    } else {
      sequence = std::static_pointer_cast<Sequence>(items.first());
    }

    ExportParams params;
    ExportTask export_task(sequence->viewer_output(), p->color_manager(), params);
    CLITaskDialog export_dialog(&export_task);
    if (export_dialog.Run()) {
      qInfo().noquote() << tr("Export succeeded");
      return true;
    } else {
      qInfo().noquote() << tr("Export failed: %1").arg(export_task.GetError());
      return false;
    }
  } else {
    qCritical().noquote() << tr("Project failed to load: %1").arg(plm.GetError());
    return false;
  }
}

void Core::OpenStartupProject()
{
  const QString& startup_project = core_params_.startup_project();
  bool startup_project_exists = !startup_project.isEmpty() && QFileInfo::exists(startup_project);

  // Load startup project
  if (!startup_project_exists && !startup_project.isEmpty()) {
    QMessageBox::warning(main_window_,
                         tr("Failed to open startup file"),
                         tr("The project \"%1\" doesn't exist. "
                            "A new project will be started instead.").arg(startup_project),
                         QMessageBox::Ok);
  }

  if (startup_project_exists) {
    // If a startup project was set and exists, open it now
    OpenProjectInternal(startup_project);
  } else {
    // If no load project is set, create a new one on open
    CreateNewProject();
  }
}

void Core::StartGUI(bool full_screen)
{
  // Set UI style
  StyleManager::Init();

  // Set up shared menus
  MenuShared::CreateInstance();

  // Since we're starting GUI mode, create a PanelFocusManager (auto-deletes with QObject)
  PanelManager::CreateInstance();

  // Initialize audio service
  AudioManager::CreateInstance();

  // Initialize disk service
  DiskManager::CreateInstance();

  // Initialize pixel service
  PixelFormat::CreateInstance();

  // Connect the PanelFocusManager to the application's focus change signal
  connect(qApp,
          &QApplication::focusChanged,
          PanelManager::instance(),
          &PanelManager::FocusChanged);

  // Create main window and open it
  main_window_ = new MainWindow();

  if (full_screen) {
    main_window_->showFullScreen();
  } else {
    main_window_->showMaximized();
  }

#ifdef Q_OS_WINDOWS
  // Workaround for Qt bug where menus don't appear in full screen mode
  // See: https://doc.qt.io/qt-5/windows-issues.html
  QWindowsWindowFunctions::setHasBorderInFullScreen(main_window_->windowHandle(), true);
#endif

  // When a new project is opened, update the mainwindow
  connect(this, &Core::ProjectOpened, main_window_, &MainWindow::ProjectOpen);
  connect(this, &Core::ProjectClosed, main_window_, &MainWindow::ProjectClose);

  // Start autorecovery timer using the config value as its interval
  SetAutorecoveryInterval(Config::Current()["AutorecoveryInterval"].toInt());
  autorecovery_timer_.start();

  // Load recently opened projects list
  {
    QFile recent_projects_file(GetRecentProjectsFilePath());
    if (recent_projects_file.open(QFile::ReadOnly | QFile::Text)) {
      QTextStream ts(&recent_projects_file);

      while (!ts.atEnd()) {
        recent_projects_.append(ts.readLine());
      }

      recent_projects_file.close();
    }
  }
}

void Core::SaveProjectInternal(ProjectPtr project)
{
  // Create save manager
  ProjectSaveTask* psm = new ProjectSaveTask(project);
  TaskDialog* task_dialog = new TaskDialog(psm, tr("Save Project"), main_window_);

  connect(task_dialog, &TaskDialog::TaskSucceeded, this, &Core::ProjectSaveSucceeded);

  task_dialog->open();
}

ViewerOutput *Core::GetSequenceToExport()
{
  // First try the most recently focused time based window
  TimeBasedPanel* time_panel = PanelManager::instance()->MostRecentlyFocused<TimeBasedPanel>();

  // If that fails try defaulting to the first timeline (i.e. if a project has just been loaded).
  if (!time_panel->GetConnectedViewer()) {
    // Safe to assume there will always be one timeline.
    time_panel = PanelManager::instance()->GetPanelsOfType<TimelinePanel>().first();
  }

  if (time_panel && time_panel->GetConnectedViewer()) {
    if (time_panel->GetConnectedViewer()->GetLength() == 0) {
      QMessageBox::critical(main_window_,
                            tr("Error"),
                            tr("This Sequence is empty. There is nothing to export."),
                            QMessageBox::Ok);
    } else {
      return time_panel->GetConnectedViewer();
    }
  } else {
    QMessageBox::critical(main_window_,
                          tr("Error"),
                          tr("No valid sequence detected.\n\nMake sure a sequence is loaded and it has a connected Viewer node."),
                          QMessageBox::Ok);
  }

  return nullptr;
}

void Core::SaveAutorecovery()
{
  foreach (ProjectPtr p, open_projects_) {
    if (!p->has_autorecovery_been_saved()) {
      // FIXME: SAVE AN AUTORECOVERY PROJECT
      p->set_autorecovery_saved(true);
    }
  }
}

void Core::ProjectSaveSucceeded(Task* task)
{
  ProjectPtr p = static_cast<ProjectSaveTask*>(task)->GetProject();

  PushRecentlyOpenedProject(p->filename());

  p->set_modified(false);
}

ProjectPtr Core::GetActiveProject() const
{
  ProjectPanel* active_project_panel = PanelManager::instance()->MostRecentlyFocused<ProjectPanel>();

  if (active_project_panel && active_project_panel->project()) {
    return GetSharedPtrFromProject(active_project_panel->project());
  }

  return nullptr;
}

ProjectViewModel *Core::GetActiveProjectModel() const
{
  ProjectPanel* active_project_panel = PanelManager::instance()->MostRecentlyFocused<ProjectPanel>();

  if (active_project_panel) {
    return active_project_panel->model();
  } else {
    return nullptr;
  }
}

Folder *Core::GetSelectedFolderInActiveProject() const
{
  ProjectPanel* active_project_panel = PanelManager::instance()->MostRecentlyFocused<ProjectPanel>();

  if (active_project_panel) {
    return active_project_panel->GetSelectedFolder();
  } else {
    return nullptr;
  }
}

Timecode::Display Core::GetTimecodeDisplay() const
{
  return static_cast<Timecode::Display>(Config::Current()["TimecodeDisplay"].toInt());
}

void Core::SetTimecodeDisplay(Timecode::Display d)
{
  Config::Current()["TimecodeDisplay"] = d;

  emit TimecodeDisplayChanged(d);
}

void Core::SetAutorecoveryInterval(int minutes)
{
  // Convert minutes to milliseconds
  autorecovery_timer_.setInterval(minutes * 60000);
}

void Core::CopyStringToClipboard(const QString &s)
{
  QGuiApplication::clipboard()->setText(s);
}

QString Core::PasteStringFromClipboard()
{
  return QGuiApplication::clipboard()->text();
}

bool Core::SaveActiveProject()
{
  ProjectPtr active_project = GetActiveProject();

  if (active_project) {
    return SaveProject(active_project);
  }

  return false;
}

bool Core::SaveActiveProjectAs()
{
  ProjectPtr active_project = GetActiveProject();

  if (active_project) {
    return SaveProjectAs(active_project);
  }

  return false;
}

bool Core::SaveAllProjects()
{
  foreach (ProjectPtr p, open_projects_) {
    if (!SaveProject(p)) {
      return false;
    }
  }

  return true;
}

bool Core::CloseActiveProject()
{
  return CloseProject(GetActiveProject(), true);
}

bool Core::CloseAllExceptActiveProject()
{
  ProjectPtr active_proj = GetActiveProject();
  QList<ProjectPtr> copy = open_projects_;

  foreach (ProjectPtr p, copy) {
    if (p != active_proj) {
      if (!CloseProject(p, true)) {
        return false;
      }
    }
  }

  return true;
}

QString Core::GetProjectFilter()
{
  return QStringLiteral("%1 (*.ove)").arg(tr("Olive Project"));
}

QString Core::GetRecentProjectsFilePath()
{
  return QDir(FileFunctions::GetConfigurationLocation()).filePath(QStringLiteral("recent"));
}

bool Core::SaveProject(ProjectPtr p)
{
  if (p->filename().isEmpty()) {
    return SaveProjectAs(p);
  } else {
    SaveProjectInternal(p);

    return true;
  }
}

bool Core::SaveProjectAs(ProjectPtr p)
{
  QString fn = QFileDialog::getSaveFileName(main_window_,
                                            tr("Save Project As"),
                                            QString(),
                                            GetProjectFilter());

  if (!fn.isEmpty()) {
    fn = FileFunctions::EnsureFilenameExtension(fn, QStringLiteral("ove"));

    p->set_filename(fn);

    SaveProjectInternal(p);

    return true;
  }

  return false;
}

void Core::PushRecentlyOpenedProject(const QString& s)
{
  if (s.isEmpty()) {
    return;
  }

  int existing_index = recent_projects_.indexOf(s);

  if (existing_index >= 0) {
    recent_projects_.move(existing_index, 0);
  } else {
    recent_projects_.prepend(s);
  }
}

void Core::OpenProjectInternal(const QString &filename)
{
  // See if this project is open already
  foreach (ProjectPtr p, open_projects_) {
    if (p->filename() == filename) {
      // This project is already open
      AddOpenProject(p);
      return;
    }
  }

  ProjectLoadTask* plm = new ProjectLoadTask(filename);

  TaskDialog* task_dialog = new TaskDialog(plm, tr("Load Project"), main_window());

  connect(task_dialog, &TaskDialog::TaskSucceeded, this, &Core::AddOpenProjectFromTask);

  task_dialog->open();
}

int Core::CountFilesInFileList(const QFileInfoList &filenames)
{
  int file_count = 0;

  foreach (const QFileInfo& f, filenames) {
    // For some reason QDir::NoDotAndDotDot	doesn't work with entryInfoList, so we have to check manually
    if (f.fileName() == "." || f.fileName() == "..") {
      continue;
    } else if (f.isDir()) {
      QFileInfoList info_list = QDir(f.absoluteFilePath()).entryInfoList();

      file_count += CountFilesInFileList(info_list);
    } else {
      file_count++;
    }
  }

  return file_count;
}

QString GetRenderModePreferencePrefix(RenderMode::Mode mode, const QString &preference) {
  QString key;

  key.append((mode == RenderMode::kOffline) ? QStringLiteral("Offline") : QStringLiteral("Online"));
  key.append(preference);

  return key;
}

QVariant Core::GetPreferenceForRenderMode(RenderMode::Mode mode, const QString &preference)
{
  return Config::Current()[GetRenderModePreferencePrefix(mode, preference)];
}

void Core::SetPreferenceForRenderMode(RenderMode::Mode mode, const QString &preference, const QVariant &value)
{
  Config::Current()[GetRenderModePreferencePrefix(mode, preference)] = value;
}

void Core::LabelNodes(const QList<Node *> &nodes) const
{
  if (nodes.isEmpty()) {
    return;
  }

  bool ok;

  QString start_label = nodes.first()->GetLabel();

  for (int i=1; i<nodes.size(); i++) {
    if (nodes.at(i)->GetLabel() != start_label) {
      // Not all the nodes share the same name, so we'll start with a blank one
      start_label.clear();
      break;
    }
  }

  QString s = QInputDialog::getText(main_window_,
                                    tr("Label Node"),
                                    tr("Set node label"),
                                    QLineEdit::Normal,
                                    start_label,
                                    &ok);

  if (ok) {
    foreach (Node* n, nodes) {
      n->SetLabel(s);
    }
  }
}

SequencePtr Core::CreateNewSequenceForProject(Project* project) const
{
  SequencePtr new_sequence = std::make_shared<Sequence>();

  // Get default name for this sequence (in the format "Sequence N", the first that doesn't exist)
  int sequence_number = 1;
  QString sequence_name;
  do {
    sequence_name = tr("Sequence %1").arg(sequence_number);
    sequence_number++;
  } while (project->root()->ChildExistsWithName(sequence_name));
  new_sequence->set_name(sequence_name);

  return new_sequence;
}

void Core::OpenProjectFromRecentList(int index)
{
  const QString& open_fn = recent_projects_.at(index);

  if (QFileInfo::exists(open_fn)) {
    OpenProjectInternal(open_fn);
  } else if (QMessageBox::information(main_window(),
                                      tr("Cannot open recent project"),
                                      tr("The project \"%1\" doesn't exist. Would you like to remove this file from the recent list?").arg(open_fn),
                                      QMessageBox::Yes | QMessageBox::No) == QMessageBox::Yes) {
    recent_projects_.removeAt(index);
  }
}

bool Core::CloseProject(ProjectPtr p, bool auto_open_new)
{
  CloseProjectBehavior b = kCloseProjectOnlyOne;
  return CloseProject(p, auto_open_new, b);
}

bool Core::CloseProject(ProjectPtr p, bool auto_open_new, CloseProjectBehavior &confirm_behavior)
{
  for (int i=0;i<open_projects_.size();i++) {
    if (open_projects_.at(i) == p) {

      if (p->is_modified() && confirm_behavior != kCloseProjectDontSave) {

        bool save_this_project;

        if (confirm_behavior == kCloseProjectAsk || confirm_behavior == kCloseProjectOnlyOne) {
          QMessageBox mb(main_window_);

          mb.setWindowModality(Qt::WindowModal);
          mb.setIcon(QMessageBox::Question);
          mb.setWindowTitle(tr("Unsaved Changes"));
          mb.setText(tr("The project '%1' has unsaved changes. Would you like to save them?")
                     .arg(p->name()));

          QPushButton* yes_btn = mb.addButton(tr("Save"), QMessageBox::YesRole);

          QPushButton* yes_to_all_btn;
          if (confirm_behavior == kCloseProjectOnlyOne) {
            yes_to_all_btn = nullptr;
          } else {
            yes_to_all_btn = mb.addButton(tr("Save All"), QMessageBox::YesRole);
          }

          mb.addButton(tr("Don't Save"), QMessageBox::NoRole);

          QPushButton* no_to_all_btn;
          if (confirm_behavior == kCloseProjectOnlyOne) {
            no_to_all_btn = nullptr;
          } else {
            no_to_all_btn = mb.addButton(tr("Don't Save All"), QMessageBox::NoRole);
          }

          QPushButton* cancel_btn = mb.addButton(QMessageBox::Cancel);

          mb.exec();

          if (mb.clickedButton() == cancel_btn) {
            // Stop closing projects if the user clicked cancel
            return false;
          } else if (mb.clickedButton() == yes_to_all_btn) {
            // Set flag that other CloseProject commands are going to use
            confirm_behavior = kCloseProjectSave;
          } else if (mb.clickedButton() == no_to_all_btn) {
            // Set flag that other CloseProject commands are going to use
            confirm_behavior = kCloseProjectDontSave;
          }

          save_this_project = (mb.clickedButton() == yes_btn || mb.clickedButton() == yes_to_all_btn);

        } else {
          // We must be saving this project
          save_this_project = true;
        }

        if (save_this_project && !SaveProject(p)) {
          // The save failed, stop closing projects
          return false;
        }

      }

      // For safety, the undo stack is cleared so no commands try to affect a freed project
      undo_stack_.clear();

      disconnect(p.get(), &Project::ModifiedChanged, this, &Core::ProjectWasModified);
      emit ProjectClosed(p.get());
      open_projects_.removeAt(i);
      break;
    }
  }

  // Ensure a project is always active
  if (auto_open_new && open_projects_.isEmpty()) {
    CreateNewProject();
  }

  return true;
}

bool Core::CloseAllProjects(bool auto_open_new)
{
  QList<ProjectPtr> copy = open_projects_;

  // See how many projects are modified so we can set "behavior" correctly
  // (i.e. whether to show "Yes/No To All" buttons or not)
  int modified_count = 0;
  foreach (ProjectPtr p, copy) {
    if (p->is_modified()) {
      modified_count++;
    }
  }

  CloseProjectBehavior behavior;

  if (modified_count > 1) {
    behavior = kCloseProjectAsk;
  } else {
    behavior = kCloseProjectOnlyOne;
  }

  foreach (ProjectPtr p, copy) {
    // If this is the only remaining project and the user hasn't chose "yes/no to all", hide those buttons
    if (modified_count == 1 && behavior == kCloseProjectAsk) {
      behavior = kCloseProjectOnlyOne;
    }

    if (!CloseProject(p, auto_open_new, behavior)) {
      return false;
    }

    modified_count--;
  }

  return true;
}

void Core::CacheActiveSequence(bool in_out_only)
{
  TimeBasedPanel* p = PanelManager::instance()->MostRecentlyFocused<TimeBasedPanel>();

  if (p && p->GetConnectedViewer()) {
    // Hacky but works for now

    // Find Viewer attached to this TimeBasedPanel
    QList<ViewerPanel*> all_viewers = PanelManager::instance()->GetPanelsOfType<ViewerPanel>();

    ViewerPanel* found_panel = nullptr;

    foreach (ViewerPanel* viewer, all_viewers) {
      if (viewer->GetConnectedViewer() == p->GetConnectedViewer()) {
        found_panel = viewer;
        break;
      }
    }

    if (found_panel) {
      if (in_out_only) {
        found_panel->CacheSequenceInOut();
      } else {
        found_panel->CacheEntireSequence();
      }
    } else {
      QMessageBox::critical(main_window_,
                            tr("Failed to cache sequence"),
                            tr("No active viewer found with this sequence."),
                            QMessageBox::Ok);
    }
  }
}

bool Core::ValidateFootageInLoadedProject(ProjectPtr project, const QString& project_saved_url)
{
  QList<FootagePtr> footage_we_couldnt_validate;

  QList<ItemPtr> project_footage = project->get_items_of_type(Item::kFootage);

  foreach (ItemPtr item, project_footage) {
    FootagePtr footage = std::static_pointer_cast<Footage>(item);

    if (!QFileInfo::exists(footage->filename())) {
      // If the footage doesn't exist, it might have moved with the project
      const QString& project_current_url = project->filename();

      if (project_current_url != project_saved_url) {
        // Project has definitely moved, try to resolve relative paths
        QDir saved_dir(QFileInfo(project_saved_url).dir());
        QDir true_dir(QFileInfo(project_current_url).dir());

        QString relative_filename = saved_dir.relativeFilePath(footage->filename());
        QString transformed_abs_filename = true_dir.filePath(relative_filename);

        if (QFileInfo::exists(transformed_abs_filename)) {
          // Use this file instead
          qInfo() << "Resolved" << footage->filename() << "relatively to" << transformed_abs_filename;
          footage->set_filename(transformed_abs_filename);
        }
      }
    }

    // Heuristically compare footage to file
    if (Footage::CompareFootageToItsFilename(footage)) {
      footage->SetValid();
    } else {
      footage_we_couldnt_validate.append(footage);
    }
  }

  if (!footage_we_couldnt_validate.isEmpty()) {
    FootageRelinkDialog frd(footage_we_couldnt_validate, main_window_);
    if (frd.exec() == QDialog::Rejected) {
      return false;
    }
  }

  return true;
}

bool Core::CloseAllProjects()
{
  return CloseAllProjects(true);
}

void Core::OpenProject()
{
  QString file = QFileDialog::getOpenFileName(main_window_,
                                              tr("Open Project"),
                                              QString(),
                                              GetProjectFilter());

  if (!file.isEmpty()) {
    OpenProjectInternal(file);
  }
}

Core::CoreParams::CoreParams() :
  mode_(kRunNormal),
  run_fullscreen_(false)
{
}

OLIVE_NAMESPACE_EXIT<|MERGE_RESOLUTION|>--- conflicted
+++ resolved
@@ -383,38 +383,11 @@
 
 void Core::DialogExportShow()
 {
-<<<<<<< HEAD
   ViewerOutput* sequence = GetSequenceToExport();
 
   if (sequence) {
     ExportDialog ed(sequence, main_window_);
     ed.exec();
-=======
-  // First try the most recently focused time based window
-  TimeBasedPanel* time_panel = PanelManager::instance()->MostRecentlyFocused<TimeBasedPanel>();
-
-  // If that fails try defaulting to the first timeline (i.e. if a project has just been loaded).
-  if (!time_panel->GetConnectedViewer()) {
-    // Safe to assume there will always be one timeline.
-    time_panel = PanelManager::instance()->GetPanelsOfType<TimelinePanel>().first();
-  }
-
-  if (time_panel && time_panel->GetConnectedViewer()) {
-    if (time_panel->GetConnectedViewer()->GetLength() == 0) {
-      QMessageBox::critical(main_window_,
-                            tr("Error"),
-                            tr("This Sequence is empty. There is nothing to export."),
-                            QMessageBox::Ok);
-    } else {
-      ExportDialog ed(time_panel->GetConnectedViewer(), main_window_);
-      ed.exec();
-    }
-  } else {
-    QMessageBox::critical(main_window_,
-                          tr("Error"),
-                          tr("No valid sequence detected.\n\nMake sure a sequence is loaded and it has a connected Viewer node."),
-                          QMessageBox::Ok);
->>>>>>> 384650e8
   }
 }
 
