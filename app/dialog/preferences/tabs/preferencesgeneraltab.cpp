--- conflicted
+++ resolved
@@ -41,12 +41,7 @@
     QGridLayout* global_layout = new QGridLayout(global_groupbox);
     layout->addWidget(global_groupbox);
 
-<<<<<<< HEAD
-  int row = 0;
-  double value;
-=======
     int row = 0;
->>>>>>> 82d2a253
 
     // General -> Language
     global_layout->addWidget(new QLabel(tr("Language:")), row, 0);
@@ -126,14 +121,6 @@
 
     row++;
 
-<<<<<<< HEAD
-  value = Config::Current()["DefaultStillLength"].value<rational>().toDouble();
-  default_still_length_ = new FloatSlider();
-  default_still_length_->SetMinimum(0.1);
-  default_still_length_->SetFormat(tr("%n second(s)", nullptr, value));
-  default_still_length_->SetValue(value);
-  general_layout->addWidget(default_still_length_);
-=======
     autorecovery_layout->addWidget(new QLabel(tr("Auto-Recovery Interval:")), row, 0);
 
     autorecovery_interval_ = new IntegerSlider();
@@ -159,7 +146,6 @@
     connect(browse_autorecoveries, &QPushButton::clicked, Core::instance(), &Core::BrowseAutoRecoveries);
     autorecovery_layout->addWidget(browse_autorecoveries, row, 1);
   }
->>>>>>> 82d2a253
 
   layout->addStretch();
 }
