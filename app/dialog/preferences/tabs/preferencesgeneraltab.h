/***

  Olive - Non-Linear Video Editor
  Copyright (C) 2019 Olive Team

  This program is free software: you can redistribute it and/or modify
  it under the terms of the GNU General Public License as published by
  the Free Software Foundation, either version 3 of the License, or
  (at your option) any later version.

  This program is distributed in the hope that it will be useful,
  but WITHOUT ANY WARRANTY; without even the implied warranty of
  MERCHANTABILITY or FITNESS FOR A PARTICULAR PURPOSE.  See the
  GNU General Public License for more details.

  You should have received a copy of the GNU General Public License
  along with this program.  If not, see <http://www.gnu.org/licenses/>.

***/

#ifndef PREFERENCESGENERALTAB_H
#define PREFERENCESGENERALTAB_H

#include <QCheckBox>
#include <QComboBox>
#include <QSpinBox>

#include "preferencestab.h"
#include "project/item/sequence/sequence.h"
#include "widget/slider/floatslider.h"

OLIVE_NAMESPACE_ENTER

class PreferencesGeneralTab : public PreferencesTab
{
  Q_OBJECT
public:
  PreferencesGeneralTab();

  virtual void Accept() override;

<<<<<<< HEAD
private slots:
  /**
   * @brief Shows a NewSequenceDialog attached to default_sequence
   */
  void edit_default_sequence_settings();

public slots:
  void ResetDefaults(bool reset_all_tabs);

=======
>>>>>>> 078c54e5
private:
  void SetValuesFromConfig(Config config);

  QComboBox* language_combobox_;

  QComboBox* autoscroll_method_;

  QCheckBox* rectified_waveforms_;

  FloatSlider* default_still_length_;

};

OLIVE_NAMESPACE_EXIT

#endif // PREFERENCESGENERALTAB_H<|MERGE_RESOLUTION|>--- conflicted
+++ resolved
@@ -39,18 +39,9 @@
 
   virtual void Accept() override;
 
-<<<<<<< HEAD
-private slots:
-  /**
-   * @brief Shows a NewSequenceDialog attached to default_sequence
-   */
-  void edit_default_sequence_settings();
-
 public slots:
   void ResetDefaults(bool reset_all_tabs);
 
-=======
->>>>>>> 078c54e5
 private:
   void SetValuesFromConfig(Config config);
 
