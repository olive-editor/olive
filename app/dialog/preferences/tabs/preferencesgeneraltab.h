/***

  Olive - Non-Linear Video Editor
  Copyright (C) 2020 Olive Team

  This program is free software: you can redistribute it and/or modify
  it under the terms of the GNU General Public License as published by
  the Free Software Foundation, either version 3 of the License, or
  (at your option) any later version.

  This program is distributed in the hope that it will be useful,
  but WITHOUT ANY WARRANTY; without even the implied warranty of
  MERCHANTABILITY or FITNESS FOR A PARTICULAR PURPOSE.  See the
  GNU General Public License for more details.

  You should have received a copy of the GNU General Public License
  along with this program.  If not, see <http://www.gnu.org/licenses/>.

***/

#ifndef PREFERENCESGENERALTAB_H
#define PREFERENCESGENERALTAB_H

#include <QCheckBox>
#include <QComboBox>
#include <QSpinBox>

#include "preferencestab.h"
#include "project/item/sequence/sequence.h"
#include "widget/slider/floatslider.h"

namespace olive {

class PreferencesGeneralTab : public PreferencesTab
{
  Q_OBJECT
public:
  PreferencesGeneralTab();

  virtual void Accept() override;

public slots:
  void ResetDefaults(bool reset_all_tabs);

private:
<<<<<<< HEAD
  void SetValuesFromConfig(Config config);
=======
  void AddLanguage(const QString& locale_name);
>>>>>>> afbd3ada

  QComboBox* language_combobox_;

  QComboBox* autoscroll_method_;

  QCheckBox* rectified_waveforms_;

  FloatSlider* default_still_length_;

};

}

#endif // PREFERENCESGENERALTAB_H<|MERGE_RESOLUTION|>--- conflicted
+++ resolved
@@ -43,11 +43,10 @@
   void ResetDefaults(bool reset_all_tabs);
 
 private:
-<<<<<<< HEAD
+
+  void AddLanguage(const QString& locale_name);
+  
   void SetValuesFromConfig(Config config);
-=======
-  void AddLanguage(const QString& locale_name);
->>>>>>> afbd3ada
 
   QComboBox* language_combobox_;
 
