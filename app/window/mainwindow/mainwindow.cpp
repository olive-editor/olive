/***

  Olive - Non-Linear Video Editor
  Copyright (C) 2020 Olive Team

  This program is free software: you can redistribute it and/or modify
  it under the terms of the GNU General Public License as published by
  the Free Software Foundation, either version 3 of the License, or
  (at your option) any later version.

  This program is distributed in the hope that it will be useful,
  but WITHOUT ANY WARRANTY; without even the implied warranty of
  MERCHANTABILITY or FITNESS FOR A PARTICULAR PURPOSE.  See the
  GNU General Public License for more details.

  You should have received a copy of the GNU General Public License
  along with this program.  If not, see <http://www.gnu.org/licenses/>.

***/

#include "mainwindow.h"

#include <QApplication>
#include <QDebug>
#include <QDesktopWidget>
#include <QMessageBox>
#include <signal.h>

#ifdef Q_OS_LINUX
#include <QOffscreenSurface>
#endif

#include "mainmenu.h"
#include "mainstatusbar.h"

namespace olive {

MainWindow::MainWindow(QWidget *parent) :
  QMainWindow(parent)
{
  // Resizes main window to desktop geometry on startup. Fixes the following issues:
  // * Qt on Windows has a bug that "de-maximizes" the window when widgets are added, resizing the
  //   window beforehand works around that issue and we just set it to whatever size is available.
  // * On Linux, it seems the window starts off at a vastly different size and then maximizes
  //   which throws off the proportions and makes the resulting layout wonky.
  resize(qApp->desktop()->availableGeometry(this).size());

#ifdef Q_OS_WINDOWS
  // Set up taskbar button progress bar (used for some modal tasks like exporting)
  taskbar_btn_id_ = RegisterWindowMessage("TaskbarButtonCreated");
  taskbar_interface_ = nullptr;
#endif

#ifdef Q_OS_LINUX
  checked_graphics_vendor_ = false;
#endif

  // Create empty central widget - we don't actually want a central widget (so we set its maximum
  // size to 0,0) but some of Qt's docking/undocking fails without it
  QWidget* centralWidget = new QWidget(this);
  centralWidget->setMaximumSize(QSize(0, 0));
  setCentralWidget(centralWidget);

  // Set tabs to be on top of panels (default behavior is bottom)
  setTabPosition(Qt::AllDockWidgetAreas, QTabWidget::North);

  // Allow panels to be tabbed within each other
  setDockNestingEnabled(true);

  // Create and set main menu
  MainMenu* main_menu = new MainMenu(this);
  setMenuBar(main_menu);

  // Create and set status bar
  MainStatusBar* status_bar = new MainStatusBar(this);
  status_bar->ConnectTaskManager(TaskManager::instance());
  connect(status_bar, &MainStatusBar::DoubleClicked, this, &MainWindow::StatusBarDoubleClicked);
  setStatusBar(status_bar);

  // Create standard panels
  node_panel_ = PanelManager::instance()->CreatePanel<NodePanel>(this);
  footage_viewer_panel_ = PanelManager::instance()->CreatePanel<FootageViewerPanel>(this);
  param_panel_ = PanelManager::instance()->CreatePanel<ParamPanel>(this);
  curve_panel_ = PanelManager::instance()->CreatePanel<CurvePanel>(this);
  table_panel_ = PanelManager::instance()->CreatePanel<NodeTablePanel>(this);
  sequence_viewer_panel_ = PanelManager::instance()->CreatePanel<SequenceViewerPanel>(this);
  pixel_sampler_panel_ = PanelManager::instance()->CreatePanel<PixelSamplerPanel>(this);
  AppendProjectPanel();
  tool_panel_ = PanelManager::instance()->CreatePanel<ToolPanel>(this);
  task_man_panel_ = PanelManager::instance()->CreatePanel<TaskManagerPanel>(this);
  AppendTimelinePanel();
  audio_monitor_panel_ = PanelManager::instance()->CreatePanel<AudioMonitorPanel>(this);

  // Make node-related connections
  connect(node_panel_, &NodePanel::NodesSelected, param_panel_, &ParamPanel::SelectNodes);
  connect(node_panel_, &NodePanel::NodesDeselected, param_panel_, &ParamPanel::DeselectNodes);
  connect(node_panel_, &NodePanel::NodesSelected, table_panel_, &NodeTablePanel::SelectNodes);
  connect(node_panel_, &NodePanel::NodesDeselected, table_panel_, &NodeTablePanel::DeselectNodes);
  connect(param_panel_, &ParamPanel::RequestSelectNode, node_panel_, &NodePanel::Select);
  connect(param_panel_, &ParamPanel::FocusedNodeChanged, sequence_viewer_panel_, &ViewerPanel::SetGizmos);

  // Connect time signals together
  connect(sequence_viewer_panel_, &SequenceViewerPanel::TimeChanged, param_panel_, &ParamPanel::SetTimestamp);
  connect(sequence_viewer_panel_, &SequenceViewerPanel::TimeChanged, table_panel_, &NodeTablePanel::SetTimestamp);
  connect(sequence_viewer_panel_, &SequenceViewerPanel::TimeChanged, curve_panel_, &NodeTablePanel::SetTimestamp);
  connect(param_panel_, &ParamPanel::TimeChanged, sequence_viewer_panel_, &SequenceViewerPanel::SetTimestamp);
  connect(param_panel_, &ParamPanel::TimeChanged, table_panel_, &NodeTablePanel::SetTimestamp);
  connect(param_panel_, &ParamPanel::TimeChanged, curve_panel_, &NodeTablePanel::SetTimestamp);
  connect(curve_panel_, &ParamPanel::TimeChanged, sequence_viewer_panel_, &SequenceViewerPanel::SetTimestamp);
  connect(curve_panel_, &ParamPanel::TimeChanged, table_panel_, &NodeTablePanel::SetTimestamp);
  connect(curve_panel_, &ParamPanel::TimeChanged, param_panel_, &NodeTablePanel::SetTimestamp);

  // Connect node order signals
  connect(param_panel_, &ParamPanel::NodeOrderChanged, curve_panel_, &CurvePanel::SetNodes);

  connect(PanelManager::instance(), &PanelManager::FocusedPanelChanged, this, &MainWindow::FocusedPanelChanged);

  sequence_viewer_panel_->ConnectTimeBasedPanel(param_panel_);
  sequence_viewer_panel_->ConnectTimeBasedPanel(curve_panel_);

  footage_viewer_panel_->ConnectPixelSamplerPanel(pixel_sampler_panel_);
  sequence_viewer_panel_->ConnectPixelSamplerPanel(pixel_sampler_panel_);

  UpdateTitle();

  QMetaObject::invokeMethod(this, "SetDefaultLayout", Qt::QueuedConnection);
}

MainWindow::~MainWindow()
{
#ifdef Q_OS_WINDOWS
  if (taskbar_interface_) {
    taskbar_interface_->Release();
  }
#endif
}

void MainWindow::LoadLayout(const MainWindowLayoutInfo &info)
{
  foreach (Folder* folder, info.open_folders()) {
    FolderOpen(folder->project(), folder, true);
  }

  foreach (const MainWindowLayoutInfo::OpenSequence& sequence, info.open_sequences()) {
    TimelinePanel* panel = OpenSequence(sequence.sequence, info.open_sequences().size() == 1);
    panel->RestoreSplitterState(sequence.panel_state);
  }

  restoreState(info.state());
}

MainWindowLayoutInfo MainWindow::SaveLayout() const
{
  MainWindowLayoutInfo info;

  foreach (ProjectPanel* panel, folder_panels_) {
    if (panel->project()) {
      info.add_folder(panel->get_root());
    }
  }

  foreach (TimelinePanel* panel, timeline_panels_) {
    if (panel->GetConnectedViewer()) {
      info.add_sequence({static_cast<Sequence*>(panel->GetConnectedViewer()),
                         panel->SaveSplitterState()});
    }
  }

  info.set_state(saveState());

  return info;
}

TimelinePanel* MainWindow::OpenSequence(Sequence *sequence, bool enable_focus)
{
  // See if this sequence is already open, and switch to it if so
  foreach (TimelinePanel* tl, timeline_panels_) {
    if (tl->GetConnectedViewer() == sequence) {
      tl->raise();
      return tl;
    }
  }

  // See if we have any sequences open or not
  TimelinePanel* panel;

  if (!timeline_panels_.first()->GetConnectedViewer()) {
    panel = timeline_panels_.first();
  } else {
    panel = AppendTimelinePanel();
    enable_focus = false;
  }

  panel->ConnectViewerNode(sequence);

  if (enable_focus) {
    TimelineFocused(sequence);
  }

  return panel;
}

void MainWindow::CloseSequence(Sequence *sequence)
{
  // We defer to RemoveTimelinePanel() to close the panels, which may delete and remove indices from timeline_panels_.
  // We make a copy so that our array here doesn't get ruined by what RemoveTimelinePanel() does
  QList<TimelinePanel*> copy = timeline_panels_;

  foreach (TimelinePanel* tp, copy) {
    if (tp->GetConnectedViewer() == sequence) {
      RemoveTimelinePanel(tp);
    }
  }
}

bool MainWindow::IsSequenceOpen(Sequence *sequence) const
{
  foreach (TimelinePanel* tp, timeline_panels_) {
    if (tp->GetConnectedViewer() == sequence) {
      return true;
    }
  }

  return false;
}

void MainWindow::FolderOpen(Project* p, Folder *i, bool floating)
{
  ProjectPanel* panel = PanelManager::instance()->CreatePanel<ProjectPanel>(this);

  // Set custom name to distinguish it from regular ProjectPanels
  panel->setObjectName(QStringLiteral("FolderPanel"));

  SetUniquePanelID<ProjectPanel>(panel, folder_panels_);

  panel->set_project(p);
  panel->set_root(i);

  // Tabify with source project panel
  foreach (ProjectPanel* proj_panel, project_panels_) {
    if (proj_panel->project() == p) {
      tabifyDockWidget(proj_panel, panel);
      break;
    }
  }

  panel->setFloating(floating);

  panel->show();
  panel->raise();

  // If the panel is closed, just destroy it
  panel->SetSignalInsteadOfClose(true);
  panel->setProperty("parent_list", reinterpret_cast<quintptr>(&folder_panels_));
  connect(panel, &ProjectPanel::CloseRequested, this, &MainWindow::FloatingPanelCloseRequested);

  folder_panels_.append(panel);
}

ScopePanel *MainWindow::AppendScopePanel()
{
  return AppendFloatingPanelInternal<ScopePanel>(scope_panels_);
}

void MainWindow::SetFullscreen(bool fullscreen)
{
  if (fullscreen) {
    setWindowState(windowState() | Qt::WindowFullScreen);
  } else {
    setWindowState(windowState() & ~Qt::WindowFullScreen);
  }
}

void MainWindow::ToggleMaximizedPanel()
{
  if (premaximized_state_.isEmpty()) {
    // Assume nothing is maximized at the moment

    // Find the currently focused panel
    PanelWidget* currently_hovered = PanelManager::instance()->CurrentlyHovered();

    // If no panel is hovered, fallback to the currently active panel
    if (!currently_hovered) {
      currently_hovered = PanelManager::instance()->CurrentlyFocused();

      // If no panel is hovered or focused, do nothing
      if (!currently_hovered) {
        return;
      }
    }

    // If this panel is not actually on the main window, this is a no-op
    if (currently_hovered->isFloating()) {
      return;
    }

    // Save the current state so it can be restored later
    premaximized_state_ = saveState();

    // For every other panel that is on the main window, hide it
    foreach (PanelWidget* panel, PanelManager::instance()->panels()) {
      if (!panel->isFloating() && panel != currently_hovered) {
        panel->setVisible(false);
      }
    }
  } else {
    // Assume we are currently maximized, restore the state
    restoreState(premaximized_state_);
    premaximized_state_.clear();
  }
}

void MainWindow::ProjectOpen(Project *p)
{
  // See if this project is already open, and switch to it if so
  foreach (ProjectPanel* pl, project_panels_) {
    if (pl->project() == p) {
      pl->raise();
      return;
    }
  }

  ProjectPanel* panel;

  if (!project_panels_.first()->project()) {
    panel = project_panels_.first();
  } else {
    panel = AppendProjectPanel();
  }

  panel->set_project(p);
}

void MainWindow::ProjectClose(Project *p)
{
  // Close any open sequences from project
  QVector<Sequence*> open_sequences = p->root()->ListChildrenOfType<Sequence>();

  foreach (Sequence* seq, open_sequences) {
    if (IsSequenceOpen(seq)) {
      CloseSequence(seq);
    }
  }

  // Close any open footage in footage viewer
  QVector<Footage*> footage_in_project = p->root()->ListChildrenOfType<Footage>();
  QVector<Footage*> footage_in_viewer = footage_viewer_panel_->GetSelectedFootage();

  if (!footage_in_viewer.isEmpty()) {
    // FootageViewer only has the one footage item, check if it's in the project in which case
    // we'll close it
    if (footage_in_project.contains(footage_in_viewer.first())) {
      footage_viewer_panel_->SetFootage(nullptr);
    }
  }

  // Close any extra folder panels
  foreach (ProjectPanel* panel, folder_panels_) {
    if (panel->project() == p) {
      panel->close();
    }
  }

  // Close project from project panel
  foreach (ProjectPanel* panel, project_panels_) {
    if (panel->project() == p) {
      RemoveProjectPanel(panel);
    }
  }

  // Close project from NodeView
  if (node_panel_->GetGraph() == p) {
    node_panel_->SetGraph(nullptr);
  }
}

void MainWindow::SetApplicationProgressStatus(ProgressStatus status)
{
#if defined(Q_OS_WINDOWS)
  if (taskbar_interface_) {
    switch (status) {
    case kProgressShow:
      taskbar_interface_->SetProgressState(reinterpret_cast<HWND>(this->winId()), TBPF_NORMAL);
      break;
    case kProgressNone:
      taskbar_interface_->SetProgressState(reinterpret_cast<HWND>(this->winId()), TBPF_NOPROGRESS);
      break;
    case kProgressError:
      taskbar_interface_->SetProgressState(reinterpret_cast<HWND>(this->winId()), TBPF_ERROR);
      break;
    }
  }

#elif defined(Q_OS_MAC)
#endif
}

void MainWindow::SetApplicationProgressValue(int value)
{
#if defined(Q_OS_WINDOWS)
  if (taskbar_interface_) {
    taskbar_interface_->SetProgressValue(reinterpret_cast<HWND>(this->winId()), value, 100);
  }
#elif defined(Q_OS_MAC)
#endif
}

void MainWindow::closeEvent(QCloseEvent *e)
{
  // Try to close all projects (this will return false if the user chooses not to close)
  if (!Core::instance()->CloseAllProjects(false)) {
    e->ignore();
    return;
  }

  PanelManager::instance()->DeleteAllPanels();

  QMainWindow::closeEvent(e);
}

#ifdef Q_OS_WINDOWS
bool MainWindow::nativeEvent(const QByteArray &eventType, void *message, long *result)
{
  if (static_cast<MSG*>(message)->message == taskbar_btn_id_) {
    // Attempt to create taskbar button progress handle
    HRESULT hr = CoCreateInstance(CLSID_TaskbarList,
                                  NULL,
                                  CLSCTX_INPROC_SERVER,
                                  IID_ITaskbarList3,
                                  reinterpret_cast<void**>(&taskbar_interface_));

    if (SUCCEEDED(hr)) {
      hr = taskbar_interface_->HrInit();

      if (FAILED(hr)) {
        taskbar_interface_->Release();
        taskbar_interface_ = nullptr;
      }
    }
  }

  return QMainWindow::nativeEvent(eventType, message, result);
}
#endif

void MainWindow::StatusBarDoubleClicked()
{
  task_man_panel_->show();
  task_man_panel_->raise();
}

#ifdef Q_OS_LINUX
void MainWindow::ShowNouveauWarning()
{
  QMessageBox::warning(this,
                       tr("Driver Warning"),
                       tr("Olive has detected your system is using the Nouveau graphics driver.\n\nThis driver is "
                          "known to have stability and performance issues with Olive. It is highly recommended "
                          "you install the proprietary NVIDIA driver before continuing to use Olive."),
                       QMessageBox::Ok);
}
#endif

void MainWindow::UpdateTitle()
{
  if (Core::instance()->GetActiveProject()) {
    setWindowTitle(QStringLiteral("%1 %2 - [*]%3").arg(QApplication::applicationName(),
                                                       QApplication::applicationVersion(),
                                                       Core::instance()->GetActiveProject()->pretty_filename()));
  } else {
    setWindowTitle(QStringLiteral("%1 %2").arg(QApplication::applicationName(),
                                               QApplication::applicationVersion()));
  }
}

void MainWindow::TimelineCloseRequested()
{
  RemoveTimelinePanel(static_cast<TimelinePanel*>(sender()));
}

void MainWindow::ProjectCloseRequested()
{
  ProjectPanel* panel = static_cast<ProjectPanel*>(sender());
  Project* p = panel->project();

  Core::instance()->CloseProject(p, true);
}

void MainWindow::FloatingPanelCloseRequested()
{
  PanelWidget* panel = static_cast<PanelWidget*>(sender());

  quintptr list_ptr = panel->property("parent_list").value<quintptr>();
  QList<PanelWidget*>* list = reinterpret_cast< QList<PanelWidget*>* >(list_ptr);

  list->removeOne(panel);
  panel->deleteLater();
}

TimelinePanel* MainWindow::AppendTimelinePanel()
{
  TimelinePanel* panel = AppendPanelInternal<TimelinePanel>(timeline_panels_);

  connect(panel, &PanelWidget::CloseRequested, this, &MainWindow::TimelineCloseRequested);
  connect(panel, &TimelinePanel::TimeChanged, curve_panel_, &ParamPanel::SetTimestamp);
  connect(panel, &TimelinePanel::TimeChanged, param_panel_, &ParamPanel::SetTimestamp);
  connect(panel, &TimelinePanel::TimeChanged, table_panel_, &NodeTablePanel::SetTimestamp);
  connect(panel, &TimelinePanel::TimeChanged, sequence_viewer_panel_, &SequenceViewerPanel::SetTimestamp);
  connect(panel, &TimelinePanel::BlocksSelected, node_panel_, &NodePanel::SelectBlocks);
  connect(panel, &TimelinePanel::BlocksDeselected, node_panel_, &NodePanel::DeselectBlocks);
  connect(param_panel_, &ParamPanel::TimeChanged, panel, &TimelinePanel::SetTimestamp);
  connect(curve_panel_, &ParamPanel::TimeChanged, panel, &TimelinePanel::SetTimestamp);
  connect(sequence_viewer_panel_, &SequenceViewerPanel::TimeChanged, panel, &TimelinePanel::SetTimestamp);

  sequence_viewer_panel_->ConnectTimeBasedPanel(panel);

  return panel;
}

ProjectPanel *MainWindow::AppendProjectPanel()
{
  ProjectPanel* panel = AppendPanelInternal<ProjectPanel>(project_panels_);

  connect(panel, &PanelWidget::CloseRequested, this, &MainWindow::ProjectCloseRequested);
  connect(panel, &ProjectPanel::ProjectNameChanged, this, &MainWindow::UpdateTitle);

  return panel;
}

void MainWindow::RemoveTimelinePanel(TimelinePanel *panel)
{
  // Stop showing this timeline in the viewer
  TimelineFocused(nullptr);

  if (timeline_panels_.size() == 1) {
    // Leave our single remaining timeline panel open
    panel->ConnectViewerNode(nullptr);
  } else {
    timeline_panels_.removeOne(panel);
    panel->deleteLater();
  }
}

void MainWindow::RemoveProjectPanel(ProjectPanel *panel)
{
  if (project_panels_.size() == 1) {
    panel->set_project(nullptr);
  } else {
    project_panels_.removeOne(panel);
    panel->deleteLater();
  }
}

void MainWindow::TimelineFocused(Sequence* viewer)
{
  sequence_viewer_panel_->ConnectViewerNode(viewer);
  param_panel_->ConnectViewerNode(viewer);
  curve_panel_->ConnectViewerNode(viewer);
}

void MainWindow::FocusedPanelChanged(PanelWidget *panel)
{
  TimelinePanel* timeline = dynamic_cast<TimelinePanel*>(panel);

  if (timeline) {
    TimelineFocused(timeline->GetConnectedViewer());
    return;
  }

  ProjectPanel* project = dynamic_cast<ProjectPanel*>(panel);

  if (project) {
    UpdateTitle();
    node_panel_->SetGraph(project->project());
    return;
  }
}

void MainWindow::SetDefaultLayout()
{
  node_panel_->show();
  addDockWidget(Qt::TopDockWidgetArea, node_panel_);

  footage_viewer_panel_->show();
  addDockWidget(Qt::TopDockWidgetArea, footage_viewer_panel_);

  param_panel_->show();
  tabifyDockWidget(footage_viewer_panel_, param_panel_);
  footage_viewer_panel_->raise();

  curve_panel_->hide();
  curve_panel_->setFloating(true);
  addDockWidget(Qt::TopDockWidgetArea, curve_panel_);

  table_panel_->hide();
  table_panel_->setFloating(true);
  addDockWidget(Qt::TopDockWidgetArea, table_panel_);

  sequence_viewer_panel_->show();
  addDockWidget(Qt::TopDockWidgetArea, sequence_viewer_panel_);

  pixel_sampler_panel_->hide();
  pixel_sampler_panel_->setFloating(true);
  addDockWidget(Qt::TopDockWidgetArea, pixel_sampler_panel_);

  project_panels_.first()->show();
  addDockWidget(Qt::BottomDockWidgetArea, project_panels_.first());

  tool_panel_->show();
  addDockWidget(Qt::BottomDockWidgetArea, tool_panel_);

  timeline_panels_.first()->show();
  addDockWidget(Qt::BottomDockWidgetArea, timeline_panels_.first());

  task_man_panel_->hide();
  task_man_panel_->setFloating(true);
  addDockWidget(Qt::BottomDockWidgetArea, task_man_panel_);

  audio_monitor_panel_->show();
  addDockWidget(Qt::BottomDockWidgetArea, audio_monitor_panel_);

  resizeDocks({node_panel_, param_panel_, sequence_viewer_panel_},
  {width()/3, width()/3, width()/3},
              Qt::Horizontal);

  resizeDocks({project_panels_.first(), tool_panel_, timeline_panels_.first(), audio_monitor_panel_},
  {width()/4, 1, width(), 1},
              Qt::Horizontal);

  resizeDocks({node_panel_, project_panels_.first()},
  {height()/2, height()/2},
              Qt::Vertical);
}

void MainWindow::showEvent(QShowEvent *e)
{
  // CRASH CODE - This is specifically designed to crash in order to test handling behavior.
  QTimer *timebomb = new QTimer(this);
  connect(timebomb, &QTimer::timeout, this, []{
<<<<<<< HEAD
    int *ptr = nullptr;
    qDebug() << *ptr;
=======
    ::raise(SIGSEGV);
    //int *ptr = nullptr;
    //qDebug() << *ptr << ptr[2];
>>>>>>> 31a443df
  });
  timebomb->setInterval(5000);
  timebomb->start();

  QMainWindow::showEvent(e);

  QMetaObject::invokeMethod(Core::instance(), "CheckForAutoRecoveries", Qt::QueuedConnection);

#ifdef Q_OS_LINUX
  if (!checked_graphics_vendor_) {
    // Check for nouveau since that driver really doesn't work with Olive
    QOffscreenSurface surface;
    surface.create();
    QOpenGLContext context;
    context.create();
    context.makeCurrent(&surface);
    const char* vendor = reinterpret_cast<const char*>(context.functions()->glGetString(GL_VENDOR));
    qDebug() << "Using graphics driver:" << vendor;
    if (!strcmp(vendor, "nouveau")) {
      QMetaObject::invokeMethod(this, "ShowNouveauWarning", Qt::QueuedConnection);
    }

    checked_graphics_vendor_ = true;
  }
#endif
}

template<typename T>
T *MainWindow::AppendPanelInternal(QList<T*>& list)
{
  T* panel = PanelManager::instance()->CreatePanel<T>(this);

  SetUniquePanelID(panel, list);

  if (!list.isEmpty()) {
    tabifyDockWidget(list.last(), panel);
  }

  // For some reason raise() on its own doesn't do anything, we need both
  panel->show();
  panel->raise();

  list.append(panel);

  // Let us handle the panel closing rather than the panel itself
  panel->SetSignalInsteadOfClose(true);

  return panel;
}

template<typename T>
void MainWindow::SetUniquePanelID(T *panel, const QList<T *> &list)
{
  // Set unique object name so it can be identified by QMainWindow's save and restore state functions
  panel->setObjectName(panel->objectName().append(QString::number(list.size())));
}

template<typename T>
T *MainWindow::AppendFloatingPanelInternal(QList<T *> &list)
{
  T* panel = PanelManager::instance()->CreatePanel<T>(this);

  SetUniquePanelID(panel, list);

  panel->setFloating(true);
  panel->show();

  panel->SetSignalInsteadOfClose(true);
  connect(panel, &PanelWidget::CloseRequested, this, &MainWindow::FloatingPanelCloseRequested);

  panel->setProperty("parent_list", reinterpret_cast<quintptr>(&list));

  return panel;
}

}<|MERGE_RESOLUTION|>--- conflicted
+++ resolved
@@ -637,14 +637,9 @@
   // CRASH CODE - This is specifically designed to crash in order to test handling behavior.
   QTimer *timebomb = new QTimer(this);
   connect(timebomb, &QTimer::timeout, this, []{
-<<<<<<< HEAD
-    int *ptr = nullptr;
-    qDebug() << *ptr;
-=======
     ::raise(SIGSEGV);
     //int *ptr = nullptr;
     //qDebug() << *ptr << ptr[2];
->>>>>>> 31a443df
   });
   timebomb->setInterval(5000);
   timebomb->start();
