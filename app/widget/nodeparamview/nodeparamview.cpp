--- conflicted
+++ resolved
@@ -137,7 +137,7 @@
 
 void NodeParamView::SetNodes(QList<Node *> nodes)
 {
-<<<<<<< HEAD
+
   ConnectViewerNode(nullptr);
 
   foreach (Node* newNode, nodes) {
@@ -150,8 +150,7 @@
   }
  
 
-=======
->>>>>>> e064d379
+
   // If we already have item widgets, delete them all now
   /*foreach (NodeParamViewItem* item, items_) {
     emit ClosedNode(item->GetNode());
@@ -159,12 +158,10 @@
     item->deleteLater();
   }
   items_.clear();
-<<<<<<< HEAD
+
   emit TimeTargetChanged(nullptr);
   */
-=======
-
->>>>>>> e064d379
+
   // Reset keyframe view
   keyframe_view_->Clear();
 
