/***

  Olive - Non-Linear Video Editor
  Copyright (C) 2021 Olive Team

  This program is free software: you can redistribute it and/or modify
  it under the terms of the GNU General Public License as published by
  the Free Software Foundation, either version 3 of the License, or
  (at your option) any later version.

  This program is distributed in the hope that it will be useful,
  but WITHOUT ANY WARRANTY; without even the implied warranty of
  MERCHANTABILITY or FITNESS FOR A PARTICULAR PURPOSE.  See the
  GNU General Public License for more details.

  You should have received a copy of the GNU General Public License
  along with this program.  If not, see <http://www.gnu.org/licenses/>.

***/

#include "nodeparamviewitem.h"

#include <QCheckBox>
#include <QDebug>

#include "common/qtutils.h"
#include "core.h"
#include "dialog/speedduration/speeddurationdialog.h"
#include "node/project/sequence/sequence.h"
#include "nodeparamviewundo.h"

namespace olive {

const int NodeParamViewItemBody::kKeyControlColumn = 10;
const int NodeParamViewItemBody::kArrayInsertColumn = kKeyControlColumn-1;
const int NodeParamViewItemBody::kArrayRemoveColumn = kArrayInsertColumn-1;
const int NodeParamViewItemBody::kExtraButtonColumn = kKeyControlColumn-1;

const int NodeParamViewItemBody::kOptionalCheckBox = 0;
const int NodeParamViewItemBody::kArrayCollapseBtnColumn = 1;
const int NodeParamViewItemBody::kLabelColumn = 2;
const int NodeParamViewItemBody::kWidgetStartColumn = 3;
const int NodeParamViewItemBody::kMaxWidgetColumn = kKeyControlColumn;

#define super NodeParamViewItemBase

NodeParamViewItem::NodeParamViewItem(Node *node, NodeParamViewCheckBoxBehavior create_checkboxes, QWidget *parent) :
  super(parent),
  node_(node),
  create_checkboxes_(create_checkboxes),
  keyframe_view_(nullptr)
{
  node_->Retranslate();

  // Create and add contents widget
  body_ = new NodeParamViewItemBody(node_, create_checkboxes);
  connect(body_, &NodeParamViewItemBody::RequestSelectNode, this, &NodeParamViewItem::RequestSelectNode);
  connect(body_, &NodeParamViewItemBody::RequestSetTime, this, &NodeParamViewItem::RequestSetTime);
  connect(body_, &NodeParamViewItemBody::ArrayExpandedChanged, this, &NodeParamViewItem::ArrayExpandedChanged);
  connect(body_, &NodeParamViewItemBody::InputCheckedChanged, this, &NodeParamViewItem::InputCheckedChanged);
  SetBody(body_);

  connect(node_, &Node::LabelChanged, this, &NodeParamViewItem::Retranslate);

  // for dynamically changed inputs
  connect(node_, &Node::InputListChanged, this, &NodeParamViewItem::OnInputListChanged);
  connect(node_, &Node::InputRemoved, this, &NodeParamViewItem::OnInputRemoved);

  setBackgroundRole(QPalette::Window);

  Retranslate();
}

void NodeParamViewItem::Retranslate()
{
  node_->Retranslate();

  title_bar()->SetText(GetTitleBarTextFromNode(node_));

  body_->Retranslate();
}

void NodeParamViewItem::OnInputListChanged()
{
  // delete old widgets and create new ones, based on current inputs

  disconnect(body_, &NodeParamViewItemBody::RequestSelectNode, this, &NodeParamViewItem::RequestSelectNode);
  disconnect(body_, &NodeParamViewItemBody::RequestSetTime, this, &NodeParamViewItem::RequestSetTime);
  disconnect(body_, &NodeParamViewItemBody::ArrayExpandedChanged, this, &NodeParamViewItem::ArrayExpandedChanged);
  disconnect(body_, &NodeParamViewItemBody::InputCheckedChanged, this, &NodeParamViewItem::InputCheckedChanged);

  // TODO: Before creating a new 'NodeParamViewItemBody', we should delete the old one.
  // However this causes a segmentation fault. Does QT handle this? Is this a memory leak?

  // delete body_;
  body_ = new NodeParamViewItemBody(node_, create_checkboxes_);

  connect(body_, &NodeParamViewItemBody::RequestSelectNode, this, &NodeParamViewItem::RequestSelectNode);
  connect(body_, &NodeParamViewItemBody::RequestSetTime, this, &NodeParamViewItem::RequestSetTime);
  connect(body_, &NodeParamViewItemBody::ArrayExpandedChanged, this, &NodeParamViewItem::ArrayExpandedChanged);
  connect(body_, &NodeParamViewItemBody::InputCheckedChanged, this, &NodeParamViewItem::InputCheckedChanged);

  SetBody(body_);
  body_->Retranslate();

  Q_ASSERT( keyframe_view_ != nullptr);

  keyframe_connections_ = keyframe_view_->AddKeyframesOfNode(node_);
}

void NodeParamViewItem::OnInputRemoved( const QString & id)
{
  // remove keyframes of the input, if any.
  // It is required to find all keyframe view input connections of the input.
  KeyframeView::InputConnections con = keyframe_connections_.value( id);

  QVectorIterator<KeyframeView::ElementConnections> elem_it( con);

  while (elem_it.hasNext()) {
    KeyframeView::ElementConnections elem_con = elem_it.next();

    QVectorIterator<KeyframeViewInputConnection *> keyframe_it(elem_con);

    while (keyframe_it.hasNext()) {
      keyframe_view_->RemoveKeyframesOfTrack( keyframe_it.next());
    }
  }
}

int NodeParamViewItem::GetElementY(const NodeInput &c) const
{
  if (IsExpanded()) {
    return body_->GetElementY(c);
  } else {
    // Not expanded, put keyframes at the titlebar Y
    return mapToGlobal(title_bar()->rect().center()).y();
  }
}

void NodeParamViewItem::SetInputChecked(const NodeInput &input, bool e)
{
  body_->SetInputChecked(input, e);
}

NodeParamViewItemBody::NodeParamViewItemBody(Node* node, NodeParamViewCheckBoxBehavior create_checkboxes, QWidget *parent) :
  QWidget(parent),
  node_(node),
  create_checkboxes_(create_checkboxes),
  root_layout_(new QGridLayout(this))
{
  int insert_row = 0;

  QVector<Node*> connected_signals;

  // Create widgets all root level components
  foreach (QString input, node->inputs()) {
    Node *n = node;

    NodeInput resolved = NodeGroup::ResolveInput(NodeInput(n, input));
    if (!connected_signals.contains(resolved.node())) {
      connect(resolved.node(), &Node::InputArraySizeChanged, this, &NodeParamViewItemBody::InputArraySizeChanged);
      connect(resolved.node(), &Node::InputConnected, this, &NodeParamViewItemBody::EdgeChanged);
      connect(resolved.node(), &Node::InputDisconnected, this, &NodeParamViewItemBody::EdgeChanged);

      connected_signals.append(resolved.node());
    }

    input_group_lookup_.insert({resolved.node(), resolved.input()}, {n, input});

    if (!(n->GetInputFlags(input) & kInputFlagHidden)) {
      CreateWidgets(root_layout_, n, input, -1, insert_row);

      insert_row++;

      if (n->InputIsArray(input)) {
        // Insert here
        QWidget* array_widget = new QWidget();

        QGridLayout* array_layout = new QGridLayout(array_widget);
        array_layout->setContentsMargins(QtUtils::QFontMetricsWidth(fontMetrics(), QStringLiteral("    ")), 0, 0, 0);

        root_layout_->addWidget(array_widget, insert_row, 1, 1, 10);

        // Start with zero elements for efficiency. We will make the widgets for them if the user
        // requests the array UI to be expanded
        int arr_sz = 0;

        // Add one last add button for appending to the array
        NodeParamViewArrayButton* append_btn = new NodeParamViewArrayButton(NodeParamViewArrayButton::kAdd);
        connect(append_btn, &NodeParamViewArrayButton::clicked, this, &NodeParamViewItemBody::ArrayAppendClicked);
        array_layout->addWidget(append_btn, arr_sz, kArrayInsertColumn);

        array_widget->setVisible(false);

        array_ui_.insert({n, input}, {array_widget, arr_sz, append_btn});

        insert_row++;
      }
    }
  }
}

void NodeParamViewItemBody::CreateWidgets(QGridLayout* layout, Node *node, const QString &input, int element, int row)
{
  NodeInput input_ref(node, input, element);

  InputUI ui_objects;

  // Store layout and row
  ui_objects.layout = layout;
  ui_objects.row = row;

  // Create optional checkbox if requested
  if (create_checkboxes_) {
    ui_objects.optional_checkbox = new QCheckBox();
    connect(ui_objects.optional_checkbox, &QCheckBox::clicked, this, &NodeParamViewItemBody::OptionalCheckBoxClicked);
    layout->addWidget(ui_objects.optional_checkbox, row, kOptionalCheckBox);

    if (create_checkboxes_ == kCheckBoxesOnNonConnected && input_ref.IsConnected()) {
      ui_objects.optional_checkbox->setVisible(false);
    }
  }

  // Add descriptor label
  ui_objects.main_label = new QLabel();

  // Create input label
  layout->addWidget(ui_objects.main_label, row, kLabelColumn);

  if (node->InputIsArray(input)) {
    if (element == -1) {

      // Create a collapse toggle for expanding/collapsing the array
      CollapseButton* array_collapse_btn = new CollapseButton();

      // Default to collapsed
      array_collapse_btn->setChecked(false);

      // Add collapse button to layout
      layout->addWidget(array_collapse_btn, row, kArrayCollapseBtnColumn);

      // Connect signal to show/hide array params when toggled
      connect(array_collapse_btn, &CollapseButton::toggled, this, &NodeParamViewItemBody::ArrayCollapseBtnPressed);

      array_collapse_buttons_.insert({node, input}, array_collapse_btn);

    } else {

      NodeParamViewArrayButton* insert_element_btn = new NodeParamViewArrayButton(NodeParamViewArrayButton::kAdd);
      NodeParamViewArrayButton* remove_element_btn = new NodeParamViewArrayButton(NodeParamViewArrayButton::kRemove);

      layout->addWidget(insert_element_btn, row, kArrayInsertColumn);
      layout->addWidget(remove_element_btn, row, kArrayRemoveColumn);

      ui_objects.array_insert_btn = insert_element_btn;
      ui_objects.array_remove_btn = remove_element_btn;

      connect(insert_element_btn, &NodeParamViewArrayButton::clicked, this, &NodeParamViewItemBody::ArrayInsertClicked);
      connect(remove_element_btn, &NodeParamViewArrayButton::clicked, this, &NodeParamViewItemBody::ArrayRemoveClicked);

    }
  }

  // Create a widget/input bridge for this input
  ui_objects.widget_bridge = new NodeParamViewWidgetBridge(NodeInput(node, input, element), this);
  connect(ui_objects.widget_bridge, &NodeParamViewWidgetBridge::WidgetsRecreated, this, &NodeParamViewItemBody::ReplaceWidgets);
  connect(ui_objects.widget_bridge, &NodeParamViewWidgetBridge::ArrayWidgetDoubleClicked, this, &NodeParamViewItemBody::ToggleArrayExpanded);

  // Place widgets into layout
  PlaceWidgetsFromBridge(layout, ui_objects.widget_bridge, row);

<<<<<<< HEAD
  // Add widgets for this parameter to the layout
  for (int i=0; i<ui_objects.widget_bridge->widgets().size(); i++) {
    QWidget* w = ui_objects.widget_bridge->widgets().at(i);

    // some (non-keyframeable) widgets can use all space to the right
    int column_span = (w->property("is_exapandable").toBool()) ? -1 : 1;

    layout->addWidget(w, row, i+kWidgetStartColumn, 1, column_span);
  }

=======
>>>>>>> 5a9de2b7
  // In case this input is a group, resolve that actual input to use for connected labels
  NodeInput resolved = NodeGroup::ResolveInput(input_ref);

  if (node->IsInputConnectable(input)) {
    // Create clickable label used when an input is connected
    ui_objects.connected_label = new NodeParamViewConnectedLabel(resolved);
    connect(ui_objects.connected_label, &NodeParamViewConnectedLabel::RequestSelectNode, this, &NodeParamViewItemBody::RequestSelectNode);
    layout->addWidget(ui_objects.connected_label, row, kWidgetStartColumn, 1, kKeyControlColumn - kWidgetStartColumn);
  }

  // Add keyframe control to this layout if parameter is keyframable
  if (node->IsInputKeyframable(input)) {
    ui_objects.key_control = new NodeParamViewKeyframeControl();
    ui_objects.key_control->SetInput(resolved);
    layout->addWidget(ui_objects.key_control, row, kKeyControlColumn);
    connect(ui_objects.key_control, &NodeParamViewKeyframeControl::RequestSetTime, this, &NodeParamViewItemBody::RequestSetTime);
  }

  input_ui_map_.insert(input_ref, ui_objects);

  if (node->IsInputConnectable(input)) {
    UpdateUIForEdgeConnection(input_ref);
  }
}

void NodeParamViewItemBody::SetTimeTarget(Node *target)
{
  foreach (const InputUI& ui_obj, input_ui_map_) {
    // Only keyframable inputs have a key control widget
    if (ui_obj.key_control) {
      ui_obj.key_control->SetTimeTarget(target);
    }

    ui_obj.widget_bridge->SetTimeTarget(target);
  }
}

void NodeParamViewItemBody::SetTime(const rational &time)
{
  foreach (const InputUI& ui_obj, input_ui_map_) {
    // Only keyframable inputs have a key control widget
    if (ui_obj.key_control) {
      ui_obj.key_control->SetTime(time);
    }

    if (ui_obj.connected_label) {
      ui_obj.connected_label->SetTime(time);
    }

    ui_obj.widget_bridge->SetTime(time);
  }
}

void NodeParamViewItemBody::Retranslate()
{
  for (auto i=input_ui_map_.begin(); i!=input_ui_map_.end(); i++) {
    const NodeInput& ic = i.key();

    if (ic.IsArray() && ic.element() >= 0) {
      // Make the label the array index
      i.value().main_label->setText(tr("%1:").arg(ic.element()));
    } else {
      // Set to the input's name
      i.value().main_label->setText(tr("%1:").arg(ic.name()));
    }
  }
}

int NodeParamViewItemBody::GetElementY(NodeInput c) const
{
  if (c.IsArray() && !array_ui_.value(c.input_pair()).widget->isVisible()) {
    // Array is collapsed, so we'll return the Y of its root
    c.set_element(-1);
  }

  //c = NodeGroup::ResolveInput(c);

  // Find its row in the parameters
  QLabel* lbl = input_ui_map_.value(c).main_label;

  // Find label's Y position
  QPoint lbl_center = lbl->rect().center();

  // Find global position
  lbl_center = lbl->mapToGlobal(lbl_center);

  // Return Y
  return lbl_center.y();
}

void NodeParamViewItemBody::EdgeChanged(Node *output, const NodeInput& input)
{
  Q_UNUSED(output)

  const NodeInputPair &pair = input_group_lookup_.value({input.node(), input.input()});
  NodeInput resolved(pair.node, pair.input, input.element());

  UpdateUIForEdgeConnection(resolved);
}

void NodeParamViewItemBody::UpdateUIForEdgeConnection(const NodeInput& input)
{
  // Show/hide bridge widgets
  if (input_ui_map_.contains(input)) {
    const InputUI& ui_objects = input_ui_map_[input];

    bool is_connected = NodeGroup::ResolveInput(input).IsConnected();

    foreach (QWidget* w, ui_objects.widget_bridge->widgets()) {
      w->setVisible(!is_connected);
    }

    // Show/hide connection label
    ui_objects.connected_label->setVisible(is_connected);

    if (ui_objects.key_control) {
      ui_objects.key_control->setVisible(!is_connected);
    }

    // Show/hide optional checkbox if requested
    if (create_checkboxes_ == kCheckBoxesOnNonConnected) {
      ui_objects.optional_checkbox->setVisible(!is_connected);
    }
  }
}

void NodeParamViewItemBody::PlaceWidgetsFromBridge(QGridLayout* layout, NodeParamViewWidgetBridge *bridge, int row)
{
  // Add widgets for this parameter to the layout
  for (int i=0; i<bridge->widgets().size(); i++) {
    QWidget* w = bridge->widgets().at(i);

    int col = i+kWidgetStartColumn;

    int colspan;
    if (i == bridge->widgets().size()-1) {
      // Span this widget among remaining columns
      colspan = kMaxWidgetColumn - col;
    } else {
      colspan = 1;
    }

    layout->addWidget(w, row, col, 1, colspan);
  }
}

void NodeParamViewItemBody::InputArraySizeChangedInternal(Node *node, const QString &input, int size)
{
  NodeInputPair nip = {node, input};

  if (!array_ui_.contains(nip)) {
    return;
  }

  ArrayUI& array_ui = array_ui_[nip];

  if (size != array_ui.count) {
    QGridLayout* grid = static_cast<QGridLayout*>(array_ui.widget->layout());

    if (array_ui.count < size) {
      // Our UI count is smaller than the size, create more
      grid->addWidget(array_ui.append_btn, size, kArrayInsertColumn);

      for (int i=array_ui.count; i<size; i++) {
        CreateWidgets(grid, node, input, i, i);
      }
    } else {
      for (int i=array_ui.count-1; i>=size; i--) {
        // Our UI count is larger than the size, delete
        InputUI input_ui = input_ui_map_.take({node, input, i});
        delete input_ui.main_label;
        qDeleteAll(input_ui.widget_bridge->widgets());
        delete input_ui.widget_bridge;
        delete input_ui.connected_label;
        delete input_ui.key_control;
        delete input_ui.array_insert_btn;
        delete input_ui.array_remove_btn;
      }

      grid->addWidget(array_ui.append_btn, size, kArrayInsertColumn);
    }

    array_ui.count = size;

    Retranslate();
  }
}

void NodeParamViewItemBody::ArrayCollapseBtnPressed(bool checked)
{
  const NodeInputPair& input = array_collapse_buttons_.key(static_cast<CollapseButton*>(sender()));

  array_ui_.value(input).widget->setVisible(checked);
  if (checked) {
    // Ensure widgets are created (the signal will be ignored if they are)
    NodeInput resolved = NodeGroup::ResolveInput(NodeInput(input.node, input.input));
    InputArraySizeChangedInternal(input.node, input.input, resolved.GetArraySize());
  }

  emit ArrayExpandedChanged(checked);
}

void NodeParamViewItemBody::InputArraySizeChanged(const QString& input, int old_sz, int size)
{
  Q_UNUSED(old_sz)

  NodeInputPair nip = input_group_lookup_.value({static_cast<Node*>(sender()), input});

  InputArraySizeChangedInternal(nip.node, nip.input, size);
}

void NodeParamViewItemBody::ArrayAppendClicked()
{
  for (auto it=array_ui_.cbegin(); it!=array_ui_.cend(); it++) {
    if (it.value().append_btn == sender()) {
      NodeInput real_input = NodeGroup::ResolveInput(NodeInput(it.key().node, it.key().input));
      real_input.node()->InputArrayAppend(real_input.input(), true);
      break;
    }
  }
}

void NodeParamViewItemBody::ArrayInsertClicked()
{
  for (auto it=input_ui_map_.cbegin(); it!=input_ui_map_.cend(); it++) {
    if (it.value().array_insert_btn == sender()) {
      // Found our input and element
      NodeInput ic = NodeGroup::ResolveInput(it.key());
      ic.node()->InputArrayInsert(ic.input(), ic.element(), true);
      break;
    }
  }
}

void NodeParamViewItemBody::ArrayRemoveClicked()
{
  for (auto it=input_ui_map_.cbegin(); it!=input_ui_map_.cend(); it++) {
    if (it.value().array_remove_btn == sender()) {
      // Found our input and element
      NodeInput ic = NodeGroup::ResolveInput(it.key());
      ic.node()->InputArrayRemove(ic.input(), ic.element(), true);
      break;
    }
  }
}

void NodeParamViewItemBody::ToggleArrayExpanded()
{
  NodeParamViewWidgetBridge* bridge = static_cast<NodeParamViewWidgetBridge*>(sender());

  for (auto it=input_ui_map_.cbegin(); it!=input_ui_map_.cend(); it++) {
    if (it.value().widget_bridge == bridge) {
      CollapseButton* b = array_collapse_buttons_.value(it.key().input_pair());
      b->setChecked(!b->isChecked());
      return;
    }
  }
}

void NodeParamViewItemBody::SetTimebase(const rational& timebase)
{
  timebase_ = timebase;

  foreach (const InputUI& ui_obj, input_ui_map_) {
    ui_obj.widget_bridge->SetTimebase(timebase);
  }
}

void NodeParamViewItemBody::SetInputChecked(const NodeInput &input, bool e)
{
  if (input_ui_map_.contains(input)) {
    QCheckBox *cb = input_ui_map_.value(input).optional_checkbox;
    if (cb) {
      cb->setChecked(e);
    }
  }
}

void NodeParamViewItemBody::ReplaceWidgets(const NodeInput &input)
{
  InputUI ui = input_ui_map_.value(input);
  PlaceWidgetsFromBridge(ui.layout, ui.widget_bridge, ui.row);
}

void NodeParamViewItemBody::ShowSpeedDurationDialogForNode()
{
  // We should only get there if the node is a clip, determined by the dynamic_cast in CreateWidgets
  SpeedDurationDialog sdd({static_cast<ClipBlock*>(node_)}, timebase_, this);
  sdd.exec();
}

void NodeParamViewItemBody::OptionalCheckBoxClicked(bool e)
{
  QCheckBox *cb = static_cast<QCheckBox*>(sender());

  for (auto it=input_ui_map_.cbegin(); it!=input_ui_map_.cend(); it++) {
    if (it.value().optional_checkbox == cb) {
      emit InputCheckedChanged(it.key(), e);
      break;
    }
  }
}


NodeParamViewItemBody::InputUI::InputUI() :
  main_label(nullptr),
  widget_bridge(nullptr),
  connected_label(nullptr),
  key_control(nullptr),
  extra_btn(nullptr),
  optional_checkbox(nullptr),
  array_insert_btn(nullptr),
  array_remove_btn(nullptr)
{
}

}<|MERGE_RESOLUTION|>--- conflicted
+++ resolved
@@ -269,7 +269,6 @@
   // Place widgets into layout
   PlaceWidgetsFromBridge(layout, ui_objects.widget_bridge, row);
 
-<<<<<<< HEAD
   // Add widgets for this parameter to the layout
   for (int i=0; i<ui_objects.widget_bridge->widgets().size(); i++) {
     QWidget* w = ui_objects.widget_bridge->widgets().at(i);
@@ -279,9 +278,6 @@
 
     layout->addWidget(w, row, i+kWidgetStartColumn, 1, column_span);
   }
-
-=======
->>>>>>> 5a9de2b7
   // In case this input is a group, resolve that actual input to use for connected labels
   NodeInput resolved = NodeGroup::ResolveInput(input_ref);
 
