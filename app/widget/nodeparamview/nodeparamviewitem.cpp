--- conflicted
+++ resolved
@@ -47,12 +47,7 @@
 NodeParamViewItem::NodeParamViewItem(Node *node, NodeParamViewCheckBoxBehavior create_checkboxes, QWidget *parent) :
   super(parent),
   node_(node),
-<<<<<<< HEAD
-  create_checkboxes_(create_checkboxes),
-  keyframe_view_(nullptr)
-=======
   ctx_(nullptr)
->>>>>>> 5afd3226
 {
   node_->Retranslate();
 
