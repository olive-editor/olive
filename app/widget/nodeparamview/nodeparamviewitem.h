/***

  Olive - Non-Linear Video Editor
  Copyright (C) 2021 Olive Team

  This program is free software: you can redistribute it and/or modify
  it under the terms of the GNU General Public License as published by
  the Free Software Foundation, either version 3 of the License, or
  (at your option) any later version.

  This program is distributed in the hope that it will be useful,
  but WITHOUT ANY WARRANTY; without even the implied warranty of
  MERCHANTABILITY or FITNESS FOR A PARTICULAR PURPOSE.  See the
  GNU General Public License for more details.

  You should have received a copy of the GNU General Public License
  along with this program.  If not, see <http://www.gnu.org/licenses/>.

***/

#ifndef NODEPARAMVIEWITEM_H
#define NODEPARAMVIEWITEM_H

#include <QCheckBox>
#include <QGridLayout>
#include <QLabel>
#include <QPushButton>
#include <QVBoxLayout>
#include <QWidget>

#include "node/node.h"
#include "nodeparamviewarraywidget.h"
#include "nodeparamviewconnectedlabel.h"
#include "nodeparamviewkeyframecontrol.h"
#include "nodeparamviewitembase.h"
#include "nodeparamviewwidgetbridge.h"
#include "widget/clickablelabel/clickablelabel.h"
#include "widget/collapsebutton/collapsebutton.h"
#include "widget/keyframeview/keyframeview.h"

namespace olive {

enum NodeParamViewCheckBoxBehavior {
  kNoCheckBoxes,
  kCheckBoxesOn,
  kCheckBoxesOnNonConnected
};

class NodeParamViewItemBody : public QWidget {
  Q_OBJECT
public:
  NodeParamViewItemBody(Node* node, NodeParamViewCheckBoxBehavior create_checkboxes, QWidget* parent = nullptr);

  void SetTimeTarget(Node* target);

  void SetTime(const rational& time);

  void Retranslate();

  int GetElementY(NodeInput c) const;

  // Set the timebase of any timebased widgets contained here
  void SetTimebase(const rational& timebase);

  void SetInputChecked(const NodeInput &input, bool e);

signals:
  void RequestSetTime(const rational& time);

  void RequestSelectNode(Node *node);

  void ArrayExpandedChanged(bool e);

  void InputCheckedChanged(const NodeInput &input, bool e);

private:
  void CreateWidgets(QGridLayout *layout, Node* node, const QString& input, int element, int row_index);

  void UpdateUIForEdgeConnection(const NodeInput &input);

  void PlaceWidgetsFromBridge(QGridLayout *layout, NodeParamViewWidgetBridge* bridge, int row);

  void InputArraySizeChangedInternal(Node *node, const QString &input, int size);

  struct InputUI {
    InputUI();

    QLabel* main_label;
    NodeParamViewWidgetBridge* widget_bridge;
    NodeParamViewConnectedLabel* connected_label;
    NodeParamViewKeyframeControl* key_control;
    QGridLayout* layout;
    int row;
    QPushButton *extra_btn;
    QCheckBox *optional_checkbox;

    NodeParamViewArrayButton* array_insert_btn;
    NodeParamViewArrayButton* array_remove_btn;
  };

  QHash<NodeInput, InputUI> input_ui_map_;

  struct ArrayUI {
    QWidget* widget;
    int count;
    NodeParamViewArrayButton* append_btn;
  };

  Node *node_;

  QHash<NodeInputPair, ArrayUI> array_ui_;

  QHash<NodeInputPair, CollapseButton*> array_collapse_buttons_;

  rational timebase_;

  NodeParamViewCheckBoxBehavior create_checkboxes_;

  QHash<NodeInputPair, NodeInputPair> input_group_lookup_;

  QGridLayout *root_layout_;

  /**
   * @brief The column to place the keyframe controls in
   *
   * Serves as an effective "maximum column" index because the keyframe button is always aligned
   * to the right edge.
   */
  static const int kKeyControlColumn;

  static const int kArrayInsertColumn;
  static const int kArrayRemoveColumn;
  static const int kExtraButtonColumn;

  static const int kOptionalCheckBox;
  static const int kArrayCollapseBtnColumn;
  static const int kLabelColumn;
  static const int kWidgetStartColumn;
  static const int kMaxWidgetColumn;

private slots:
  void EdgeChanged(Node *output, const NodeInput &input);

  void ArrayCollapseBtnPressed(bool checked);

  void InputArraySizeChanged(const QString &input, int old_sz, int size);

  void ArrayAppendClicked();

  void ArrayInsertClicked();

  void ArrayRemoveClicked();

  void ToggleArrayExpanded();

  void ReplaceWidgets(const NodeInput& input);

  void ShowSpeedDurationDialogForNode();

  void OptionalCheckBoxClicked(bool e);

};

class NodeParamViewItem : public NodeParamViewItemBase
{
  Q_OBJECT
public:
  NodeParamViewItem(Node* node, NodeParamViewCheckBoxBehavior create_checkboxes, QWidget* parent = nullptr);

  void SetTimeTarget(Node* target)
  {
    body_->SetTimeTarget(target);
  }

  void SetTime(const rational& time)
  {
    time_ = time;

    body_->SetTime(time_);
  }

  void SetTimebase(const rational& timebase)
  {
    timebase_ = timebase;

    body_->SetTimebase(timebase);
  }

  Node *GetContext() const
  {
    return ctx_;
  }

  void SetContext(Node *ctx)
  {
    ctx_ = ctx;
  }

  Node* GetNode() const
  {
    return node_;
  }

  int GetElementY(const NodeInput& c) const;

  void SetInputChecked(const NodeInput &input, bool e);

  const KeyframeView::NodeConnections &GetKeyframeConnections() const
  {
    return keyframe_connections_;
  }

  void SetKeyframeConnections(const KeyframeView::NodeConnections &c)
  {
    keyframe_connections_ = c;
  }

  void SetKeyframeView( KeyframeView * kfv) {
    keyframe_view_ = kfv;
  }

signals:
  void RequestSetTime(const rational& time);

  void RequestSelectNode(Node *node);

  void ArrayExpandedChanged(bool e);

  void InputCheckedChanged(const NodeInput &input, bool e);

protected slots:
  virtual void Retranslate() override;

private slots:
  void OnInputListChanged();
  void OnInputRemoved(const QString &id);

private:
  NodeParamViewItemBody* body_;

  Node* node_;

  NodeParamViewCheckBoxBehavior create_checkboxes_;

  Node *ctx_;

  rational time_;
  rational timebase_;

  NodeParamViewCheckBoxBehavior create_checkboxes_;
  KeyframeView::NodeConnections keyframe_connections_;
<<<<<<< HEAD
  KeyframeView * keyframe_view_;
=======

private slots:
  void RecreateBody();

>>>>>>> c8e2373f
};

}

#endif // NODEPARAMVIEWITEM_H<|MERGE_RESOLUTION|>--- conflicted
+++ resolved
@@ -249,14 +249,10 @@
 
   NodeParamViewCheckBoxBehavior create_checkboxes_;
   KeyframeView::NodeConnections keyframe_connections_;
-<<<<<<< HEAD
   KeyframeView * keyframe_view_;
-=======
 
 private slots:
   void RecreateBody();
-
->>>>>>> c8e2373f
 };
 
 }
