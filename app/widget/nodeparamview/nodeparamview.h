--- conflicted
+++ resolved
@@ -80,11 +80,8 @@
 
   int last_scroll_val_;
 
-<<<<<<< HEAD
   QMainWindow* dock_;
-=======
-  QWidget* param_widget_area_;
->>>>>>> e064d379
+
 
 private slots:
   void ItemRequestedTimeChanged(const rational& time);
