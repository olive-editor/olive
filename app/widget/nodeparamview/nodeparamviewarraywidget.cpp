--- conflicted
+++ resolved
@@ -61,9 +61,6 @@
   QPushButton(parent),
   type_(type)
 {
-<<<<<<< HEAD
-  count_lbl_->setText(tr("%n element(s)", nullptr, array_->GetSize()));
-=======
   Retranslate();
 
   int sz = sizeHint().height() / 3 * 2;
@@ -77,7 +74,6 @@
   }
 
   QPushButton::changeEvent(event);
->>>>>>> 82d2a253
 }
 
 void NodeParamViewArrayButton::Retranslate()
