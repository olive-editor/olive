/***

  Olive - Non-Linear Video Editor
  Copyright (C) 2020 Olive Team

  This program is free software: you can redistribute it and/or modify
  it under the terms of the GNU General Public License as published by
  the Free Software Foundation, either version 3 of the License, or
  (at your option) any later version.

  This program is distributed in the hope that it will be useful,
  but WITHOUT ANY WARRANTY; without even the implied warranty of
  MERCHANTABILITY or FITNESS FOR A PARTICULAR PURPOSE.  See the
  GNU General Public License for more details.

  You should have received a copy of the GNU General Public License
  along with this program.  If not, see <http://www.gnu.org/licenses/>.

***/

#include "sliderladder.h"

#include <QApplication>
#include <QDateTime>
#include <QDebug>
#include <QtMath>
#include <QVBoxLayout>

#ifdef Q_OS_MAC
#include <ApplicationServices/ApplicationServices.h>
#endif

#include "common/clamp.h"
#include "common/lerp.h"
#include "common/qtutils.h"
#include "config/config.h"

namespace olive {

SliderLadder::SliderLadder(double drag_multiplier, int nb_outer_values, QString width_hint, QWidget* parent) :
  QFrame(parent, Qt::Popup),
  width_hint_(width_hint)
{
  QVBoxLayout* layout = new QVBoxLayout(this);
  layout->setMargin(0);
  layout->setSpacing(0);

  setFrameShape(QFrame::Box);
  setLineWidth(1);

  if (!Config::Current()[QStringLiteral("UseSliderLadders")].toBool()) {
    nb_outer_values = 0;
  }

  for (int i=nb_outer_values-1;i>=0;i--) {
    elements_.append(new SliderLadderElement(qPow(10, i + 1) * drag_multiplier, width_hint_));
  }

  // Create center entry
  SliderLadderElement* start_element = new SliderLadderElement(drag_multiplier, width_hint_);
  active_element_ = elements_.size();
  start_element->SetHighlighted(true);
  elements_.append(start_element);

  for (int i=0;i<nb_outer_values;i++) {
    elements_.append(new SliderLadderElement(qPow(10, -i - 1) * drag_multiplier, width_hint_));
  }

  foreach (SliderLadderElement* e, elements_) {
    layout->addWidget(e);
  }

  if (elements_.size() == 1) {
    elements_.first()->SetMultiplierVisible(false);
  }

  drag_timer_.setInterval(10);
  connect(&drag_timer_, &QTimer::timeout, this, &SliderLadder::TimerUpdate);

  if (UsingLadders()) {
    drag_start_x_ = -1;
  } else {
#if defined(Q_OS_MAC)
    CGAssociateMouseAndMouseCursorPosition(false);
    CGDisplayHideCursor(kCGDirectMainDisplay);
    CGGetLastMouseDelta(nullptr, nullptr);
#else
    drag_start_x_ = QCursor::pos().x();
    drag_start_y_ = QCursor::pos().y();

    static_cast<QGuiApplication*>(QApplication::instance())->setOverrideCursor(Qt::BlankCursor);
#endif
  }
}

SliderLadder::~SliderLadder()
{
  if (UsingLadders()) {

  } else {
#if defined(Q_OS_MAC)
    CGAssociateMouseAndMouseCursorPosition(true);
    CGDisplayShowCursor(kCGDirectMainDisplay);
#else
    static_cast<QGuiApplication*>(QApplication::instance())->restoreOverrideCursor();
#endif
  }
}

void SliderLadder::SetValue(const QString &s)
{
  foreach (SliderLadderElement* e, elements_) {
    e->SetValue(s);
  }
}

void SliderLadder::StartListeningToMouseInput()
{
  drag_timer_.start();
}

void SliderLadder::mouseReleaseEvent(QMouseEvent *event)
{
  Q_UNUSED(event)

  this->close();
}

void SliderLadder::closeEvent(QCloseEvent *event)
{
  Q_UNUSED(event)

  drag_timer_.stop();

  emit Released();

  QFrame::closeEvent(event);
}

void SliderLadder::TimerUpdate()
{
  int ladder_left = this->x();
  int ladder_right = this->x() + this->width() - 1;
  int now_pos = QCursor::pos().x();

  if (UsingLadders()) {

    bool is_under_mouse = (now_pos >= ladder_left && now_pos <= ladder_right);

    if (drag_start_x_ != -1 && (is_under_mouse
        || (drag_start_x_ < ladder_left && now_pos > ladder_right)
        || (drag_start_x_ > ladder_right && now_pos < ladder_left))) {
      // We're ending a drag, try to return the value back to its beginning
      int anchor;

      if (drag_start_x_ < ladder_left) {
        anchor = ladder_left;
      } else {
        anchor = ladder_right;
      }

      int makeup_value = anchor - drag_start_x_;
      emit DraggedByValue(makeup_value, elements_.at(active_element_)->GetMultiplier());

      drag_start_x_ = -1;
    }

    if (is_under_mouse) {

      // Determine which element is currently active
      for (int i=0; i<elements_.size(); i++) {
        if (elements_.at(i)->underMouse()) {
          if (i != active_element_) {
            elements_.at(active_element_)->SetHighlighted(false);
            active_element_ = i;
            elements_.at(active_element_)->SetHighlighted(true);
          }

          break;
        }
      }

    } else {

      if (drag_start_x_ == -1) {
        // Drag is a new leave from the ladder, calculate origin
        if (now_pos < ladder_left) {
          drag_start_x_ = ladder_left;
        } else {
          drag_start_x_ = ladder_right;
        }
      }

      emit DraggedByValue(now_pos - drag_start_x_, elements_.at(active_element_)->GetMultiplier());
      drag_start_x_ = now_pos;

    }

  } else {
    int32_t x_mvmt, y_mvmt;

    // Keep cursor in the same position
#if defined(Q_OS_MAC)
    CGGetLastMouseDelta(&x_mvmt, &y_mvmt);
#else
    QPoint current_pos = QCursor::pos();

    x_mvmt = current_pos.x() - drag_start_x_;
    y_mvmt = current_pos.y() - drag_start_y_;

    QCursor::setPos(QPoint(drag_start_x_, drag_start_y_));
#endif

    if (x_mvmt || y_mvmt) {
      double multiplier = 1.0;

      if (qApp->keyboardModifiers() & Qt::ControlModifier) {
        multiplier *= 0.1;
      }

      if (qApp->keyboardModifiers() & Qt::ShiftModifier) {
        multiplier *= 0.1;
      }

      emit DraggedByValue(x_mvmt + y_mvmt, multiplier);
    }
  }
}

<<<<<<< HEAD
SliderLadderElement::SliderLadderElement(const double &multiplier, QString width_hint, QWidget *parent) :
=======
bool SliderLadder::UsingLadders() const
{
  return elements_.size() > 1;
}

SliderLadderElement::SliderLadderElement(const double &multiplier, QWidget *parent) :
>>>>>>> 6b7412af
  QWidget(parent),
  multiplier_(multiplier),
  highlighted_(false),
  multiplier_visible_(true)
{
  QVBoxLayout* layout = new QVBoxLayout(this);

  label_ = new QLabel();
  label_->setAlignment(Qt::AlignCenter);
  label_->setFixedWidth(QtUtils::QFontMetricsWidth(label_->fontMetrics(), width_hint));
  layout->addWidget(label_);

  QPalette p = palette();
  QColor highlight_color = palette().text().color();
  highlight_color.setAlpha(64);
  p.setColor(QPalette::Highlight, highlight_color);
  setPalette(p);

  setAutoFillBackground(true);

  UpdateLabel();
}

void SliderLadderElement::SetHighlighted(bool e)
{
  highlighted_ = e;

  if (highlighted_) {
    setBackgroundRole(QPalette::Highlight);
  } else {
    setBackgroundRole(QPalette::Window);
  }

  UpdateLabel();
}

void SliderLadderElement::SetValue(const QString &value)
{
  value_ = value;

  UpdateLabel();
}

void SliderLadderElement::SetMultiplierVisible(bool e)
{
  multiplier_visible_ = e;

  UpdateLabel();
}

void SliderLadderElement::UpdateLabel()
{
  if (multiplier_visible_) {
    QString val_text;

    if (highlighted_) {
      val_text = value_;
    }

    label_->setText(QStringLiteral("%1\n%2").arg(QString::number(multiplier_),
                                                 val_text));
  } else {
    label_->setText(value_);
  }
}

}<|MERGE_RESOLUTION|>--- conflicted
+++ resolved
@@ -227,16 +227,12 @@
   }
 }
 
-<<<<<<< HEAD
-SliderLadderElement::SliderLadderElement(const double &multiplier, QString width_hint, QWidget *parent) :
-=======
 bool SliderLadder::UsingLadders() const
 {
   return elements_.size() > 1;
 }
 
-SliderLadderElement::SliderLadderElement(const double &multiplier, QWidget *parent) :
->>>>>>> 6b7412af
+  SliderLadderElement::SliderLadderElement(const double &multiplier, QString width_hint, QWidget *parent) :
   QWidget(parent),
   multiplier_(multiplier),
   highlighted_(false),
