--- conflicted
+++ resolved
@@ -111,12 +111,8 @@
     case kFloat:
       return FloatToString(val, GetDecimalPlaces(), GetAutoTrimDecimalPlaces());
     case kRational:
-<<<<<<< HEAD
     default:
-      return QString::fromStdString(v.value<rational>().toString());
-=======
       return v.value<rational>().toString();
->>>>>>> b25acc01
     }
   }
 }
