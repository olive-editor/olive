--- conflicted
+++ resolved
@@ -627,95 +627,10 @@
 
   bool check_if_item_is_in_use = true;
 
-<<<<<<< HEAD
-        // Compile list of sequences to assist the user in making this decision
-        foreach (MediaInput* i, footage_nodes) {
-          Sequence* media_parent = static_cast<Sequence*>(i->parent());
-
-          if (!used_in_sequences.contains(media_parent)) {
-            used_in_sequences.append(media_parent);
-          }
-        }
-
-        QString sequence_list_str;
-        int count = 0;
-        foreach (Sequence* s, used_in_sequences) {
-          sequence_list_str.append(QStringLiteral("%1\n").arg(s->name()));
-          count++;
-        }
-
-        QMessageBox msgbox(this);
-        msgbox.setWindowTitle(tr("Confirm Footage Deletion"));
-        msgbox.setText(tr("The footage \"%1\" is currently used in %n sequence(s):\n\n"
-                          "%2\nWhat would you like to do with these clips?", nullptr, count)
-                       .arg(footage->filename(), sequence_list_str));
-        msgbox.setIcon(QMessageBox::Warning);
-
-        // Set up buttons
-        QPushButton* offline_btn = msgbox.addButton(tr("Offline Footage"), QMessageBox::YesRole);
-        QPushButton* delete_clip_btn = msgbox.addButton(tr("Delete Clips"), QMessageBox::NoRole);
-        msgbox.addButton(QMessageBox::Cancel);
-
-        // Run messagebox
-        msgbox.exec();
-
-        if (msgbox.clickedButton() == offline_btn || msgbox.clickedButton() == delete_clip_btn) {
-
-          // For safety, even if we're deleting clips, we'll offline the footage nodes too
-          new OfflineFootageCommand(footage_nodes, command);
-
-        }
-
-        if (msgbox.clickedButton() == delete_clip_btn) {
-
-          // Delete any blocks that use this footage
-          QVector<Block*> blocks_to_remove;
-
-          foreach (Sequence* s, used_in_sequences) {
-            foreach (TrackOutput* track, s->viewer_output()->GetTracks()) {
-              foreach (Block* b, track->Blocks()) {
-                QVector<Node*> deps = b->GetDependencies();
-
-                foreach (MediaInput* i, footage_nodes) {
-                  if (deps.contains(i)) {
-                    blocks_to_remove.append(b);
-                    break;
-                  }
-                }
-              }
-            }
-          }
-
-          TimelineWidget::ReplaceBlocksWithGaps(blocks_to_remove, true, command);
-
-        } else if (msgbox.clickedButton() != offline_btn) {
-
-          // Must have cancelled
-          delete command;
-          return;
-
-        }
-      }
-
-      // Close footage if currently open in footage panel
-      FootageViewerPanel* footage_panel = PanelManager::instance()->GetPanelsOfType<FootageViewerPanel>().first();
-      if (footage_panel->GetSelectedFootage().contains(footage)) {
-        footage_panel->SetFootage(nullptr);
-      }
-      break;
-    }
-    case Item::kFolder:
-      // Do nothing
-      break;
-    }
-
-    new ProjectViewModel::RemoveItemCommand(&model_, item->get_shared_ptr(), command);
-=======
   if (DeleteItemsInternal(selected, check_if_item_is_in_use, command)) {
     Core::instance()->undo_stack()->pushIfHasChildren(command);
   } else {
     delete command;
->>>>>>> 82d2a253
   }
 }
 
