--- conflicted
+++ resolved
@@ -235,12 +235,7 @@
 
   UpdateWaveformViewFromMode();
 
-<<<<<<< HEAD
   waveform_view_->SetViewer(GetConnectedNode());
-  waveform_view_->ConnectTimelinePoints(GetConnectedNode()->GetTimelinePoints());
-=======
-  waveform_view_->SetViewer(GetConnectedNode()->audio_playback_cache());
->>>>>>> 8ff3544c
 
   UpdateRendererVideoParameters();
   UpdateRendererAudioParameters();
@@ -395,13 +390,8 @@
 
 void ViewerWidget::CacheSequenceInOut()
 {
-<<<<<<< HEAD
-  if (GetConnectedNode() && GetConnectedNode()->GetTimelinePoints()->workarea()->enabled()) {
-    auto_cacher_->ForceCacheRange(GetConnectedNode()->GetTimelinePoints()->workarea()->range());
-=======
   if (GetConnectedNode() && GetConnectedNode()->GetWorkArea()->enabled()) {
-    auto_cacher_.ForceCacheRange(GetConnectedNode()->GetWorkArea()->range());
->>>>>>> 8ff3544c
+    auto_cacher_->ForceCacheRange(GetConnectedNode()->GetWorkArea()->range());
   } else {
     QMessageBox::warning(this,
                          tr("Error"),
@@ -594,11 +584,7 @@
   RenderTicketWatcher *watcher = new RenderTicketWatcher(this);
   connect(watcher, &RenderTicketWatcher::Finished, this, &ViewerWidget::ReceivedAudioBufferForPlayback);
   audio_playback_queue_.push_back(watcher);
-<<<<<<< HEAD
-  watcher->SetTicket(auto_cacher_->GetRangeOfAudio(TimeRange(audio_playback_queue_time_, queue_end), RenderTicketPriority::kHigh));
-=======
-  watcher->SetTicket(auto_cacher_.GetRangeOfAudio(TimeRange(audio_playback_queue_time_, queue_end)));
->>>>>>> 8ff3544c
+  watcher->SetTicket(auto_cacher_->GetRangeOfAudio(TimeRange(audio_playback_queue_time_, queue_end)));
 
   audio_playback_queue_time_ = queue_end;
 }
@@ -906,11 +892,7 @@
 
       RenderTicketWatcher *watcher = new RenderTicketWatcher();
       connect(watcher, &RenderTicketWatcher::Finished, this, &ViewerWidget::ReceivedAudioBufferForScrubbing);
-<<<<<<< HEAD
-      watcher->SetTicket(auto_cacher_->GetRangeOfAudio(TimeRange(GetTime(), GetTime() + interval), RenderTicketPriority::kHigh));
-=======
-      watcher->SetTicket(auto_cacher_.GetRangeOfAudio(TimeRange(GetTime(), GetTime() + interval)));
->>>>>>> 8ff3544c
+      watcher->SetTicket(auto_cacher_->GetRangeOfAudio(TimeRange(GetTime(), GetTime() + interval)));
     }
   }
 }
@@ -988,11 +970,7 @@
 
   if (!QFileInfo::exists(cache_fn)) {
     // Frame hasn't been cached, start render job
-<<<<<<< HEAD
-    return auto_cacher_->GetSingleFrame(t, priority);
-=======
-    return auto_cacher_.GetSingleFrame(t);
->>>>>>> 8ff3544c
+    return auto_cacher_->GetSingleFrame(t);
   } else {
     // Frame has been cached, grab the frame
     RenderTicketPtr ticket = std::make_shared<RenderTicket>();
@@ -1151,13 +1129,9 @@
             prequeuing_video_ = false;
             FinishPlayPreprocess();
           } else {
-<<<<<<< HEAD
-            RequestNextFrameForQueue();
-=======
             // This call was mostly necessary to keep the threads busy between prequeue and playback.
             // If we only have a single render thread, it's no longer necessary.
             //RequestNextFrameForQueue();
->>>>>>> 8ff3544c
           }
         }
       }
