--- conflicted
+++ resolved
@@ -894,67 +894,42 @@
     if (current_gizmo_) {
       // Signal movement
       if (!gizmo_drag_started_) {
-<<<<<<< HEAD
         // start a drag operation on all selected gizmos
         for( NodeGizmo * a_gizmo: gizmo_selection_.SelectedGizmos()) {
           DraggableGizmo *draggable = dynamic_cast<DraggableGizmo*>(a_gizmo);
 
           if (draggable &&
               ((a_gizmo == gizmo_selection_.PressedGizmo()) || (a_gizmo->CanBeDraggedInGroup()))) {
-            QPointF start = gizmo_start_drag_ * gizmo_last_draw_transform_inverted_;
+            QPointF start = ScreenToScenePoint(gizmo_start_drag_);
 
             rational gizmo_time = GetGizmoTime();
             NodeTraverser t;
             t.SetCacheVideoParams(gizmo_params_);
+            t.SetCacheAudioParams(gizmo_audio_params_);
             NodeValueRow row = t.GenerateRow(gizmos_, TimeRange(gizmo_time, gizmo_time + gizmo_params_.frame_rate_as_time_base()));
 
             draggable->DragStart(row, start.x(), start.y(), gizmo_time);
           }
         }
-=======
-        QPointF start = ScreenToScenePoint(gizmo_start_drag_);
-
-        rational gizmo_time = GetGizmoTime();
-        NodeTraverser t;
-        t.SetCacheVideoParams(gizmo_params_);
-        t.SetCacheAudioParams(gizmo_audio_params_);
-        NodeValueRow row = t.GenerateRow(gizmos_, TimeRange(gizmo_time, gizmo_time + gizmo_params_.frame_rate_as_time_base()));
->>>>>>> 5420ceaa
 
         gizmo_drag_started_ = true;
       }
 
-<<<<<<< HEAD
       for( NodeGizmo * a_gizmo: gizmo_selection_.SelectedGizmos()) {
         DraggableGizmo *draggable = dynamic_cast<DraggableGizmo*>(a_gizmo);
-        QPointF v = event->pos() * gizmo_last_draw_transform_inverted_;
+        QPointF v = ScreenToScenePoint(event->pos());
         switch (draggable->GetDragValueBehavior()) {
         case DraggableGizmo::kAbsolute:
           // Above value is correct
           break;
         case DraggableGizmo::kDeltaFromPrevious:
-          v -= gizmo_last_drag_ * gizmo_last_draw_transform_inverted_;
+          v -= ScreenToScenePoint(gizmo_last_drag_);
           gizmo_last_drag_ = event->pos();
           break;
         case DraggableGizmo::kDeltaFromStart:
-          v -= gizmo_start_drag_ * gizmo_last_draw_transform_inverted_;
+          v -= ScreenToScenePoint(gizmo_start_drag_);
           break;
         }
-=======
-      QPointF v = ScreenToScenePoint(event->pos());
-      switch (draggable->GetDragValueBehavior()) {
-      case DraggableGizmo::kAbsolute:
-        // Above value is correct
-        break;
-      case DraggableGizmo::kDeltaFromPrevious:
-        v -= ScreenToScenePoint(gizmo_last_drag_);
-        gizmo_last_drag_ = event->pos();
-        break;
-      case DraggableGizmo::kDeltaFromStart:
-        v -= ScreenToScenePoint(gizmo_start_drag_);
-        break;
-      }
->>>>>>> 5420ceaa
 
         if (gizmo_selection_.CanMoveGizmo( a_gizmo)) {
           draggable->DragMove(v.x(), v.y(), event->modifiers());
