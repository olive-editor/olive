/***

  Olive - Non-Linear Video Editor
  Copyright (C) 2022 Olive Team

  This program is free software: you can redistribute it and/or modify
  it under the terms of the GNU General Public License as published by
  the Free Software Foundation, either version 3 of the License, or
  (at your option) any later version.

  This program is distributed in the hope that it will be useful,
  but WITHOUT ANY WARRANTY; without even the implied warranty of
  MERCHANTABILITY or FITNESS FOR A PARTICULAR PURPOSE.  See the
  GNU General Public License for more details.

  You should have received a copy of the GNU General Public License
  along with this program.  If not, see <http://www.gnu.org/licenses/>.

***/

#include "viewerdisplay.h"

#include <OpenImageIO/imagebuf.h>
#include <QAbstractTextDocumentLayout>
#include <QApplication>
#include <QFileInfo>
#include <QMessageBox>
#include <QMouseEvent>
#include <QOpenGLContext>
#include <QOpenGLFunctions>
#include <QOpenGLTexture>
#include <QPainter>
#include <QPushButton>
#include <QScreen>
#include <QTextEdit>

#include "common/define.h"
#include "common/html.h"
#include "common/qtutils.h"
#include "config/config.h"
#include "core.h"
#include "node/block/subtitle/subtitle.h"
#include "node/gizmo/path.h"
#include "node/gizmo/point.h"
#include "node/gizmo/polygon.h"
#include "node/gizmo/screen.h"
#include "window/mainwindow/mainwindow.h"

namespace olive {

#define super ManagedDisplayWidget

ViewerDisplayWidget::ViewerDisplayWidget(QWidget *parent) :
  super(parent),
  deinterlace_texture_(nullptr),
  signal_cursor_color_(false),
  gizmos_(nullptr),
  current_gizmo_(nullptr),
  gizmo_drag_started_(false),
  show_subtitles_(true),
  subtitle_tracks_(nullptr),
  hand_dragging_(false),
  deinterlace_(false),
  show_fps_(false),
  frames_skipped_(0),
  show_widget_background_(false),
  playback_speed_(0),
  push_mode_(kPushNull),
  add_band_(false),
  queue_starved_(false),
  text_edit_(nullptr),
  gizmo_selection_(inner_widget(),
                   gizmo_last_draw_transform_)
{
  connect(Core::instance(), &Core::ToolChanged, this, &ViewerDisplayWidget::ToolChanged);

  // Initializes cursor based on tool
  UpdateCursor();

  const int kFrameRateAverageCount = 8;
  frame_rate_averages_.resize(kFrameRateAverageCount);

  inner_widget()->setAcceptDrops(true);
  // needed for hovering feature
  inner_widget()->setMouseTracking( true);
  inner_widget()->installEventFilter( & gizmo_selection_);
}

ViewerDisplayWidget::~ViewerDisplayWidget()
{
  delete text_edit_;

  MANAGEDDISPLAYWIDGET_DEFAULT_DESTRUCTOR_INNER;
}

void ViewerDisplayWidget::SetMatrixTranslate(const QMatrix4x4 &mat)
{
  translate_matrix_ = mat;

  UpdateMatrix();
}

void ViewerDisplayWidget::SetMatrixZoom(const QMatrix4x4 &mat)
{
  scale_matrix_ = mat;

  UpdateMatrix();
}

void ViewerDisplayWidget::SetMatrixCrop(const QMatrix4x4 &mat)
{
  crop_matrix_ = mat;

  update();
}

void ViewerDisplayWidget::UpdateCursor()
{
  if (Core::instance()->tool() == Tool::kHand) {
    this->inner_widget()->setCursor(Qt::OpenHandCursor);
  } else if (Core::instance()->tool() == Tool::kAdd) {
    this->inner_widget()->setCursor(Qt::CrossCursor);
  } else {
    this->inner_widget()->unsetCursor();
  }
}

void ViewerDisplayWidget::SetSignalCursorColorEnabled(bool e)
{
  signal_cursor_color_ = e;
  SetInnerMouseTracking(e);
}

void ViewerDisplayWidget::SetImage(const QVariant &buffer)
{
  load_frame_ = buffer;

  if (load_frame_.isNull()) {
    push_mode_ = kPushNull;
  } else {
    push_mode_ = kPushFrame;
  }

  update();
}

void ViewerDisplayWidget::SetBlank()
{
  push_mode_ = kPushBlank;

  update();
}

void ViewerDisplayWidget::ToolChanged()
{
  UpdateCursor();
}

void ViewerDisplayWidget::SetDeinterlacing(bool e)
{
  deinterlace_ = e;

  if (!deinterlace_) {
    if (!deinterlace_shader_.isNull()) {
      renderer()->DestroyNativeShader(deinterlace_shader_);
      deinterlace_shader_.clear();
    }
    deinterlace_texture_ = nullptr;
  }

  update();
}

const ViewerSafeMarginInfo &ViewerDisplayWidget::GetSafeMargin() const
{
  return safe_margin_;
}

void ViewerDisplayWidget::SetSafeMargins(const ViewerSafeMarginInfo &safe_margin)
{
  if (safe_margin_ != safe_margin) {
    safe_margin_ = safe_margin;

    update();
  }
}

void ViewerDisplayWidget::SetGizmos(Node *node)
{
  if (gizmos_ != node) {
    gizmos_ = node;
    gizmo_selection_.SetGizmos( node);

    update();
  }

  inner_widget()->setMouseTracking( gizmos_ != nullptr);
}

void ViewerDisplayWidget::SetVideoParams(const VideoParams &params)
{
  gizmo_params_ = params;

  if (gizmos_) {
    update();
  }
}

void ViewerDisplayWidget::SetAudioParams(const AudioParams &params)
{
  gizmo_audio_params_ = params;

  if (gizmos_) {
    update();
  }
}

void ViewerDisplayWidget::SetTime(const rational &time)
{
  time_ = time;

  if (gizmos_) {
    update();
  }
}

void ViewerDisplayWidget::SetSubtitleTracks(Sequence *list)
{
  if (subtitle_tracks_) {
    disconnect(subtitle_tracks_, &Sequence::SubtitlesChanged, this, &ViewerDisplayWidget::SubtitlesChanged);
  }

  subtitle_tracks_ = list;

  if (subtitle_tracks_) {
    connect(subtitle_tracks_, &Sequence::SubtitlesChanged, this, &ViewerDisplayWidget::SubtitlesChanged);
  }

  update();
}

QPointF ViewerDisplayWidget::TransformViewerSpaceToBufferSpace(const QPointF &pos)
{
  /*
  * Inversion will only fail if the viewer has been scaled by 0 in any direction
  * which I think should never happen.
  */
  return pos * GenerateDisplayTransform().inverted();
}

void ViewerDisplayWidget::ResetFPSTimer()
{
  fps_timer_start_ = QDateTime::currentMSecsSinceEpoch();
  fps_timer_update_count_ = 0;
  frames_skipped_ = 0;
  frame_rate_average_count_ = 0;

  Core::instance()->ClearStatusBarMessage();
}

void ViewerDisplayWidget::IncrementSkippedFrames()
{
  frames_skipped_++;

  Core::instance()->ShowStatusBarMessage(tr("%n skipped frame(s) detected during playback", nullptr, frames_skipped_), 10000);
}

bool ViewerDisplayWidget::eventFilter(QObject *o, QEvent *e)
{
  if (o == this->inner_widget()) {
    switch (e->type()) {
    case QEvent::MouseButtonPress:
    {
      QMouseEvent *mouse = static_cast<QMouseEvent*>(e);
      if (!(mouse->flags() & Qt::MouseEventCreatedDoubleClick)) {
        if (OnMousePress(mouse)) {
          return true;
        }
      }
      break;
    }
    case QEvent::MouseMove:
      EmitColorAtCursor(static_cast<QMouseEvent*>(e));
      if (OnMouseMove(static_cast<QMouseEvent*>(e))) {
        return true;
      }
      break;
    case QEvent::MouseButtonRelease:
      if (OnMouseRelease(static_cast<QMouseEvent*>(e))) {
        return true;
      }
      break;
    case QEvent::MouseButtonDblClick:
      if (OnMouseDoubleClick(static_cast<QMouseEvent*>(e))) {
        return true;
      }
      break;
    case QEvent::ShortcutOverride:
    case QEvent::KeyPress:
      if (OnKeyPress(static_cast<QKeyEvent*>(e))) {
        return true;
      }
      break;
    case QEvent::KeyRelease:
      if (OnKeyRelease(static_cast<QKeyEvent*>(e))) {
        return true;
      }
      break;
    case QEvent::DragEnter:
    {
      auto drag_enter = static_cast<QDragEnterEvent*>(e);
      if (text_edit_) {
        ForwardDragEventToTextEdit(drag_enter);
      } else {
        emit DragEntered(drag_enter);
      }

      if (drag_enter->isAccepted()) {
        return true;
      }
      break;
    }
    case QEvent::DragMove:
    {
      auto drag_move = static_cast<QDragMoveEvent*>(e);
      if (text_edit_) {
        ForwardDragEventToTextEdit(drag_move);
      }

      if (drag_move->isAccepted()) {
        return true;
      }
      break;
    }
    case QEvent::DragLeave:
    {
      auto drag_leave = static_cast<QDragLeaveEvent*>(e);
      if (text_edit_) {
        ForwardDragEventToTextEdit(drag_leave);
      } else {
        emit DragLeft(drag_leave);
      }

      if (drag_leave->isAccepted()) {
        return true;
      }
      break;
    }
    case QEvent::Drop:
    {
      auto drop = static_cast<QDropEvent*>(e);
      if (text_edit_) {
        ForwardDragEventToTextEdit(drop);
      } else {
        emit Dropped(drop);
      }

      if (drop->isAccepted()) {
        return true;
      }
      break;
    }
    default:
      break;
    }
  } else if (o == text_edit_) {
    switch (e->type()) {
    case QEvent::Paint:
      update();
      return true;
    default:
      break;
    }
  }

  return super::eventFilter(o, e);
}

void ViewerDisplayWidget::OnPaint()
{
  // Clear background to empty
  QColor bg_color = show_widget_background_ ? palette().window().color() : Qt::black;
  renderer()->ClearDestination(nullptr, bg_color.redF(), bg_color.greenF(), bg_color.blueF());

  // We only draw if we have a pipeline
  if (push_mode_ != kPushNull) {
    // Draw texture through color transform
    VideoParams device_params = GetViewportParams();

    if (push_mode_ == kPushBlank) {
      DrawBlank(device_params);
    } else if (color_service()) {
      if (FramePtr frame = load_frame_.value<FramePtr>()) {
        // This is a CPU frame, upload it now
        if (!texture_
            || texture_->renderer() != renderer() // Some implementations don't like it if we upload to a texture created in another (albeit shared) context
            || texture_->width() != frame->width()
            || texture_->height() != frame->height()
            || texture_->format() != frame->format()
            || texture_->channel_count() != frame->channel_count()) {
          texture_ = renderer()->CreateTexture(frame->video_params(), frame->data(), frame->linesize_pixels());
        } else {
          texture_->Upload(frame->data(), frame->linesize_pixels());
        }
      } else if (TexturePtr texture = load_frame_.value<TexturePtr>()) {
        // This is a GPU texture, switch to it directly
        texture_ = texture;
      } else {
        texture_ = LoadCustomTextureFromFrame(load_frame_);
      }

      emit TextureChanged(texture_);

      push_mode_ = kPushUnnecessary;

      TexturePtr texture_to_draw = texture_;

      if (!texture_to_draw || texture_to_draw->IsDummy()) {
        DrawBlank(device_params);
      } else {
        if (deinterlace_) {
          if (deinterlace_shader_.isNull()) {
            deinterlace_shader_ = renderer()->CreateNativeShader(ShaderCode(FileFunctions::ReadFileAsString(QStringLiteral(":/shaders/deinterlace.frag"))));
          }

          if (!deinterlace_texture_
              || deinterlace_texture_->params() != texture_to_draw->params()) {
            // (Re)create texture
            deinterlace_texture_ = renderer()->CreateTexture(texture_to_draw->params());
          }

          ShaderJob job;
          job.Insert(QStringLiteral("resolution_in"), NodeValue(NodeValue::kVec2, QVector2D(texture_to_draw->width(), texture_to_draw->height())));
          job.Insert(QStringLiteral("ove_maintex"), NodeValue(NodeValue::kTexture, QVariant::fromValue(texture_to_draw)));

          renderer()->BlitToTexture(deinterlace_shader_, job, deinterlace_texture_.get());

          texture_to_draw = deinterlace_texture_;
        }

        ColorTransformJob ctj;
        ctj.SetColorProcessor(color_service());
        ctj.SetInputTexture(texture_to_draw);
        ctj.SetInputAlphaAssociation(OLIVE_CONFIG("ReassocLinToNonLin").toBool() ? kAlphaAssociated : kAlphaNone);
        ctj.SetClearDestinationEnabled(false);
        ctj.SetTransformMatrix(combined_matrix_flipped_);
        ctj.SetCropMatrix(crop_matrix_);
        ctj.SetForceOpaque(true);

        renderer()->BlitColorManaged(ctj, device_params);
      }
    }
  }

  // Draw gizmos if we have any
  if (gizmos_) {
    QPainter p(paint_device());

    GenerateGizmoTransforms();

    p.setWorldTransform(gizmo_last_draw_transform_);

    gizmos_->UpdateGizmoPositions(gizmo_db_, NodeGlobals(gizmo_params_, gizmo_audio_params_, gizmo_draw_time_, LoopMode::kLoopModeOff));
    foreach (NodeGizmo *gizmo, gizmos_->GetGizmos()) {
      if (gizmo->IsVisible()) {
        gizmo->Draw(&p);
      }
    }

    if (text_edit_) {
      QPixmap pm(text_edit_->width(), text_edit_->height());
      pm.fill(Qt::transparent);

      QPainter pixp(&pm);
      text_edit_->Paint(&pixp, active_text_gizmo_->GetVerticalAlignment());

      p.drawPixmap(text_edit_pos_, pm);
    }

    gizmo_selection_.DrawSelection( p);
  }

  // Draw action/title safe areas
  if (safe_margin_.is_enabled()) {
    QPainter p(paint_device());
    p.setWorldTransform(GenerateWorldTransform());

    p.setPen(QPen(Qt::lightGray, 0));
    p.setBrush(Qt::NoBrush);

    int x = 0, y = 0, w = width(), h = height();

    if (safe_margin_.custom_ratio()) {
      double widget_ar = static_cast<double>(width()) / static_cast<double>(height());

      if (widget_ar > safe_margin_.ratio()) {
        // Widget is wider than margins
        w = h * safe_margin_.ratio();
        x = width() / 2 - w / 2;
      } else {
        h = w / safe_margin_.ratio();
        y = height() / 2 - h / 2;
      }
    }

    p.drawRect(w / 20 + x, h / 20 + y, w / 10 * 9, h / 10 * 9);
    p.drawRect(w / 10 + x, h / 10 + y, w / 10 * 8, h / 10 * 8);

    int cross = qMin(w, h) / 32;

    QLine lines[] = {QLine(rect().center().x() - cross, rect().center().y(),rect().center().x() + cross, rect().center().y()),
                     QLine(rect().center().x(), rect().center().y() - cross, rect().center().x(), rect().center().y() + cross)};

    p.drawLines(lines, 2);
  }

  if (show_fps_) {
    {
      qint64 now = QDateTime::currentMSecsSinceEpoch();
      double frame_rate;
      if (now == fps_timer_start_) {
        // This will cause a divide by zero, so we do nothing here
        frame_rate = 0;
      } else {
        frame_rate = double(fps_timer_update_count_) / double((now - fps_timer_start_)/1000.0);
      }

      if (frame_rate > 0) {
        frame_rate_averages_[frame_rate_average_count_%frame_rate_averages_.size()] = frame_rate;
        frame_rate_average_count_++;
      }
    }

    if (frame_rate_average_count_ >= frame_rate_averages_.size()) {
      QPainter p(paint_device());

      double average = 0.0;
      for (int i=0; i<frame_rate_averages_.size(); i++) {
        average += frame_rate_averages_[i];
      }
      average /= double(frame_rate_averages_.size());

      DrawTextWithCrudeShadow(&p, GetInnerRect(), tr("%1 FPS").arg(QString::number(average, 'f', 1)));

      if (frames_skipped_ > 0) {
        DrawTextWithCrudeShadow(&p, GetInnerRect().adjusted(0, p.fontMetrics().height(), 0, 0),
                                tr("%1 frames skipped").arg(frames_skipped_));
      }
    }
  }

  // Extraordinarily basic subtitle renderer. Hoping to swap this out with libass at some point.
  DrawSubtitleTracks();

  if (add_band_) {
    QPainter p(paint_device());
    QColor highlight = palette().highlight().color();
    p.setPen(highlight);
    highlight.setAlpha(128);
    p.setBrush(highlight);
    p.drawRect(QRect(add_band_start_, add_band_end_).normalized());
  }
}

void ViewerDisplayWidget::OnDestroy()
{
  if (!deinterlace_shader_.isNull()) {
    renderer()->DestroyNativeShader(deinterlace_shader_);
    deinterlace_shader_.clear();
  }
  if (!blank_shader_.isNull()) {
    renderer()->DestroyNativeShader(blank_shader_);
    blank_shader_.clear();
  }

  super::OnDestroy();

  texture_ = nullptr;
  deinterlace_texture_ = nullptr;
  if (load_frame_.isNull()) {
    push_mode_ = kPushNull;
  } else {
    push_mode_ = kPushFrame;
  }
}

QPointF ViewerDisplayWidget::GetTexturePosition(const QPoint &screen_pos)
{
  return GetTexturePosition(screen_pos.x(), screen_pos.y());
}

QPointF ViewerDisplayWidget::GetTexturePosition(const QSize &size)
{
  return GetTexturePosition(size.width(), size.height());
}

QPointF ViewerDisplayWidget::GetTexturePosition(const double &x, const double &y)
{
  return QPointF(x / gizmo_params_.width(),
                 y / gizmo_params_.height());
}

void ViewerDisplayWidget::DrawTextWithCrudeShadow(QPainter *painter, const QRect &rect, const QString &text, const QTextOption &opt)
{
  painter->setPen(Qt::black);
  painter->drawText(rect.adjusted(1, 1, 0, 0), text, opt);
  painter->setPen(Qt::white);
  painter->drawText(rect, text, opt);
}

rational ViewerDisplayWidget::GetGizmoTime()
{
  return GetAdjustedTime(GetTimeTarget(), gizmos_, time_, Node::kTransformTowardsInput);
}

bool ViewerDisplayWidget::IsHandDrag(QMouseEvent *event) const
{
  return event->button() == Qt::MiddleButton || Core::instance()->tool() == Tool::kHand;
}

void ViewerDisplayWidget::UpdateMatrix()
{
  combined_matrix_ = scale_matrix_ * translate_matrix_;

  combined_matrix_flipped_.setToIdentity();
  combined_matrix_flipped_.scale(1.0, -1.0, 1.0);
  combined_matrix_flipped_ *= combined_matrix_;

  update();
}

QTransform ViewerDisplayWidget::GenerateWorldTransform()
{
  /*
   * Get matrix elements (roughly) as below in column major order
   *
   * | Sx 0  0  Tx |
   * | 0  Sy 0  Ty |
   * | 0  0  Sz Tz |
   * | 0  0  0  1  |
   */
  float *d = combined_matrix_.data();
  QTransform world;
  // Move corner of canvas to correct point
  world.translate(width() * 0.5 - width() * *(d)*0.5, height() * 0.5 - height() * *(d + 5) * 0.5);
  // Scale
  world.scale(*(d), *(d + 5));
  // Translate for mouse movement
  world.translate(*(d + 12) * width() * 0.5 / *(d), *(d + 13) * height() * 0.5 / *(d + 5));

  return world;
}

QTransform ViewerDisplayWidget::GenerateDisplayTransform()
{
  QVector2D viewer_scale(GetTexturePosition(size()));
  QTransform gizmo_transform = GenerateWorldTransform();
  gizmo_transform.scale(viewer_scale.x(), viewer_scale.y());
  gizmo_transform.scale(gizmo_params_.pixel_aspect_ratio().flipped().toDouble(), 1);
  return gizmo_transform;
}

QTransform ViewerDisplayWidget::GenerateGizmoTransform(NodeTraverser &gt, const TimeRange &range)
{
  QTransform t = GenerateDisplayTransform();
  if (GetTimeTarget()) {
    Node *target = GetTimeTarget();
    if (ViewerOutput *v = dynamic_cast<ViewerOutput *>(target)) {
      if (Node *n = v->GetConnectedTextureOutput()) {
        target = n;
      }
    }

    QTransform nt;
    gt.Transform(&nt, gizmos_, target, range);

    t.translate(gizmo_params_.width()*0.5, gizmo_params_.height()*0.5);
    t.scale(gizmo_params_.width(), gizmo_params_.height());

    t = nt * t;

    t.scale(1.0 / gizmo_params_.width(), 1.0 / gizmo_params_.height());
    t.translate(-gizmo_params_.width()*0.5, -gizmo_params_.height()*0.5);
  }

  return t;
}

NodeGizmo *ViewerDisplayWidget::TryGizmoPress(const NodeValueRow &row, const QPointF &p)
{
  if (!gizmos_) {
    return nullptr;
  }

  for (auto it=gizmos_->GetGizmos().crbegin(); it!=gizmos_->GetGizmos().crend(); it++) {
    NodeGizmo *gizmo = *it;
    if (gizmo->IsVisible()) {
      if (PointGizmo *point = dynamic_cast<PointGizmo*>(gizmo)) {
        if (point->GetClickingRect(gizmo_last_draw_transform_).contains(p)) {
          return point;
        }
      } else if (PolygonGizmo *poly = dynamic_cast<PolygonGizmo*>(gizmo)) {
        if (poly->GetPolygon().containsPoint(p, Qt::OddEvenFill)) {
          return poly;
        }
      } else if (PathGizmo *path = dynamic_cast<PathGizmo*>(gizmo)) {
        if (path->GetPath().contains(p)) {
          return path;
        }
      } else if (ScreenGizmo *screen = dynamic_cast<ScreenGizmo*>(gizmo)) {
        // NOTE: Perhaps this should limit to the actual visible screen space? We'll see.
        return screen;
      }
    }
  }

  return nullptr;
}

void ViewerDisplayWidget::OpenTextGizmo(TextGizmo *text, QMouseEvent *event)
{
  GenerateGizmoTransforms();
  gizmos_->UpdateGizmoPositions(gizmo_db_, NodeGlobals(gizmo_params_, gizmo_audio_params_, gizmo_draw_time_, LoopMode::kLoopModeOff));

  active_text_gizmo_ = text;
  connect(active_text_gizmo_, &TextGizmo::RectChanged, this, &ViewerDisplayWidget::UpdateActiveTextGizmoSize);
  text_transform_ = GenerateGizmoTransform();
  text_transform_inverted_ = text_transform_.inverted();

  // Create text editor
  text_edit_ = new ViewerTextEditor(text_transform_.m11(), this);

  // Set text editor's gizmo property for later use
  text_edit_->setProperty("gizmo", reinterpret_cast<quintptr>(text));

  // Install ourselves as event filter so we can receive the text editor's paint events
  text_edit_->installEventFilter(this);

  // Disable focus on text editor
  text_edit_->setFocusPolicy(Qt::NoFocus);

  // Disable mouse events on text editor
  text_edit_->setAttribute(Qt::WA_TransparentForMouseEvents);

  // "Show" text editor so that it throws paint events, even though its paint event is disabled
  text_edit_->show();

  // Convert HTML to Qt document
  Html::HtmlToDoc(text_edit_->document(), text->GetHtml());

  // Connect text change event to propagate back to node
  connect(text_edit_, &ViewerTextEditor::textChanged, this, &ViewerDisplayWidget::TextEditChanged);

  // Connect destroyed signal to cleanup after destruction
  connect(text_edit_, &ViewerTextEditor::destroyed, this, &ViewerDisplayWidget::TextEditDestroyed);

  // Set text editor's size to logical size
  QRectF text_rect = UpdateActiveTextGizmoSize();

  // Emit text gizmo activation signal
  emit text->Activated();

  // Create toolbar
  text_toolbar_ = new ViewerTextEditorToolBar(text_edit_);
  text_toolbar_->setWindowFlags(Qt::Tool | Qt::FramelessWindowHint);
  connect(text_toolbar_, &ViewerTextEditorToolBar::VerticalAlignmentChanged, text, &TextGizmo::SetVerticalAlignment);
  connect(text, &TextGizmo::VerticalAlignmentChanged, text_toolbar_, &ViewerTextEditorToolBar::SetVerticalAlignment);
  text_toolbar_->SetVerticalAlignment(text->GetVerticalAlignment());
  text_edit_->ConnectToolBar(text_toolbar_);

  QPoint toolbar_pos = mapToGlobal(text_transform_.map(text_edit_pos_).toPoint());
  if (QScreen *screen = qApp->screenAt(toolbar_pos)) {
    // Determine whether to anchor to the top of the rect of the bottom
    if (toolbar_pos.y() - text_toolbar_->height() >= screen->geometry().top()) {
      toolbar_pos.setY(toolbar_pos.y() - text_toolbar_->height());
    } else {
      toolbar_pos.setY(toolbar_pos.y() + text_transform_.map(text_rect).boundingRect().height());
    }

    // Clamp X
    if (toolbar_pos.x() + text_toolbar_->width() > screen->geometry().right()) {
      toolbar_pos.setX(screen->geometry().right() - text_toolbar_->width());
    }

    // Clamp Y
    if (toolbar_pos.y() + text_toolbar_->height() > screen->geometry().bottom()) {
      toolbar_pos.setY(screen->geometry().bottom() - text_toolbar_->height());
    }
  } else {
    // Fallback
    toolbar_pos.setY(toolbar_pos.y() - text_toolbar_->height());
  }

  text_toolbar_->move(toolbar_pos);
  text_toolbar_->show();

  // Allow widget to take keyboard focus
  inner_widget()->setFocusPolicy(Qt::StrongFocus);
  inner_widget()->setMouseTracking(true);

  connect(qApp, &QApplication::focusChanged, this, &ViewerDisplayWidget::FocusChanged);

  // Start text cursor where the user clicked
  if (event) {
    QPoint click_pos = text_transform_inverted_.map(event->pos()) - text_edit_pos_.toPoint();
    text_edit_->setTextCursor(text_edit_->cursorForPosition(click_pos));
  }

  // Grab focus back from the toolbar
  connect(text_toolbar_, &ViewerTextEditorToolBar::FirstPaint, this, [this]{
    Core::instance()->main_window()->activateWindow();
    inner_widget()->setFocus();
  });
}

bool ViewerDisplayWidget::OnMousePress(QMouseEvent *event)
{
  if (IsHandDrag(event)) {

    // Handle hand drag
    hand_last_drag_pos_ = event->pos();
    hand_dragging_ = true;
    emit HandDragStarted();
    inner_widget()->setCursor(Qt::ClosedHandCursor);

    return true;

  } else if (text_edit_ && ForwardMouseEventToTextEdit(event, true)) {

    return true;

  } else if (event->button() == Qt::LeftButton) {

    gizmo_selection_.OnMouseLeftPress( event);

    if (Core::instance()->tool() == Tool::kAdd
        && (Core::instance()->GetSelectedAddableObject() == Tool::kAddableShape || Core::instance()->GetSelectedAddableObject() == Tool::kAddableTitle)) {

      add_band_start_ = event->pos();
      add_band_end_ = add_band_start_;
      add_band_ = true;

    } else if ((current_gizmo_ = TryGizmoPress(gizmo_db_, gizmo_last_draw_transform_inverted_.map(event->pos())))) {

      // Handle gizmo click
      gizmo_start_drag_ = event->pos();
      gizmo_last_drag_ = gizmo_start_drag_;
      current_gizmo_->SetGlobals(NodeGlobals(gizmo_params_, gizmo_audio_params_, GenerateGizmoTime(), LoopMode::kLoopModeOff));

    } else {

      // Handle standard drag
      emit DragStarted(event->pos());

    }

    // immediate visual feedback on selection
    update();

    return true;

  }

  return false;
}

bool ViewerDisplayWidget::OnMouseMove(QMouseEvent *event)
{
  // Handle hand dragging
  if (hand_dragging_) {

    // Emit movement
    emit HandDragMoved(event->x() - hand_last_drag_pos_.x(),
                       event->y() - hand_last_drag_pos_.y());

    hand_last_drag_pos_ = event->pos();

    return true;

  } else if (text_edit_ && ForwardMouseEventToTextEdit(event)) {

    return true;

  } else if (add_band_) {

    add_band_end_ = event->pos();
    update();
    return true;

  } else {

    gizmo_selection_.OnMouseMove( event);

    if (current_gizmo_) {
      // Signal movement
      if (!gizmo_drag_started_) {
        // start a drag operation on all selected gizmos
        for( NodeGizmo * a_gizmo: gizmo_selection_.SelectedGizmos()) {
          DraggableGizmo *draggable = dynamic_cast<DraggableGizmo*>(a_gizmo);

          if (draggable &&
              ((a_gizmo == gizmo_selection_.PressedGizmo()) || (a_gizmo->CanBeDraggedInGroup()))) {
            QPointF start = ScreenToScenePoint(gizmo_start_drag_);

            rational gizmo_time = GetGizmoTime();
            NodeTraverser t;
            t.SetCacheVideoParams(gizmo_params_);
            t.SetCacheAudioParams(gizmo_audio_params_);
            NodeValueRow row = t.GenerateRow(gizmos_, TimeRange(gizmo_time, gizmo_time + gizmo_params_.frame_rate_as_time_base()));

            draggable->DragStart(row, start.x(), start.y(), gizmo_time);
          }
        }

        gizmo_drag_started_ = true;
      }

      for( NodeGizmo * a_gizmo: gizmo_selection_.SelectedGizmos()) {
        DraggableGizmo *draggable = dynamic_cast<DraggableGizmo*>(a_gizmo);
        QPointF v = ScreenToScenePoint(event->pos());
        switch (draggable->GetDragValueBehavior()) {
        case DraggableGizmo::kAbsolute:
          // Above value is correct
          break;
        case DraggableGizmo::kDeltaFromPrevious:
          v -= ScreenToScenePoint(gizmo_last_drag_);
          gizmo_last_drag_ = event->pos();
          break;
        case DraggableGizmo::kDeltaFromStart:
          v -= ScreenToScenePoint(gizmo_start_drag_);
          break;
        }

        if (gizmo_selection_.CanMoveGizmo( a_gizmo)) {
          draggable->DragMove(v.x(), v.y(), event->modifiers());
        }
      }

      return true;
    }

  }

  return false;
}

bool ViewerDisplayWidget::OnMouseRelease(QMouseEvent *e)
{
  gizmo_selection_.OnMouseRelease( e);

  if (hand_dragging_) {

    // Handle hand drag
    emit HandDragEnded();
    hand_dragging_ = false;
    UpdateCursor();

    return true;

  } else if (text_edit_ && ForwardMouseEventToTextEdit(e)) {

    return true;

  } else if (add_band_) {

    QRect band_rect = QRect(add_band_start_, add_band_end_).normalized();
    if (band_rect.width() > 1 && band_rect.height() > 1) {
      QRectF r = GenerateDisplayTransform().inverted().mapRect(band_rect);
      emit CreateAddableAt(r);
    }

    add_band_ = false;
    return true;

  } else if (current_gizmo_) {

    // Handle gizmo
    if (gizmo_drag_started_) {
      MultiUndoCommand *command = new MultiUndoCommand();

      // End drag operation for all selected gizmos
      for( NodeGizmo * a_gizmo: gizmo_selection_.SelectedGizmos()) {
        if (DraggableGizmo *draggable = dynamic_cast<DraggableGizmo*>(a_gizmo)) {
          if (a_gizmo->CanBeDraggedInGroup() || (a_gizmo == gizmo_selection_.PressedGizmo())) {
            draggable->DragEnd(command);
          }
        }
      }
      Core::instance()->undo_stack()->push(command, tr("Dragged Gizmo"));
      gizmo_drag_started_ = false;
    }
    current_gizmo_ = nullptr;

    return true;

  }

  return false;
}

bool ViewerDisplayWidget::OnMouseDoubleClick(QMouseEvent *event)
{
  if (text_edit_ && ForwardMouseEventToTextEdit(event)) {
    return true;
  } else if (event->button() == Qt::LeftButton && gizmos_) {
    QPointF ptr = TransformViewerSpaceToBufferSpace(event->pos());
    foreach (NodeGizmo *g, gizmos_->GetGizmos()) {
      if (TextGizmo *text = dynamic_cast<TextGizmo*>(g)) {
        if (text->GetRect().contains(ptr)) {
          OpenTextGizmo(text, event);
          return true;
        }
      }
    }
  }

  return false;
}

bool ViewerDisplayWidget::OnKeyPress(QKeyEvent *e)
{
  if (text_edit_) {
    if (e->key() == Qt::Key_Escape) {
      CloseTextEditor();
      return true;
    } else {
      return ForwardEventToTextEdit(e);
    }
  }
  return false;
}

bool ViewerDisplayWidget::OnKeyRelease(QKeyEvent *e)
{
  if (text_edit_) {
    return ForwardEventToTextEdit(e);
  }
  return false;
}

void ViewerDisplayWidget::EmitColorAtCursor(QMouseEvent *e)
{
  // Do this no matter what, emits signal to any pixel samplers
  if (signal_cursor_color_) {
    Color reference, display;

    if (texture_) {
      QPointF pixel_pos = GenerateDisplayTransform().inverted().map(e->pos());
      pixel_pos /= texture_->params().divider();

      makeCurrent();

      reference = renderer()->GetPixelFromTexture(texture_.get(), pixel_pos);
      display = color_service()->ConvertColor(reference);
    }

    emit CursorColor(reference, display);
  }
}

void ViewerDisplayWidget::DrawSubtitleTracks()
{
  if (!show_subtitles_ || !subtitle_tracks_) {
    return;
  }

  const QVector<Track*> &subtitle_tracklist = subtitle_tracks_->track_list(Track::kSubtitle)->GetTracks();
  if (subtitle_tracklist.empty()) {
    return;
  }

  // Scale font size by transform
  QTransform display_transform = GenerateDisplayTransform();
  qreal font_sz = OLIVE_CONFIG("DefaultSubtitleSize").toInt();
  font_sz *= display_transform.m11();
  if (qIsNaN(font_sz)) {
    return;
  }

  QPainterPath path;

  QTransform transform = GenerateWorldTransform();
  QRect bounding_box = transform.mapRect(rect());

  QFont f;
  f.setPointSizeF(font_sz);

  QString family = OLIVE_CONFIG("DefaultSubtitleFamily").toString();
  if (!family.isEmpty()) {
    f.setFamily(family);
  }

  f.setWeight(static_cast<QFont::Weight>(OLIVE_CONFIG("DefaultSubtitleWeight").toInt()));

  bounding_box.adjust(bounding_box.width()/10, bounding_box.height()/10, -bounding_box.width()/10, -bounding_box.height()/10);

  QFontMetrics fm(f);

  for (int j=subtitle_tracklist.size()-1; j>=0; j--) {
    Track *sub_track = subtitle_tracklist.at(j);
    if (!sub_track->IsMuted()) {
      if (SubtitleBlock *sub = dynamic_cast<SubtitleBlock*>(sub_track->VisibleBlockAtTime(time_))) {
        // Split into lines
        QStringList list = QtUtils::WordWrapString(sub->GetText(), fm, bounding_box.width());

        for (int i=list.size()-1; i>=0; i--) {
          int w = QtUtils::QFontMetricsWidth(fm, list.at(i));
          path.addText(bounding_box.width()/2 - w/2, bounding_box.height() - fm.height() * (list.size() - i) + fm.ascent(), f, list.at(i));
        }
      }
    }
  }

  bool antialias = OLIVE_CONFIG("AntialiasSubtitles").toBool();

  QPixmap *aa_pixmap;
  QPainter *text_painter;
  if (antialias) {
    // QPainter only supports anti-aliasing in software, so to achieve it, we draw to a
    // software buffer first and then draw that onto the hardware
    aa_pixmap = new QPixmap(bounding_box.width(), bounding_box.height());
    aa_pixmap->fill(Qt::transparent);
    text_painter = new QPainter(aa_pixmap);
  } else {
    // Just draw straight to the hardware
    text_painter = new QPainter(paint_device());

    // Offset path by however much is necessary
    path.translate(bounding_box.x(), bounding_box.y());
  }

  text_painter->setPen(QPen(Qt::black, f.pointSizeF() / 16));
  text_painter->setBrush(Qt::white);
  text_painter->setRenderHint(QPainter::Antialiasing);

  text_painter->drawPath(path);

  delete text_painter;

  if (antialias) {
    // We just drew to a software buffer, now draw this image onto the hardware device
    QPainter p(paint_device());
    p.drawPixmap(bounding_box.x(), bounding_box.y(), *aa_pixmap);
    delete aa_pixmap;
  }
}

template <typename T>
void ViewerDisplayWidget::ForwardDragEventToTextEdit(T *e)
{
  // HACK: Absolutely filthy hack. We need to be able to transform the mouse coordinates for our
  //       proxied QTextEdit, however unlike QMouseEvents, Qt's drag events don't allow modifying
  //       the position after construction. Unhelpfully, Qt also explicitly forbids users creating
  //       their own drag events because they "rely on Qt's internal state". So in order to forward
  //       drag events, we defy this by creating our own events, but DON'T process them through Qt's
  //       event queue and instead just send them directly to the widget (requiring its protected
  //       drag events to be made public). That way Qt stays happy, because as far as it's
  //       concerned it's only interfacing with this widget, and the QTextEdit gets to receive
  //       transformed events. It's a terrible hack, but seems to work.

  if constexpr (std::is_same_v<T, QDragLeaveEvent>) {
    text_edit_->dragLeaveEvent(e);
  } else {

    T relay(AdjustPosByVAlign(GetVirtualPosForTextEdit(e->pos())).toPoint(),
            e->possibleActions(),
            e->mimeData(),
            e->mouseButtons(),
            e->keyboardModifiers());

    if (e->type() == QEvent::DragEnter) {
      text_edit_->dragEnterEvent(static_cast<QDragEnterEvent*>(&relay));
    } else if (e->type() == QEvent::DragMove) {
      text_edit_->dragMoveEvent(static_cast<QDragMoveEvent*>(&relay));
    } else if (e->type() == QEvent::Drop) {
      text_edit_->dropEvent(&relay);
    }

    if (relay.isAccepted()) {
      e->accept();
    }
  }
}

bool ViewerDisplayWidget::ForwardMouseEventToTextEdit(QMouseEvent *event, bool check_if_outside)
{
  if (current_gizmo_) {
    return false;
  }

  // Transform screen mouse coords to world mouse coords
  QPointF local_pos = GetVirtualPosForTextEdit(event->pos());

  if (event->type() == QEvent::MouseMove && event->buttons() == Qt::NoButton) {
    QPointF mapped = text_transform_inverted_.map(event->pos()) - text_edit_pos_;
    if (mapped.x() >= 0 && mapped.y() >= 0 && mapped.x() < text_edit_->width() && mapped.y() < text_edit_->height()) {
      inner_widget()->setCursor(Qt::IBeamCursor);
    } else {
      inner_widget()->unsetCursor();
    }
  }

  if (check_if_outside) {
    if (local_pos.x() < 0 || local_pos.x() >= text_edit_->width() || local_pos.y() < 0 || local_pos.y() >= text_edit_->height()) {
      // Allow clicking other gizmos so the user can resize while the text editor is active
      if ((current_gizmo_ = TryGizmoPress(gizmo_db_, gizmo_last_draw_transform_inverted_.map(event->pos())))) {
        return false;
      } else {
        CloseTextEditor();
        return true;
      }
    }
  }

  local_pos = AdjustPosByVAlign(local_pos);

  QMouseEvent derived(event->type(), local_pos, event->windowPos(), event->screenPos(), event->button(), event->buttons(), event->modifiers(), event->source());
  return ForwardEventToTextEdit(&derived);
}

bool ViewerDisplayWidget::ForwardEventToTextEdit(QEvent *event)
{
  qApp->sendEvent(text_edit_->viewport(), event);
  bool e = event->isAccepted();
  if (e) {
    update();
  }
  return e;
}

QPointF ViewerDisplayWidget::AdjustPosByVAlign(QPointF p)
{
  switch (active_text_gizmo_->GetVerticalAlignment()) {
  case Qt::AlignTop:
    // Do nothing
    break;
  case Qt::AlignVCenter:
    p.setY(p.y() - text_edit_->height()/2 + text_edit_->document()->size().height()/2);
    break;
  case Qt::AlignBottom:
    p.setY(p.y() - text_edit_->height() + text_edit_->document()->size().height());
    break;
  }

  return p;
}

void ViewerDisplayWidget::CloseTextEditor()
{
  text_edit_->deleteLater();
  text_edit_ = nullptr;

  disconnect(active_text_gizmo_, &TextGizmo::RectChanged, this, &ViewerDisplayWidget::UpdateActiveTextGizmoSize);
  active_text_gizmo_ = nullptr;
}

void ViewerDisplayWidget::GenerateGizmoTransforms()
{
  NodeTraverser gt;
  gt.SetCacheVideoParams(gizmo_params_);
  gt.SetCacheAudioParams(gizmo_audio_params_);

  gizmo_draw_time_ = GenerateGizmoTime();

  if (gizmos_) {
    gizmo_db_ = gt.GenerateRow(gizmos_, gizmo_draw_time_);
  }

  gizmo_last_draw_transform_ = GenerateGizmoTransform(gt, gizmo_draw_time_);
  gizmo_last_draw_transform_inverted_ = gizmo_last_draw_transform_.inverted();
}

void ViewerDisplayWidget::DrawBlank(const VideoParams &device_params)
{
  if (blank_shader_.isNull()) {
    blank_shader_ = renderer()->CreateNativeShader(ShaderCode());
  }

  ShaderJob job;
  job.Insert(QStringLiteral("ove_mvpmat"), NodeValue(NodeValue::kMatrix, combined_matrix_flipped_));
  job.Insert(QStringLiteral("ove_cropmatrix"), NodeValue(NodeValue::kMatrix, crop_matrix_));

  renderer()->Blit(blank_shader_, job, device_params, false);
}

void ViewerDisplayWidget::SetShowFPS(bool e)
{
  show_fps_ = e;

  update();
}

void ViewerDisplayWidget::RequestStartEditingText()
{
  if (gizmos_) {
    foreach (NodeGizmo *gizmo, gizmos_->GetGizmos()) {
      if (TextGizmo *text = dynamic_cast<TextGizmo*>(gizmo)) {
        OpenTextGizmo(text);
        break;
      }
    }
  }
}

void ViewerDisplayWidget::Play(const int64_t &start_timestamp, const int &playback_speed, const rational &timebase, bool start_updating)
{
  playback_timebase_ = timebase;
  playback_speed_ = playback_speed;

  timer_.Start(start_timestamp, playback_speed, timebase.toDouble());

  if (start_updating) {
    connect(this, &ViewerDisplayWidget::frameSwapped, this, &ViewerDisplayWidget::UpdateFromQueue);

    update();
  }
}

void ViewerDisplayWidget::Pause()
{
  disconnect(this, &ViewerDisplayWidget::frameSwapped, this, &ViewerDisplayWidget::UpdateFromQueue);

  queue_.clear();
  queue_starved_ = false;
}

QPointF ViewerDisplayWidget::ScreenToScenePoint(const QPoint &p)
{
  if (gizmo_last_draw_transform_.isIdentity()) {
    GenerateGizmoTransforms();
  }

  return p * gizmo_last_draw_transform_inverted_;
}

void ViewerDisplayWidget::UpdateFromQueue()
{
  int64_t t = timer_.GetTimestampNow();

  rational time = Timecode::timestamp_to_time(t, playback_timebase_);

  bool popped = false;

  if (queue_.empty()) {
    queue_starved_ = true;
    emit QueueStarved();
  } else {
    while (!queue_.empty()) {
      const ViewerPlaybackFrame& pf = queue_.front();

      if (pf.timestamp == time) {

        // Frame was in queue, no need to decode anything
        SetImage(pf.frame);

        if (queue_starved_) {
          queue_starved_ = false;
          emit QueueNoLongerStarved();
        }
        return;

      } else if ((pf.timestamp > time) == (playback_speed_ > 0)) {

        // The next frame in the queue is too new, so just do a regular update. Either the
        // frame we want will arrive in time, or we'll just have to skip it.
        break;

      } else {

        queue_.pop_front();

        if (popped) {
          // We've already popped a frame in this loop, meaning a frame has been skipped
          IncrementSkippedFrames();
        } else {
          // Shown a frame and progressed to the next one
          IncrementFrameCount();
          popped = true;
        }

        if (queue_.empty()) {
          queue_starved_ = true;
          emit QueueStarved();
          break;
        }

      }
    }
  }

  update();
}

void ViewerDisplayWidget::TextEditChanged()
{
  ViewerTextEditor *editor = static_cast<ViewerTextEditor *>(sender());

  TextGizmo *gizmo = reinterpret_cast<TextGizmo*>(editor->property("gizmo").value<quintptr>());

  QString html = Html::DocToHtml(editor->document());
  gizmo->UpdateInputHtml(html, GetGizmoTime());
}

void ViewerDisplayWidget::TextEditDestroyed()
{
  TextGizmo *gizmo = reinterpret_cast<TextGizmo*>(sender()->property("gizmo").value<quintptr>());
  emit gizmo->Deactivated();
  text_edit_ = nullptr;
  text_toolbar_ = nullptr;
  inner_widget()->setMouseTracking(false);
  inner_widget()->setFocusPolicy(Qt::NoFocus);
  UpdateCursor();
  disconnect(qApp, &QApplication::focusChanged, this, &ViewerDisplayWidget::FocusChanged);
}

void ViewerDisplayWidget::SubtitlesChanged(const TimeRange &r)
{
  if (time_ >= r.in() && time_ < r.out()) {
    update();
  }
}

void ViewerDisplayWidget::FocusChanged(QWidget *old, QWidget *now)
{
  if (!now) {
    // Ignore this
    return;
  }

  bool unfocused = true;

  while (now) {
    if (now == text_toolbar_ || now == this) {
      unfocused = false;
      break;
    } else {
      now = now->parentWidget();
    }
  }

  if (unfocused) {
    CloseTextEditor();
  }
}

<<<<<<< HEAD

=======
QRectF ViewerDisplayWidget::UpdateActiveTextGizmoSize()
{
  QRectF text_rect = active_text_gizmo_->GetRect();
  text_edit_pos_ = text_rect.topLeft();
  text_edit_->setGeometry(text_rect.toRect());
  return text_rect;
}
>>>>>>> 2036ffff

}<|MERGE_RESOLUTION|>--- conflicted
+++ resolved
@@ -1443,9 +1443,6 @@
   }
 }
 
-<<<<<<< HEAD
-
-=======
 QRectF ViewerDisplayWidget::UpdateActiveTextGizmoSize()
 {
   QRectF text_rect = active_text_gizmo_->GetRect();
@@ -1453,6 +1450,5 @@
   text_edit_->setGeometry(text_rect.toRect());
   return text_rect;
 }
->>>>>>> 2036ffff
 
 }