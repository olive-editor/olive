--- conflicted
+++ resolved
@@ -44,16 +44,11 @@
 
   QVariant& operator[](const QString&);
 
-<<<<<<< HEAD
+  NodeParam::DataType GetConfigEntryType(const QString& key) const;
+
   Config();
 
 private:
-  QMap<QString, QVariant> config_map_;
-=======
-  NodeParam::DataType GetConfigEntryType(const QString& key) const;
-
-private:
-  Config();
 
   struct ConfigEntry {
     NodeParam::DataType type;
@@ -63,7 +58,6 @@
   void SetEntryInternal(const QString& key, NodeParam::DataType type, const QVariant& data);
 
   QMap<QString, ConfigEntry> config_map_;
->>>>>>> 078c54e5
 
   static Config current_config_;
 
