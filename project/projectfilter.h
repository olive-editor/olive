/***

  Olive - Non-Linear Video Editor
  Copyright (C) 2019  Olive Team

  This program is free software: you can redistribute it and/or modify
  it under the terms of the GNU General Public License as published by
  the Free Software Foundation, either version 3 of the License, or
  (at your option) any later version.

  This program is distributed in the hope that it will be useful,
  but WITHOUT ANY WARRANTY; without even the implied warranty of
  MERCHANTABILITY or FITNESS FOR A PARTICULAR PURPOSE.  See the
  GNU General Public License for more details.

  You should have received a copy of the GNU General Public License
  along with this program.  If not, see <http://www.gnu.org/licenses/>.

***/

#ifndef PROJECTFILTER_H
#define PROJECTFILTER_H

#include <QSortFilterProxyModel>

class ProjectFilter : public QSortFilterProxyModel {
  Q_OBJECT
public:
  ProjectFilter(QObject *parent = nullptr);

<<<<<<< HEAD
    // are sequences visible
=======
  // are sequences visible
>>>>>>> b96d97aa
  bool get_show_sequences();

public slots:

<<<<<<< HEAD
    // set whether sequences are visible
=======
  // set whether sequences are visible
>>>>>>> b96d97aa
  void set_show_sequences(bool b);

  // update search filter
  void update_search_filter(const QString& s);

protected:

  // function that filters whether rows are displayed or not
  virtual bool filterAcceptsRow(int source_row, const QModelIndex &source_parent) const;

private:

<<<<<<< HEAD
    // internal variable for whether to show sequences
=======
  // internal variable for whether to show sequences
>>>>>>> b96d97aa
  bool show_sequences;

  // search filter variable
  QString search_filter;

};

#endif // PROJECTFILTER_H
<|MERGE_RESOLUTION|>--- conflicted
+++ resolved
@@ -1,69 +1,57 @@
-/***
-
-  Olive - Non-Linear Video Editor
-  Copyright (C) 2019  Olive Team
-
-  This program is free software: you can redistribute it and/or modify
-  it under the terms of the GNU General Public License as published by
-  the Free Software Foundation, either version 3 of the License, or
-  (at your option) any later version.
-
-  This program is distributed in the hope that it will be useful,
-  but WITHOUT ANY WARRANTY; without even the implied warranty of
-  MERCHANTABILITY or FITNESS FOR A PARTICULAR PURPOSE.  See the
-  GNU General Public License for more details.
-
-  You should have received a copy of the GNU General Public License
-  along with this program.  If not, see <http://www.gnu.org/licenses/>.
-
-***/
-
-#ifndef PROJECTFILTER_H
-#define PROJECTFILTER_H
-
-#include <QSortFilterProxyModel>
-
-class ProjectFilter : public QSortFilterProxyModel {
-  Q_OBJECT
-public:
-  ProjectFilter(QObject *parent = nullptr);
-
-<<<<<<< HEAD
-    // are sequences visible
-=======
-  // are sequences visible
->>>>>>> b96d97aa
-  bool get_show_sequences();
-
-public slots:
-
-<<<<<<< HEAD
-    // set whether sequences are visible
-=======
-  // set whether sequences are visible
->>>>>>> b96d97aa
-  void set_show_sequences(bool b);
-
-  // update search filter
-  void update_search_filter(const QString& s);
-
-protected:
-
-  // function that filters whether rows are displayed or not
-  virtual bool filterAcceptsRow(int source_row, const QModelIndex &source_parent) const;
-
-private:
-
-<<<<<<< HEAD
-    // internal variable for whether to show sequences
-=======
-  // internal variable for whether to show sequences
->>>>>>> b96d97aa
-  bool show_sequences;
-
-  // search filter variable
-  QString search_filter;
-
-};
-
-#endif // PROJECTFILTER_H
+/***
+
+  Olive - Non-Linear Video Editor
+  Copyright (C) 2019  Olive Team
+
+  This program is free software: you can redistribute it and/or modify
+  it under the terms of the GNU General Public License as published by
+  the Free Software Foundation, either version 3 of the License, or
+  (at your option) any later version.
+
+  This program is distributed in the hope that it will be useful,
+  but WITHOUT ANY WARRANTY; without even the implied warranty of
+  MERCHANTABILITY or FITNESS FOR A PARTICULAR PURPOSE.  See the
+  GNU General Public License for more details.
+
+  You should have received a copy of the GNU General Public License
+  along with this program.  If not, see <http://www.gnu.org/licenses/>.
+
+***/
+
+#ifndef PROJECTFILTER_H
+#define PROJECTFILTER_H
+
+#include <QSortFilterProxyModel>
+
+class ProjectFilter : public QSortFilterProxyModel {
+  Q_OBJECT
+public:
+  ProjectFilter(QObject *parent = nullptr);
+
+  // are sequences visible
+  bool get_show_sequences();
+
+public slots:
+
+  // set whether sequences are visible
+  void set_show_sequences(bool b);
+
+  // update search filter
+  void update_search_filter(const QString& s);
+
+protected:
+
+  // function that filters whether rows are displayed or not
+  virtual bool filterAcceptsRow(int source_row, const QModelIndex &source_parent) const;
+
+private:
+
+  // internal variable for whether to show sequences
+  bool show_sequences;
+
+  // search filter variable
+  QString search_filter;
+
+};
+
+#endif // PROJECTFILTER_H